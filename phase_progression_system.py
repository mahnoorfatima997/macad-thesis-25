"""
Phase Progression System - Standalone Implementation
A focused system for managing design phase progression with Socratic dialogue patterns
and internal grading capabilities.

This system operates independently of the main Mega Architectural Mentor system
to provide clean, testable phase-based assessment functionality.
"""

import json
import logging
from typing import Dict, List, Optional, Any, Tuple
from dataclasses import dataclass, field
from datetime import datetime
from enum import Enum
import re
import asyncio
import os

# Configure logging
logging.basicConfig(level=logging.INFO)
logger = logging.getLogger(__name__)

class DesignPhase(Enum):
    """Design phases with their weights and purposes"""
    IDEATION = "ideation"
    VISUALIZATION = "visualization" 
    MATERIALIZATION = "materialization"

class SocraticStep(Enum):
    """Socratic dialogue progression steps"""
    INITIAL_CONTEXT_REASONING = "initial_context_reasoning"
    KNOWLEDGE_SYNTHESIS_TRIGGER = "knowledge_synthesis_trigger"
    SOCRATIC_QUESTIONING = "socratic_questioning"
    METACOGNITIVE_PROMPT = "metacognitive_prompt"
    # New flexible steps
    CONTEXTUAL_EXPLORATION = "contextual_exploration"
    DEEPER_INQUIRY = "deeper_inquiry"
    SYNTHESIS_CHECK = "synthesis_check"
    READINESS_ASSESSMENT = "readiness_assessment"

@dataclass
class SocraticQuestion:
    """Represents a Socratic question with its context and assessment criteria"""
    step: SocraticStep
    question_text: str
    keywords: List[str]
    assessment_criteria: Dict[str, str]
    phase: DesignPhase
    question_id: str

@dataclass
class GradingResult:
    """Result of grading a user response"""
    completeness: float  # 0-5
    depth: float  # 0-5
    relevance: float  # 0-5
    innovation: float  # 0-5
    technical_understanding: float  # 0-5
    overall_score: float  # 0-5
    strengths: List[str]
    weaknesses: List[str]
    recommendations: List[str]
    timestamp: datetime = field(default_factory=datetime.now)

# REMOVED: QuestionResponsePair - restored to working simple version

@dataclass
class PhaseProgress:
    """Tracks progress through a specific design phase"""
    phase: DesignPhase
    current_step: SocraticStep
    completed_steps: List[SocraticStep] = field(default_factory=list)
    responses: Dict[str, str] = field(default_factory=dict)  # question_id -> response
    grades: Dict[str, GradingResult] = field(default_factory=dict)  # question_id -> grade
    average_score: float = 0.0
    completion_percent: float = 0.0
    is_complete: bool = False
    start_time: datetime = field(default_factory=datetime.now)
    last_updated: datetime = field(default_factory=datetime.now)

@dataclass
class SessionState:
    """Tracks the overall session state and progression - RESTORED WORKING VERSION"""
    session_id: str
    current_phase: DesignPhase = DesignPhase.IDEATION
    phase_progress: Dict[DesignPhase, PhaseProgress] = field(default_factory=dict)
    conversation_history: List[Dict[str, Any]] = field(default_factory=list)
    user_profile: Dict[str, Any] = field(default_factory=dict)
    overall_score: float = 0.0
    session_start: datetime = field(default_factory=datetime.now)
    last_updated: datetime = field(default_factory=datetime.now)
    # Added rubric/checklist tracking and timeline
    checklist_state: Dict[str, Dict[str, Any]] = field(default_factory=dict)  # phase -> item_id -> state
    timeline: List[Dict[str, Any]] = field(default_factory=list)

class SocraticQuestionBank:
    """Manages the Socratic question bank for all phases"""
    
    def __init__(self):
        self.questions = self._initialize_question_bank()
    
    def _initialize_question_bank(self) -> Dict[DesignPhase, Dict[SocraticStep, SocraticQuestion]]:
        """Initialize the complete Socratic question bank"""
        
        return {
            DesignPhase.IDEATION: {
                SocraticStep.INITIAL_CONTEXT_REASONING: SocraticQuestion(
                    step=SocraticStep.INITIAL_CONTEXT_REASONING,
                    question_text="Before we begin designing, what do you think are the most important questions we should ask about this community?",
                    keywords=["community", "questions", "important", "designing", "begin"],
                    assessment_criteria={
                        "completeness": "Addresses multiple aspects of community needs",
                        "depth": "Shows thoughtful consideration of community context",
                        "relevance": "Questions are relevant to architectural design",
                        "innovation": "Shows creative thinking about community needs",
                        "technical_understanding": "Demonstrates understanding of design process"
                    },
                    phase=DesignPhase.IDEATION,
                    question_id="ideation_context_001"
                ),
                SocraticStep.KNOWLEDGE_SYNTHESIS_TRIGGER: SocraticQuestion(
                    step=SocraticStep.KNOWLEDGE_SYNTHESIS_TRIGGER,
                    question_text="What are some successful examples of warehouse-to-community transformations you're aware of?",
                    keywords=["examples", "successful", "warehouse", "community", "transformations", "precedents"],
                    assessment_criteria={
                        "completeness": "Provides multiple relevant examples",
                        "depth": "Explains why examples are successful",
                        "relevance": "Examples are relevant to the project type",
                        "innovation": "Shows understanding of innovative approaches",
                        "technical_understanding": "Demonstrates knowledge of architectural precedents"
                    },
                    phase=DesignPhase.IDEATION,
                    question_id="ideation_knowledge_001"
                ),
                SocraticStep.SOCRATIC_QUESTIONING: SocraticQuestion(
                    step=SocraticStep.SOCRATIC_QUESTIONING,
                    question_text="Why might the existing industrial character be valuable to preserve? What would be lost if we completely transformed it?",
                    keywords=["industrial", "character", "preserve", "transform", "value", "lost"],
                    assessment_criteria={
                        "completeness": "Addresses both preservation and transformation aspects",
                        "depth": "Provides detailed reasoning for preservation value",
                        "relevance": "Connects to architectural heritage and context",
                        "innovation": "Shows creative thinking about adaptive reuse",
                        "technical_understanding": "Demonstrates understanding of preservation principles"
                    },
                    phase=DesignPhase.IDEATION,
                    question_id="ideation_socratic_001"
                ),
                SocraticStep.METACOGNITIVE_PROMPT: SocraticQuestion(
                    step=SocraticStep.METACOGNITIVE_PROMPT,
                    question_text="How are you approaching this problem differently than a typical new-build community center?",
                    keywords=["approaching", "differently", "typical", "new-build", "community center", "problem"],
                    assessment_criteria={
                        "completeness": "Explains the unique approach to the problem",
                        "depth": "Shows self-awareness of design thinking process",
                        "relevance": "Connects to the specific project context",
                        "innovation": "Demonstrates creative problem-solving approach",
                        "technical_understanding": "Shows understanding of design methodology"
                    },
                    phase=DesignPhase.IDEATION,
                    question_id="ideation_meta_001"
                )
            },
            
            DesignPhase.VISUALIZATION: {
                SocraticStep.INITIAL_CONTEXT_REASONING: SocraticQuestion(
                    step=SocraticStep.INITIAL_CONTEXT_REASONING,
                    question_text="How does your spatial organization respond to the site's existing conditions and program requirements?",
                    keywords=["spatial", "organization", "site", "existing", "conditions", "program", "requirements"],
                    assessment_criteria={
                        "completeness": "Addresses both site conditions and program requirements",
                        "depth": "Shows detailed understanding of spatial relationships",
                        "relevance": "Connects spatial decisions to architectural principles",
                        "innovation": "Shows creative spatial solutions",
                        "technical_understanding": "Demonstrates understanding of spatial planning"
                    },
                    phase=DesignPhase.VISUALIZATION,
                    question_id="visualization_context_001"
                ),
                SocraticStep.KNOWLEDGE_SYNTHESIS_TRIGGER: SocraticQuestion(
                    step=SocraticStep.KNOWLEDGE_SYNTHESIS_TRIGGER,
                    question_text="What precedents inform your approach to circulation and spatial hierarchy?",
                    keywords=["precedents", "circulation", "spatial", "hierarchy", "approach"],
                    assessment_criteria={
                        "completeness": "References relevant precedents",
                        "depth": "Explains how precedents inform the approach",
                        "relevance": "Precedents are appropriate for the project type",
                        "innovation": "Shows creative adaptation of precedents",
                        "technical_understanding": "Demonstrates understanding of circulation principles"
                    },
                    phase=DesignPhase.VISUALIZATION,
                    question_id="visualization_knowledge_001"
                ),
                SocraticStep.SOCRATIC_QUESTIONING: SocraticQuestion(
                    step=SocraticStep.SOCRATIC_QUESTIONING,
                    question_text="How does your form development balance functional efficiency with architectural expression?",
                    keywords=["form", "development", "functional", "efficiency", "architectural", "expression"],
                    assessment_criteria={
                        "completeness": "Addresses both functional and expressive aspects",
                        "depth": "Shows detailed understanding of form-function relationship",
                        "relevance": "Connects to architectural design principles",
                        "innovation": "Shows creative form development",
                        "technical_understanding": "Demonstrates understanding of architectural form"
                    },
                    phase=DesignPhase.VISUALIZATION,
                    question_id="visualization_socratic_001"
                ),
                SocraticStep.METACOGNITIVE_PROMPT: SocraticQuestion(
                    step=SocraticStep.METACOGNITIVE_PROMPT,
                    question_text="What design decisions are you most confident about, and which ones need more exploration?",
                    keywords=["design", "decisions", "confident", "exploration", "need"],
                    assessment_criteria={
                        "completeness": "Identifies both confident and uncertain decisions",
                        "depth": "Shows self-awareness of design process",
                        "relevance": "Connects to the specific design challenges",
                        "innovation": "Shows willingness to explore and experiment",
                        "technical_understanding": "Demonstrates understanding of design methodology"
                    },
                    phase=DesignPhase.VISUALIZATION,
                    question_id="visualization_meta_001"
                )
            },
            
            DesignPhase.MATERIALIZATION: {
                SocraticStep.INITIAL_CONTEXT_REASONING: SocraticQuestion(
                    step=SocraticStep.INITIAL_CONTEXT_REASONING,
                    question_text="How do your material choices respond to both the building's function and its environmental context?",
                    keywords=["material", "choices", "function", "environmental", "context"],
                    assessment_criteria={
                        "completeness": "Addresses both functional and environmental considerations",
                        "depth": "Shows detailed understanding of material properties",
                        "relevance": "Connects to architectural and environmental principles",
                        "innovation": "Shows creative material solutions",
                        "technical_understanding": "Demonstrates understanding of material science"
                    },
                    phase=DesignPhase.MATERIALIZATION,
                    question_id="materialization_context_001"
                ),
                SocraticStep.KNOWLEDGE_SYNTHESIS_TRIGGER: SocraticQuestion(
                    step=SocraticStep.KNOWLEDGE_SYNTHESIS_TRIGGER,
                    question_text="What construction precedents demonstrate effective integration of your chosen materials?",
                    keywords=["construction", "precedents", "integration", "materials", "effective"],
                    assessment_criteria={
                        "completeness": "References relevant construction precedents",
                        "depth": "Explains how precedents inform material integration",
                        "relevance": "Precedents are appropriate for the materials chosen",
                        "innovation": "Shows creative material integration approaches",
                        "technical_understanding": "Demonstrates understanding of construction methods"
                    },
                    phase=DesignPhase.MATERIALIZATION,
                    question_id="materialization_knowledge_001"
                ),
                SocraticStep.SOCRATIC_QUESTIONING: SocraticQuestion(
                    step=SocraticStep.SOCRATIC_QUESTIONING,
                    question_text="How does your technical approach balance innovation with constructability and cost considerations?",
                    keywords=["technical", "approach", "innovation", "constructability", "cost"],
                    assessment_criteria={
                        "completeness": "Addresses innovation, constructability, and cost",
                        "depth": "Shows detailed understanding of technical constraints",
                        "relevance": "Connects to practical construction realities",
                        "innovation": "Shows creative technical solutions",
                        "technical_understanding": "Demonstrates understanding of construction economics"
                    },
                    phase=DesignPhase.MATERIALIZATION,
                    question_id="materialization_socratic_001"
                ),
                SocraticStep.METACOGNITIVE_PROMPT: SocraticQuestion(
                    step=SocraticStep.METACOGNITIVE_PROMPT,
                    question_text="What aspects of your design would you prioritize if budget or time constraints required simplification?",
                    keywords=["aspects", "prioritize", "budget", "time", "constraints", "simplification"],
                    assessment_criteria={
                        "completeness": "Identifies key aspects for prioritization",
                        "depth": "Shows understanding of design value hierarchy",
                        "relevance": "Connects to practical project constraints",
                        "innovation": "Shows creative problem-solving under constraints",
                        "technical_understanding": "Demonstrates understanding of project management"
                    },
                    phase=DesignPhase.MATERIALIZATION,
                    question_id="materialization_meta_001"
                )
            }
        }
    
    def get_question(self, phase: DesignPhase, step: SocraticStep) -> Optional[SocraticQuestion]:
        """Get a specific Socratic question"""
        return self.questions.get(phase, {}).get(step)
    
    def get_next_question(self, phase: DesignPhase, completed_steps: List[SocraticStep]) -> Optional[SocraticQuestion]:
        """Get the next question in the Socratic sequence"""
        print(f"\n🏦 QUESTION_BANK: Getting next question for {phase.value}")

        phase_questions = self.questions.get(phase, {})
        print(f"   📚 Available questions for phase: {len(phase_questions)}")
        print(f"   🔑 Question keys: {list(phase_questions.keys())}")

        # Define the order of Socratic steps
        step_order = [
            SocraticStep.INITIAL_CONTEXT_REASONING,
            SocraticStep.KNOWLEDGE_SYNTHESIS_TRIGGER,
            SocraticStep.SOCRATIC_QUESTIONING,
            SocraticStep.METACOGNITIVE_PROMPT
        ]

        print(f"   ✅ Completed steps: {[step.value for step in completed_steps]}")

        # Find the next uncompleted step
        for step in step_order:
            print(f"   🔍 Checking step: {step.value}")
            if step not in completed_steps:
                print(f"      ➡️ Step not completed")
                question = phase_questions.get(step)
                if question:
                    print(f"      ✅ Found question: {question.question_text[:60]}...")
                    return question
                else:
                    print(f"      ❌ No question available for step")
            else:
                print(f"      ⏭️ Step already completed")

        print(f"   ❌ No next question found - all steps completed")
        return None  # All steps completed

class FlexibleQuestionGenerator:
    """Generates contextual questions based on conversation history and phase needs"""

    def __init__(self):
        self.question_templates = self._initialize_question_templates()
        self.phase_keywords = self._initialize_phase_keywords()

    def _initialize_question_templates(self) -> Dict[DesignPhase, Dict[str, List[str]]]:
        """Initialize flexible question templates for each phase"""
        return {
            DesignPhase.IDEATION: {
                "exploration": [
                    "What other approaches could you consider for {topic}?",
                    "How might {concept} be interpreted differently?",
                    "What if you approached {challenge} from the perspective of {stakeholder}?",
                    "Can you think of precedents that handle {aspect} in innovative ways?"
                ],
                "clarification": [
                    "Can you elaborate on what you mean by {concept}?",
                    "How does {element} relate to your overall vision?",
                    "What specific qualities make {feature} important to your design?",
                    "Why is {consideration} particularly relevant to this project?"
                ],
                "synthesis": [
                    "How do these ideas connect to form a coherent concept?",
                    "What themes are emerging from your exploration?",
                    "Which of these directions feels most promising and why?",
                    "How might you combine {idea1} and {idea2}?"
                ]
            },
            DesignPhase.VISUALIZATION: {
                "spatial": [
                    "How does your {space} support the activities you've described?",
                    "What spatial relationships are most important in your design?",
                    "How do people move through and experience your {area}?",
                    "What views and connections does your design create?"
                ],
                "form": [
                    "How does the building form express your conceptual ideas?",
                    "What role does {element} play in the overall composition?",
                    "How do interior and exterior spaces relate to each other?",
                    "What gives your design its distinctive character?"
                ],
                "development": [
                    "How might you refine {aspect} to better serve your goals?",
                    "What design moves would strengthen your concept?",
                    "How do you balance {consideration1} with {consideration2}?",
                    "What would happen if you emphasized {feature} more strongly?"
                ]
            },
            DesignPhase.MATERIALIZATION: {
                "technical": [
                    "How do your material choices support your design intentions?",
                    "What construction approach best realizes your vision?",
                    "How do you address {technical_challenge} in your design?",
                    "What details are critical to your design's success?"
                ],
                "practical": [
                    "How does your design respond to budget and timeline constraints?",
                    "What aspects of your design are most important to preserve?",
                    "How might you phase the construction to manage complexity?",
                    "What partnerships or expertise would help realize this project?"
                ],
                "refinement": [
                    "How might you optimize {system} for better performance?",
                    "What would you change if you had to reduce the scope by 20%?",
                    "How do you ensure your design intent survives the construction process?",
                    "What innovations could make your design more impactful?"
                ],
                "synthesis": [
                    "How do your material choices work together to create a cohesive design language?",
                    "What connections do you see between your technical decisions and your design concept?",
                    "How does your construction approach support the overall project goals?",
                    "What relationships exist between your material palette and the building's performance?",
                    "How do the technical systems integrate with your architectural vision?",
                    "What story does your material strategy tell about the project's values?"
                ],
                "exploration": [
                    "What other material approaches might achieve similar results?",
                    "How might different construction methods change your design?",
                    "What technical innovations could enhance your concept?",
                    "How do environmental factors influence your material decisions?",
                    "What construction details deserve more exploration?",
                    "How might you test or validate your technical assumptions?"
                ]
            }
        }

    def _initialize_phase_keywords(self) -> Dict[DesignPhase, List[str]]:
        """Initialize keywords that indicate phase-relevant content"""
        return {
            DesignPhase.IDEATION: [
                "concept", "idea", "vision", "approach", "strategy", "philosophy", "inspiration",
                "community", "needs", "program", "function", "purpose", "goals", "objectives"
            ],
            DesignPhase.VISUALIZATION: [
                "space", "form", "layout", "organization", "circulation", "views", "light",
                "composition", "massing", "scale", "proportion", "relationship", "experience"
            ],
            DesignPhase.MATERIALIZATION: [
                "material", "construction", "detail", "system", "structure", "technology",
                "cost", "budget", "timeline", "feasibility", "implementation", "realization"
            ]
        }

    def generate_contextual_question(self, phase: DesignPhase, conversation_history: List[Dict],
                                   recent_response: str, completed_steps: List[SocraticStep]) -> Optional[SocraticQuestion]:
        """Generate a contextual question based on conversation history and current needs"""

        print(f"\n🎨 FLEXIBLE_GENERATOR: Generating contextual question for {phase.value}")
        print(f"   Recent response: {recent_response[:80]}...")
        print(f"   Completed steps: {[step.value for step in completed_steps]}")

        # Analyze recent response for key concepts
        key_concepts = self._extract_key_concepts(recent_response, phase)
        print(f"   Key concepts found: {key_concepts}")

        # Determine question type needed
        question_type = self._determine_question_type(conversation_history, recent_response, completed_steps, phase)
        print(f"   Question type needed: {question_type}")

        # Generate appropriate question
        question_text = self._generate_question_text(phase, question_type, key_concepts, recent_response)

        # ENHANCED: Always generate a question - never return None
        if not question_text:
            # If all else fails, use guaranteed fallback questions
            fallback_questions = {
                DesignPhase.IDEATION: [
                    "What new aspects of your design concept are you considering?",
                    "How might you refine your initial ideas further?",
                    "What questions about your project remain unanswered?",
                    "How do you see your concept evolving?"
                ],
                DesignPhase.VISUALIZATION: [
                    "What spatial relationships in your design could be explored more deeply?",
                    "How might you develop your design's formal qualities?",
                    "What aspects of the user experience need more attention?",
                    "How could your design better respond to its context?"
                ],
                DesignPhase.MATERIALIZATION: [
                    "What technical aspects of your design deserve more exploration?",
                    "How might you refine your material strategy?",
                    "What construction challenges need more consideration?",
                    "How could you optimize your design for better performance?"
                ]
            }

            import random
            phase_questions = fallback_questions.get(phase, ["What would you like to explore next in your design?"])
            question_text = random.choice(phase_questions)
            print(f"   🔄 Using guaranteed fallback: {question_text}")

        question = SocraticQuestion(
            step=SocraticStep.CONTEXTUAL_EXPLORATION,  # Use flexible step
            question_text=question_text,
            keywords=key_concepts,
            assessment_criteria={
                "completeness": "Addresses the question comprehensively",
                "depth": "Shows deeper thinking about the topic",
                "relevance": "Connects to design goals and context",
                "innovation": "Demonstrates creative problem-solving",
                "technical_understanding": "Shows appropriate technical awareness"
            },
            phase=phase,
            question_id=f"{phase.value}_contextual_{len(completed_steps)+1:03d}"
        )
        print(f"   ✅ Generated question: {question_text}")
        return question

    def _extract_key_concepts(self, response: str, phase: DesignPhase) -> List[str]:
        """Extract key concepts from user response relevant to the current phase"""
        response_lower = response.lower()
        phase_keywords = self.phase_keywords.get(phase, [])

        found_concepts = []
        for keyword in phase_keywords:
            if keyword in response_lower:
                found_concepts.append(keyword)

        # Also extract quoted terms and capitalized terms that might be important
        import re
        quoted_terms = re.findall(r'"([^"]*)"', response)
        found_concepts.extend([term.lower() for term in quoted_terms if len(term) > 2])

        return found_concepts[:5]  # Limit to top 5 concepts

    def _determine_question_type(self, conversation_history: List[Dict], recent_response: str,
                               completed_steps: List[SocraticStep], phase: DesignPhase) -> str:
        """Determine what type of question is most needed"""

        response_length = len(recent_response.split())

        # If response is very short, ask for clarification
        if response_length < 20:
            return "clarification"

        # If we haven't done much exploration, focus on that
        if len(completed_steps) < 2:
            return "exploration"

        # If we have good content, focus on synthesis
        if len(completed_steps) >= 3:
            return "synthesis"

        # Default to exploration for middle stages
        return "exploration"

    def _generate_question_text(self, phase: DesignPhase, question_type: str,
                              key_concepts: List[str], recent_response: str) -> Optional[str]:
        """Generate the actual question text"""

        templates = self.question_templates.get(phase, {}).get(question_type, [])
        if not templates:
            print(f"   ⚠️ No templates found for {phase.value} - {question_type}, trying AI generation")
            return self._generate_ai_question(phase, question_type, key_concepts, recent_response)

        # Select template based on available concepts
        import random
        template = random.choice(templates)

        # Fill in template with concepts from the response
        try:
            if "{topic}" in template and key_concepts:
                template = template.replace("{topic}", key_concepts[0])
            if "{concept}" in template and key_concepts:
                template = template.replace("{concept}", key_concepts[0])
            if "{challenge}" in template:
                template = template.replace("{challenge}", "this design challenge")
            if "{stakeholder}" in template:
                stakeholders = ["users", "community members", "building operators", "visitors"]
                template = template.replace("{stakeholder}", random.choice(stakeholders))
            if "{aspect}" in template and key_concepts:
                template = template.replace("{aspect}", key_concepts[0] if key_concepts else "this aspect")

            # Handle multiple concept placeholders
            if len(key_concepts) >= 2:
                template = template.replace("{idea1}", key_concepts[0])
                template = template.replace("{idea2}", key_concepts[1])

            return template

        except Exception as e:
            print(f"   ⚠️ Template filling error: {e}")
            return templates[0]  # Return basic template if filling fails

    def _generate_ai_question(self, phase: DesignPhase, question_type: str,
                            key_concepts: List[str], recent_response: str) -> Optional[str]:
        """Generate a question using AI when templates fail or are unavailable"""
        try:
            from openai import OpenAI
            import os

            client = OpenAI(api_key=os.getenv("OPENAI_API_KEY"))

            # Create context for AI generation
            concepts_text = ", ".join(key_concepts) if key_concepts else "general design concepts"
            response_preview = recent_response[:200] if recent_response else "No recent response"

            prompt = f"""You are an expert architectural mentor. Generate a thoughtful, engaging Socratic question for a student in the {phase.value} phase of design.

Context:
- Current phase: {phase.value}
- Question type needed: {question_type}
- Key concepts from student's recent work: {concepts_text}
- Student's recent response: "{response_preview}"

Requirements:
1. Ask a question that encourages deeper thinking about {phase.value} phase concepts
2. Build on the student's recent work and concepts they've mentioned
3. Use a {question_type} approach (exploratory, synthesis, technical, etc.)
4. Keep it conversational and engaging, not academic or dry
5. Focus on architectural design thinking appropriate for {phase.value}
6. Make it specific enough to be actionable but open enough to encourage creativity

Generate only the question, no explanations or formatting."""

            response = client.chat.completions.create(
                model="gpt-4o",
                messages=[{"role": "user", "content": prompt}],
                max_tokens=150,
                temperature=0.7
            )

            ai_question = response.choices[0].message.content.strip()
            print(f"   🤖 AI generated question: {ai_question}")
            return ai_question

        except Exception as e:
            print(f"   ❌ AI question generation failed: {e}")
            # Ultimate fallback - simple but functional questions
            fallback_questions = {
                DesignPhase.IDEATION: "What aspects of your design concept would you like to explore further?",
                DesignPhase.VISUALIZATION: "How might you develop your spatial ideas in more detail?",
                DesignPhase.MATERIALIZATION: "What technical aspects of your design need more consideration?"
            }
            fallback = fallback_questions.get(phase, "What would you like to explore next in your design?")
            print(f"   🔄 Using fallback question: {fallback}")
            return fallback

class ResponseGradingSystem:
    """Grades user responses to Socratic questions"""
    
    def __init__(self):
        self.architectural_terms = self._initialize_architectural_terms()
        self.creative_indicators = self._initialize_creative_indicators()
    
    def _initialize_architectural_terms(self) -> List[str]:
        """Initialize list of architectural terms for relevance scoring"""
        return [
            "design", "space", "building", "site", "program", "function", "form", "structure",
            "material", "light", "circulation", "context", "precedent", "innovation", "sustainability",
            "community", "urban", "rural", "interior", "exterior", "facade", "plan", "section",
            "elevation", "detail", "construction", "technology", "environment", "climate", "culture"
        ]
    
    def _initialize_creative_indicators(self) -> List[str]:
        """Initialize indicators of creative thinking"""
        return [
            "imagine", "what if", "consider", "explore", "innovative", "creative", "unique",
            "different", "alternative", "possibility", "potential", "transform", "reimagine",
            "reinvent", "challenge", "break", "convention", "unconventional", "experimental"
        ]
    
    def grade_response(self, question: SocraticQuestion, response: str) -> GradingResult:
        """Grade a user response to a Socratic question"""
        
        response_lower = response.lower()
        response_words = len(response.split())
        
        # 1. Completeness Score (0-5)
        completeness = self._calculate_completeness(question.keywords, response_lower)
        
        # 2. Depth Score (0-5)
        depth = self._calculate_depth(response_words, response_lower)
        
        # 3. Relevance Score (0-5)
        relevance = self._calculate_relevance(response_lower)
        
        # 4. Innovation Score (0-5)
        innovation = self._calculate_innovation(response_lower)
        
        # 5. Technical Understanding Score (0-5)
        technical = self._calculate_technical(question.phase, response_lower)
        
        # Overall Score
        overall = (completeness + depth + relevance + innovation + technical) / 5.0
        
        # Generate feedback
        strengths, weaknesses, recommendations = self._generate_feedback(
            completeness, depth, relevance, innovation, technical, question
        )
        
        return GradingResult(
            completeness=completeness,
            depth=depth,
            relevance=relevance,
            innovation=innovation,
            technical_understanding=technical,
            overall_score=overall,
            strengths=strengths,
            weaknesses=weaknesses,
            recommendations=recommendations
        )

    def _calculate_completeness(self, keywords: List[str], response: str) -> float:
        """Calculate completeness based on keyword coverage - ENHANCED: More generous scoring"""
        if not keywords:
            return 4.0  # Default good score if no keywords specified

        keyword_matches = sum(1 for keyword in keywords if keyword in response)
        base_score = (keyword_matches / len(keywords)) * 5.0

        # Bonus for detailed responses (length indicates thoroughness)
        word_count = len(response.split())
        if word_count > 100:  # Detailed response
            base_score += 1.0
        elif word_count > 50:  # Moderate response
            base_score += 0.5

        return min(5.0, base_score)

    def _calculate_depth(self, word_count: int, response: str) -> float:
        """Calculate depth based on response length and complexity - ENHANCED: More generous scoring"""
        # More generous base score from length (30 words = 3.0 score instead of 50)
        length_score = min(4.0, (word_count / 30.0) * 3.0)

        # Bonus for complex sentences and reasoning indicators
        reasoning_indicators = ["because", "therefore", "however", "although", "while", "since", "thus", "when", "if", "unless", "whereas"]
        reasoning_bonus = min(1.5, sum(1 for indicator in reasoning_indicators if indicator in response) * 0.3)

        # Additional bonus for detailed architectural thinking
        detail_indicators = ["consider", "approach", "strategy", "design", "space", "relationship", "connection", "experience"]
        detail_bonus = min(1.0, sum(1 for indicator in detail_indicators if indicator in response) * 0.2)

        total_score = length_score + reasoning_bonus + detail_bonus
        return min(5.0, max(2.0, total_score))  # Minimum score of 2.0 for any substantive response

    def _calculate_relevance(self, response: str) -> float:
        """Calculate relevance based on architectural terms - ENHANCED: More generous scoring"""
        arch_term_matches = sum(1 for term in self.architectural_terms if term in response)
        base_score = (arch_term_matches / len(self.architectural_terms)) * 5.0

        # More generous baseline - if response shows architectural thinking, give credit
        word_count = len(response.split())
        if word_count > 20 and any(term in response.lower() for term in ["design", "space", "building", "architecture", "project"]):
            base_score = max(base_score, 2.5)  # Minimum 2.5 for architectural responses

        # Bonus for detailed architectural discussion
        if word_count > 100:
            base_score += 1.0
        elif word_count > 50:
            base_score += 0.5

        return min(5.0, base_score)

    def _calculate_innovation(self, response: str) -> float:
        """Calculate innovation based on creative indicators - ENHANCED: More generous scoring"""
        creative_matches = sum(1 for indicator in self.creative_indicators if indicator in response)
        base_score = (creative_matches / len(self.creative_indicators)) * 5.0

        # Look for innovative thinking patterns
        innovation_patterns = ["unique", "different", "creative", "novel", "innovative", "original", "alternative", "new approach", "reimagine", "transform"]
        pattern_matches = sum(1 for pattern in innovation_patterns if pattern in response.lower())

        # Bonus for showing creative thinking
        if pattern_matches > 0:
            base_score += 1.5

        # Bonus for detailed exploration of ideas
        word_count = len(response.split())
        if word_count > 80:  # Detailed creative exploration
            base_score += 1.0
        elif word_count > 40:
            base_score += 0.5

        # Minimum score for any thoughtful response
        if word_count > 20:
            base_score = max(base_score, 2.0)

        return min(5.0, base_score)

    def _calculate_technical(self, phase: DesignPhase, response: str) -> float:
        """Calculate technical understanding based on phase-appropriate terms"""
        phase_terms = {
            DesignPhase.IDEATION: ["program", "site", "context", "user", "function", "concept"],
            DesignPhase.VISUALIZATION: ["space", "form", "circulation", "light", "scale", "proportion"],
            DesignPhase.MATERIALIZATION: ["material", "structure", "detail", "construction", "cost", "feasibility"]
        }

        relevant_terms = phase_terms.get(phase, [])
        term_matches = sum(1 for term in relevant_terms if term in response)
        return min(5.0, (term_matches / len(relevant_terms)) * 5.0)

    def _generate_feedback(self, completeness: float, depth: float, relevance: float,
                          innovation: float, technical: float, question: SocraticQuestion) -> Tuple[List[str], List[str], List[str]]:
        """Generate feedback based on scores"""
        strengths = []
        weaknesses = []
        recommendations = []

        if completeness >= 4.0:
            strengths.append("Comprehensive response addressing key aspects")
        elif completeness < 2.0:
            weaknesses.append("Response could be more complete")
            recommendations.append("Try to address more aspects of the question")

        if depth >= 4.0:
            strengths.append("Shows deep thinking and reasoning")
        elif depth < 2.0:
            weaknesses.append("Could benefit from more detailed explanation")
            recommendations.append("Elaborate on your reasoning and provide more detail")

        if relevance >= 4.0:
            strengths.append("Highly relevant to architectural design")
        elif relevance < 2.0:
            weaknesses.append("Could be more focused on architectural considerations")
            recommendations.append("Connect your ideas more directly to design principles")

        if innovation >= 3.0:
            strengths.append("Shows creative thinking")
        elif innovation < 2.0:
            recommendations.append("Consider exploring more creative or innovative approaches")

        if technical >= 3.0:
            strengths.append("Demonstrates good technical understanding")
        elif technical < 2.0:
            recommendations.append("Consider the technical aspects more deeply")

        return strengths, weaknesses, recommendations

class PhaseTransitionSystem:
    """Manages transitions between design phases"""

    def __init__(self):
        self.transition_thresholds = {
            DesignPhase.IDEATION: {
                "min_interactions": 3,
                "min_avg_score": 2.5,
                "min_completion": 60.0,
                "required_concepts": ["concept", "program", "site", "community"]
            },
            DesignPhase.VISUALIZATION: {
                "min_interactions": 4,
                "min_avg_score": 3.0,
                "min_completion": 70.0,
                "required_concepts": ["space", "form", "circulation", "experience"]
            },
            DesignPhase.MATERIALIZATION: {
                "min_interactions": 4,
                "min_avg_score": 3.2,
                "min_completion": 75.0,
                "required_concepts": ["material", "construction", "detail", "feasibility"]
            }
        }

    def assess_phase_readiness(self, session: 'SessionState', phase_progress: 'PhaseProgress') -> Dict[str, Any]:
        """Assess if the user is ready to transition to the next phase"""

        current_phase = session.current_phase
        print(f"\n🔄 TRANSITION_ASSESSMENT: Checking readiness for {current_phase.value}")

        # Get transition criteria for current phase
        criteria = self.transition_thresholds.get(current_phase, {})

        # Check interaction count
        interaction_count = len(session.conversation_history)
        min_interactions = criteria.get("min_interactions", 3)
        interactions_met = interaction_count >= min_interactions
        print(f"   📊 Interactions: {interaction_count}/{min_interactions} {'✅' if interactions_met else '❌'}")

        # Check average score
        avg_score = phase_progress.average_score
        min_score = criteria.get("min_avg_score", 2.5)
        score_met = avg_score >= min_score
        print(f"   🎯 Avg Score: {avg_score:.2f}/{min_score} {'✅' if score_met else '❌'}")

        # Check completion percentage
        completion = phase_progress.completion_percent
        min_completion = criteria.get("min_completion", 60.0)
        completion_met = completion >= min_completion
        print(f"   📈 Completion: {completion:.1f}%/{min_completion}% {'✅' if completion_met else '❌'}")

        # Check for required concepts in conversation
        required_concepts = criteria.get("required_concepts", [])
        conversation_text = " ".join([h.get("response", "") for h in session.conversation_history]).lower()
        concepts_found = [concept for concept in required_concepts if concept in conversation_text]
        concepts_met = len(concepts_found) >= len(required_concepts) * 0.6  # 60% of concepts
        print(f"   💡 Concepts: {len(concepts_found)}/{len(required_concepts)} {'✅' if concepts_met else '❌'}")
        print(f"      Found: {concepts_found}")

        # ENHANCED: More adaptive and rational readiness assessment
        # Weight criteria differently - engagement and concepts matter more than rigid scores
        engagement_score = min(interaction_count / min_interactions, 2.0)  # Can exceed 1.0 for high engagement
        concept_coverage = len(concepts_found) / max(len(required_concepts), 1)

        # Adaptive scoring - if user is highly engaged, be more lenient on scores
        if engagement_score >= 1.5:  # High engagement
            effective_score_threshold = min_score * 0.8  # Reduce score requirement by 20%
            score_met = avg_score >= effective_score_threshold
            print(f"   🎯 Adaptive Score: {avg_score:.2f}/{effective_score_threshold:.2f} (reduced for high engagement) {'✅' if score_met else '❌'}")

        # Adaptive completion - if concepts are well covered, be more lenient on completion
        if concept_coverage >= 0.8:  # Good concept coverage
            effective_completion_threshold = min_completion * 0.8  # Reduce completion requirement
            completion_met = completion >= effective_completion_threshold
            print(f"   📈 Adaptive Completion: {completion:.1f}%/{effective_completion_threshold:.1f}% (reduced for good concepts) {'✅' if completion_met else '❌'}")

        # Smart readiness calculation - prioritize engagement and learning over rigid metrics
        readiness_factors = []

        # Core engagement (must have meaningful interaction)
        if interactions_met:
            readiness_factors.append(1.0)
        else:
            readiness_factors.append(0.0)

        # Learning evidence (either good scores OR good concept coverage)
        if score_met or concept_coverage >= 0.5:
            readiness_factors.append(1.0)
        else:
            readiness_factors.append(0.5)  # Partial credit for some learning

        # Progress evidence (either completion OR sustained engagement)
        if completion_met or engagement_score >= 1.5:
            readiness_factors.append(1.0)
        else:
            readiness_factors.append(0.3)  # Some credit for effort

        # Concept understanding (flexible threshold)
        if concepts_met or concept_coverage >= 0.4:
            readiness_factors.append(1.0)
        else:
            readiness_factors.append(0.2)  # Some credit for partial understanding
<<<<<<< HEAD

        readiness_score = sum(readiness_factors) / len(readiness_factors)

=======

        readiness_score = sum(readiness_factors) / len(readiness_factors)

>>>>>>> 340d70ae
        # More lenient transition threshold - 60% instead of 75%
        is_ready = readiness_score >= 0.6

        print(f"   🎯 ADAPTIVE READINESS: {readiness_score:.1%} {'✅ READY' if is_ready else '❌ NOT READY'}")
        print(f"      Engagement factor: {engagement_score:.1f}x")
        print(f"      Concept coverage: {concept_coverage:.1%}")

        return {
            "is_ready": is_ready,
            "readiness_score": readiness_score,
            "criteria_met": {
                "interactions": interactions_met,
                "score": score_met,
                "completion": completion_met,
                "concepts": concepts_met
            },
            "next_phase": self._get_next_phase(current_phase),
            "transition_message": self._generate_transition_message(current_phase, is_ready, readiness_score)
        }

    def _get_next_phase(self, current_phase: DesignPhase) -> Optional[DesignPhase]:
        """Get the next phase in the sequence"""
        phase_order = [DesignPhase.IDEATION, DesignPhase.VISUALIZATION, DesignPhase.MATERIALIZATION]
        try:
            current_index = phase_order.index(current_phase)
            if current_index < len(phase_order) - 1:
                return phase_order[current_index + 1]
        except ValueError:
            pass
        return None

    def _generate_transition_message(self, current_phase: DesignPhase, is_ready: bool, readiness_score: float) -> str:
        """Generate a message about phase transition readiness"""

        if is_ready:
            next_phase = self._get_next_phase(current_phase)
            if next_phase:
                phase_descriptions = {
                    DesignPhase.VISUALIZATION: "spatial organization and form development",
                    DesignPhase.MATERIALIZATION: "technical development and implementation planning"
                }
                next_description = phase_descriptions.get(next_phase, "the next phase")

                return f"🎉 Excellent work on {current_phase.value}! You've demonstrated strong understanding and are ready to advance. Let's now move into {next_description} in the {next_phase.value} phase."
            else:
                # This is the final phase - provide a comprehensive completion message
                if current_phase == DesignPhase.MATERIALIZATION:
                    return f"🎉 Congratulations! You've successfully completed all three phases of the design process - ideation, visualization, and materialization. You've demonstrated comprehensive architectural thinking from initial concept through technical implementation. Your design journey shows strong development of critical thinking, creative problem-solving, and technical understanding."
                else:
                    return f"🎉 Excellent work! You've completed the {current_phase.value} phase thoroughly."
        else:
            if readiness_score < 0.5:
                return f"Let's continue developing your {current_phase.value} thinking. I have more questions to help deepen your exploration."
            else:
                return f"You're making good progress on {current_phase.value}. Let's explore a bit more to strengthen your foundation before moving forward."
    
    def _calculate_completeness(self, keywords: List[str], response: str) -> float:
        """Calculate completeness based on keyword coverage - ENHANCED: More generous scoring"""
        if not keywords:
            return 4.0  # Default good score if no keywords specified

        keyword_matches = sum(1 for keyword in keywords if keyword in response)
        base_score = (keyword_matches / len(keywords)) * 5.0

        # Bonus for detailed responses (length indicates thoroughness)
        word_count = len(response.split())
        if word_count > 100:  # Detailed response
            base_score += 1.0
        elif word_count > 50:  # Moderate response
            base_score += 0.5

        return min(5.0, base_score)

    def _calculate_depth(self, word_count: int, response: str) -> float:
        """Calculate depth based on response length and complexity - ENHANCED: More generous scoring"""
        # More generous base score from length (30 words = 3.0 score instead of 50)
        length_score = min(4.0, (word_count / 30.0) * 3.0)

        # Bonus for complex sentences and reasoning indicators
        reasoning_indicators = ["because", "therefore", "however", "although", "while", "since", "thus", "when", "if", "unless", "whereas"]
        reasoning_bonus = min(1.5, sum(1 for indicator in reasoning_indicators if indicator in response) * 0.3)

        # Additional bonus for detailed architectural thinking
        detail_indicators = ["consider", "approach", "strategy", "design", "space", "relationship", "connection", "experience"]
        detail_bonus = min(1.0, sum(1 for indicator in detail_indicators if indicator in response) * 0.2)

        total_score = length_score + reasoning_bonus + detail_bonus
        return min(5.0, max(2.0, total_score))  # Minimum score of 2.0 for any substantive response

    def _calculate_relevance(self, response: str) -> float:
        """Calculate relevance based on architectural terms - ENHANCED: More generous scoring"""
        arch_term_matches = sum(1 for term in self.architectural_terms if term in response)
        base_score = (arch_term_matches / len(self.architectural_terms)) * 5.0

        # More generous baseline - if response shows architectural thinking, give credit
        word_count = len(response.split())
        if word_count > 20 and any(term in response.lower() for term in ["design", "space", "building", "architecture", "project"]):
            base_score = max(base_score, 2.5)  # Minimum 2.5 for architectural responses

        # Bonus for detailed architectural discussion
        if word_count > 100:
            base_score += 1.0
        elif word_count > 50:
            base_score += 0.5

        return min(5.0, base_score)

    def _calculate_innovation(self, response: str) -> float:
        """Calculate innovation based on creative indicators - ENHANCED: More generous scoring"""
        creative_matches = sum(1 for indicator in self.creative_indicators if indicator in response)
        base_score = (creative_matches / len(self.creative_indicators)) * 5.0

        # Look for innovative thinking patterns
        innovation_patterns = ["unique", "different", "creative", "novel", "innovative", "original", "alternative", "new approach", "reimagine", "transform"]
        pattern_matches = sum(1 for pattern in innovation_patterns if pattern in response.lower())

        # Bonus for showing creative thinking
        if pattern_matches > 0:
            base_score += 1.5

        # Bonus for detailed exploration of ideas
        word_count = len(response.split())
        if word_count > 80:  # Detailed creative exploration
            base_score += 1.0
        elif word_count > 40:
            base_score += 0.5

        # Minimum score for any thoughtful response
        if word_count > 20:
            base_score = max(base_score, 2.0)

        return min(5.0, base_score)
    
    def _calculate_technical(self, phase: DesignPhase, response: str) -> float:
        """Calculate technical understanding based on phase-specific knowledge - ENHANCED: More generous scoring"""
        phase_terms = {
            DesignPhase.IDEATION: ["concept", "context", "program", "site", "community", "precedent", "user", "function", "needs", "goals", "vision"],
            DesignPhase.VISUALIZATION: ["spatial", "circulation", "form", "organization", "hierarchy", "flow", "layout", "space", "relationship", "connection"],
            DesignPhase.MATERIALIZATION: ["material", "construction", "technical", "detail", "assembly", "system", "structure", "building", "implementation"]
        }

        relevant_terms = phase_terms.get(phase, [])
        if not relevant_terms:
            return 3.5  # More generous default score

        term_matches = sum(1 for term in relevant_terms if term in response.lower())
        base_score = (term_matches / len(relevant_terms)) * 5.0

        # Bonus for showing phase-appropriate thinking even without exact terms
        word_count = len(response.split())
        if word_count > 50:  # Detailed technical discussion
            base_score += 1.0
        elif word_count > 25:
            base_score += 0.5

        # Minimum score for substantive responses
        if word_count > 15:
            base_score = max(base_score, 2.5)

        return min(5.0, base_score)
    
    def _generate_feedback(self, completeness: float, depth: float, relevance: float, 
                          innovation: float, technical: float, question: SocraticQuestion) -> Tuple[List[str], List[str], List[str]]:
        """Generate feedback based on scores"""
        
        strengths = []
        weaknesses = []
        recommendations = []
        
        # Completeness feedback
        if completeness >= 4.0:
            strengths.append("Comprehensive coverage of the topic")
        elif completeness <= 2.0:
            weaknesses.append("Incomplete coverage of key aspects")
            recommendations.append("Consider addressing all aspects mentioned in the question")
        
        # Depth feedback
        if depth >= 4.0:
            strengths.append("Detailed and thoughtful analysis")
        elif depth <= 2.0:
            weaknesses.append("Superficial analysis")
            recommendations.append("Provide more detailed explanations and reasoning")
        
        # Relevance feedback
        if relevance >= 4.0:
            strengths.append("Strong connection to architectural design")
        elif relevance <= 2.0:
            weaknesses.append("Limited connection to architectural design")
            recommendations.append("Focus more on architectural implications and design decisions")
        
        # Innovation feedback
        if innovation >= 4.0:
            strengths.append("Creative and original thinking")
        elif innovation <= 2.0:
            weaknesses.append("Limited creative thinking")
            recommendations.append("Consider more innovative approaches and unique solutions")
        
        # Technical feedback
        if technical >= 4.0:
            strengths.append("Good technical understanding")
        elif technical <= 2.0:
            weaknesses.append("Limited technical understanding")
            recommendations.append("Strengthen your understanding of architectural principles")
        
        return strengths, weaknesses, recommendations

class PhaseProgressionSystem:
    """Main system for managing phase progression with Socratic dialogue"""
    
    def __init__(self):
        self.question_bank = SocraticQuestionBank()
        self.grading_system = ResponseGradingSystem()
        self.flexible_generator = FlexibleQuestionGenerator()
        self.transition_system = PhaseTransitionSystem()
        self.sessions: Dict[str, SessionState] = {}

        # Initialize image generation components
        try:
            import sys
            import os
            # Add the thesis-agents directory to the path
            thesis_agents_path = os.path.join(os.path.dirname(__file__), 'thesis-agents')
            if thesis_agents_path not in sys.path:
                sys.path.insert(0, thesis_agents_path)

            from vision.image_generator import ReplicateImageGenerator, DesignPromptGenerator
            self.image_generator = ReplicateImageGenerator()
            self.prompt_generator = DesignPromptGenerator()
            self.image_generation_enabled = True
            print("🎨 Image generation system initialized")
        except ImportError as e:
            print(f"⚠️ Image generation not available: {e}")
            self.image_generator = None
            self.prompt_generator = None
            self.image_generation_enabled = False

        # Phase configuration
        self.phase_weights = {
            DesignPhase.IDEATION: 0.25,
            DesignPhase.VISUALIZATION: 0.35,
            DesignPhase.MATERIALIZATION: 0.40
        }

        self.phase_thresholds = {
            DesignPhase.IDEATION: 2.5,  # Reduced from 3.0 to be more achievable
            DesignPhase.VISUALIZATION: 2.8,  # Reduced from 3.5
            DesignPhase.MATERIALIZATION: 3.2  # Reduced from 4.0
        }

        # Debug: Check question bank initialization
        print(f"\n🏦 PHASE_SYSTEM: Question bank initialized")
        for phase in DesignPhase:
            questions = self.question_bank.questions.get(phase, {})
            print(f"   {phase.value}: {len(questions)} questions")
            for step, question in questions.items():
                print(f"      {step.value}: {question.question_text[:50]}...")

        print(f"🎨 Flexible question generator initialized")
        print(f"🔄 Phase transition system initialized")
        # Minimal rubric items (extensible via loader)
        self.phase_checklist_items: Dict[DesignPhase, List[Dict[str, Any]]] = {
            DesignPhase.IDEATION: [
                {"id": "site_context_understood", "keywords": ["site", "context"], "required": True},
                {"id": "program_defined", "keywords": ["program", "requirements"], "required": True}
            ],
            DesignPhase.VISUALIZATION: [
                {"id": "circulation_defined", "keywords": ["circulation", "flow"], "required": True},
                {"id": "form_strategy", "keywords": ["form", "massing"], "required": False}
            ],
            DesignPhase.MATERIALIZATION: [
                {"id": "materials_selected", "keywords": ["material", "materials"], "required": True},
                {"id": "constructability_considered", "keywords": ["construct", "cost"], "required": False}
            ]
        }
    
    def start_session(self, session_id: str) -> SessionState:
        """Start a new session"""
        session = SessionState(session_id=session_id)
        # Initialize Ideation phase with first Socratic step
        session.phase_progress[DesignPhase.IDEATION] = PhaseProgress(
            phase=DesignPhase.IDEATION,
            current_step=SocraticStep.INITIAL_CONTEXT_REASONING
        )
        # Initialize checklist state containers
        session.checklist_state = {p.value: {} for p in DesignPhase}
        self.sessions[session_id] = session
        logger.info(f"Started new session: {session_id}")
        return session
    
    def get_next_question(self, session_id: str) -> Optional[SocraticQuestion]:
        """Get the next question for the current session - now with flexible generation"""
        print(f"\n❓ GET_NEXT_QUESTION: Session {session_id}")

        session = self.sessions.get(session_id)
        if not session:
            print(f"   ❌ Session not found")
            return None

        print(f"   📊 Current phase: {session.current_phase.value}")
        current_phase_progress = session.phase_progress.get(session.current_phase)
        if not current_phase_progress:
            print(f"   ❌ No phase progress found for {session.current_phase.value}")
            # ENHANCED: Initialize phase progress if missing
            print(f"   🔧 Initializing missing phase progress for {session.current_phase.value}")
            current_phase_progress = PhaseProgress(
                phase=session.current_phase,
                current_step=SocraticStep.INITIAL_CONTEXT_REASONING
            )
            session.phase_progress[session.current_phase] = current_phase_progress

        print(f"   🔢 Completed steps: {len(current_phase_progress.completed_steps)}")
        print(f"   📝 Steps: {[step.value for step in current_phase_progress.completed_steps]}")

        # ENHANCED: Verify we're asking questions for the correct phase
        print(f"   🔍 PHASE VERIFICATION:")
        print(f"      Session current phase: {session.current_phase.value}")
        print(f"      Progress phase: {current_phase_progress.phase.value}")
        print(f"      Phase match: {session.current_phase == current_phase_progress.phase}")

        # First, try to get a standard question from the question bank
        standard_question = self.question_bank.get_next_question(
            session.current_phase,
            current_phase_progress.completed_steps
        )

        if standard_question:
            print(f"   ✅ Standard question found for {standard_question.phase.value}: {standard_question.question_text[:80]}...")
            # ENHANCED: Double-check the question phase matches current phase
            if standard_question.phase != session.current_phase:
                print(f"   ⚠️ WARNING: Question phase ({standard_question.phase.value}) doesn't match session phase ({session.current_phase.value})")
                print(f"   🔧 Correcting question phase to match session phase")
                # Create a corrected question with the right phase
                corrected_question = SocraticQuestion(
                    step=standard_question.step,
                    question_text=standard_question.question_text,
                    keywords=standard_question.keywords,
                    assessment_criteria=standard_question.assessment_criteria,
                    phase=session.current_phase,  # Use session's current phase
                    question_id=f"{session.current_phase.value}_{standard_question.step.value}_corrected"
                )
                return corrected_question
            return standard_question

        # If no standard questions available, check if we should transition phases
        print(f"   🔄 No standard questions left, checking phase transition...")
        transition_assessment = self.transition_system.assess_phase_readiness(session, current_phase_progress)

        if transition_assessment["is_ready"]:
            # Check if there's a next phase to transition to
            next_phase = transition_assessment.get("next_phase")
            if next_phase:
                print(f"   🎉 Phase transition ready! Automatically transitioning...")
                # ENHANCED: Automatically transition instead of asking for permission
                transition_result = self.transition_to_next_phase(session_id)
                if "error" not in transition_result:
                    print(f"   ✅ Transitioned to {transition_result['new_phase']} phase")
                    # Get the updated session after transition
                    updated_session = self.sessions.get(session_id)
                    if updated_session:
                        # Get the first question for the new phase
                        new_phase_progress = updated_session.phase_progress.get(updated_session.current_phase)
                        if new_phase_progress:
                            first_question = self.question_bank.get_next_question(
                                updated_session.current_phase,
                                new_phase_progress.completed_steps
                            )
                            if first_question:
                                # Modify the question text to include transition announcement
                                welcome_message = transition_result["message"]
                                combined_text = f"{welcome_message}\n\n{first_question.question_text}"
                                first_question.question_text = combined_text
                                return first_question
                    # Fallback if we can't get the first question
                    print(f"   ⚠️ Could not get first question for new phase")
                else:
                    print(f"   ❌ Transition failed: {transition_result['error']}")
                    # Fall through to flexible question generation
            else:
                # Final phase completed - generate celebration question for continued exploration
                print(f"   🎉 Final phase completed! Generating celebration question...")
                completion_message = transition_assessment["transition_message"]
                celebration_question = SocraticQuestion(
                    step=SocraticStep.CONTEXTUAL_EXPLORATION,
                    question_text=f"{completion_message}\n\nAs you reflect on your complete design journey, what aspects of your project do you feel most proud of, and what would you explore further if you had more time?",
                    keywords=["reflection", "completion", "design", "journey"],
                    assessment_criteria={
                        "completeness": "Reflects comprehensively on the design process",
                        "depth": "Shows deep understanding of design development",
                        "relevance": "Connects to overall design goals and learning",
                        "innovation": "Demonstrates creative insights from the process",
                        "technical_understanding": "Shows integrated understanding across all phases"
                    },
                    phase=session.current_phase,
                    question_id=f"{session.current_phase.value}_completion_celebration"
                )
                return celebration_question

        # If not ready for transition, generate a flexible contextual question
        print(f"   🎨 Generating flexible contextual question...")
        recent_response = ""
        if session.conversation_history:
            recent_response = session.conversation_history[-1].get("response", "")

        flexible_question = self.flexible_generator.generate_contextual_question(
            session.current_phase,
            session.conversation_history,
            recent_response,
            current_phase_progress.completed_steps
        )

        if flexible_question:
            print(f"   ✅ Flexible question generated for {flexible_question.phase.value}: {flexible_question.question_text[:80]}...")
            # ENHANCED: Ensure flexible question has correct phase
            if flexible_question.phase != session.current_phase:
                print(f"   🔧 Correcting flexible question phase from {flexible_question.phase.value} to {session.current_phase.value}")
                flexible_question.phase = session.current_phase
                flexible_question.question_id = f"{session.current_phase.value}_flexible_{len(current_phase_progress.completed_steps)+1:03d}"
            return flexible_question

        print(f"   ❌ No questions available")
        return None

    def transition_to_next_phase(self, session_id: str) -> Dict[str, Any]:
        """Transition the session to the next phase"""
        print(f"\n🔄 PHASE_TRANSITION: Transitioning session {session_id}")

        session = self.sessions.get(session_id)
        if not session:
            return {"error": "Session not found"}

        current_phase = session.current_phase
        next_phase = self.transition_system._get_next_phase(current_phase)

        if not next_phase:
            print(f"   ❌ No next phase available after {current_phase.value}")
            return {"error": "No next phase available"}

        print(f"   🎯 Transitioning from {current_phase.value} to {next_phase.value}")

        # Mark current phase as complete
        current_progress = session.phase_progress.get(current_phase)
        if current_progress:
            current_progress.is_complete = True
            current_progress.completion_percent = 100.0

        # Initialize next phase
        session.current_phase = next_phase
        new_phase_progress = PhaseProgress(
            phase=next_phase,
            current_step=SocraticStep.INITIAL_CONTEXT_REASONING
        )
        session.phase_progress[next_phase] = new_phase_progress

        # Update session
        session.last_updated = datetime.now()

        print(f"   ✅ Successfully transitioned to {next_phase.value}")
        print(f"   🔍 New phase initialized:")
        print(f"      - Phase: {new_phase_progress.phase.value}")
        print(f"      - Is complete: {new_phase_progress.is_complete}")
        print(f"      - Completed steps: {len(new_phase_progress.completed_steps)}")
        print(f"      - Completion percent: {new_phase_progress.completion_percent:.1f}%")

        # Generate phase-specific welcome message
        phase_welcome_messages = {
            DesignPhase.VISUALIZATION: "Welcome to the visualization phase! Now we'll focus on spatial organization, form development, and how your ideas take shape. How does your spatial organization respond to the site's existing conditions and program requirements?",
            DesignPhase.MATERIALIZATION: "Welcome to the materialization phase! Now we'll explore technical development, material choices, and implementation strategies. How do your material choices respond to both the building's function and its environmental context?"
        }
<<<<<<< HEAD
=======

        welcome_message = phase_welcome_messages.get(
            next_phase,
            f"Welcome to the {next_phase.value} phase! Let's continue developing your design thinking."
        )
>>>>>>> 340d70ae

        welcome_message = phase_welcome_messages.get(
            next_phase,
            f"Welcome to the {next_phase.value} phase! Let's continue developing your design thinking."
        )

        # Generate phase-specific image
        generated_image = None
        if self.image_generation_enabled and self.image_generator and self.prompt_generator:
            try:
                print(f"🎨 Generating {next_phase.value} phase image...")

                # Generate image prompt from conversation history
                conversation_history = session.conversation_history if hasattr(session, 'conversation_history') else []
                project_type = getattr(session, 'project_type', 'community center')

                design_description = self.prompt_generator.generate_image_prompt_from_conversation(
                    conversation_history,
                    next_phase.value.lower(),
                    project_type
                )

                # Generate the image
                image_result = self.image_generator.generate_phase_image(
                    design_description,
                    next_phase.value.lower(),
                    f"{project_type} design project"
                )

                if image_result.get("success"):
                    generated_image = {
                        "url": image_result["image_url"],
                        "prompt": image_result["prompt"],
                        "style": image_result["style"],
                        "phase": next_phase.value
                    }
                    print(f"✅ Generated {next_phase.value} phase image successfully")
                else:
                    print(f"❌ Image generation failed: {image_result.get('error', 'Unknown error')}")

            except Exception as e:
                print(f"❌ Error during image generation: {e}")

        transition_result = {
            "success": True,
            "previous_phase": current_phase.value,
            "new_phase": next_phase.value,
<<<<<<< HEAD
            "message": welcome_message,
            "generated_image": generated_image
=======
            "message": welcome_message
>>>>>>> 340d70ae
        }

        # Store the transition result for capture by process_user_message
        self._last_transition_result = transition_result

        return transition_result

    def process_user_message(self, session_id: str, message: str) -> Dict[str, Any]:
        """Process a user message and return assessment results - RESTORED WORKING VERSION"""
        print(f"\n🎯 PHASE PROGRESSION: Processing response for session {session_id}")
        print(f"📝 User response: {message[:100]}...")

        session = self.sessions.get(session_id)
        if not session:
            print(f"❌ PHASE ERROR: Session {session_id} not found")
            return {"error": "Session not found"}

        print(f"📊 Current phase: {session.current_phase.value}")
        # Store the initial phase to detect transitions
        initial_phase = session.current_phase

        current_phase_progress = session.phase_progress.get(session.current_phase)
        if not current_phase_progress:
            print(f"❌ PHASE ERROR: No progress found for phase {session.current_phase.value}")
            return {"error": "No current phase progress"}

        print(f"📈 Phase progress before: {current_phase_progress.completion_percent:.1f}%")
        print(f"🔢 Completed steps before: {len(current_phase_progress.completed_steps)}")

        # Get the current question
        current_question = self.question_bank.get_next_question(
            session.current_phase,
            current_phase_progress.completed_steps
        )

        if not current_question:
            print(f"❌ PHASE ERROR: No current question found for phase {session.current_phase.value}")
            return {"error": "No current question found"}

        print(f"❓ Current question: {current_question.question_text[:80]}...")
        print(f"🎯 Question step: {current_question.step.value}")

        # Grade the response
        grade = self.grading_system.grade_response(current_question, message)
        print(f"📊 GRADING RESULTS:")
        print(f"   Overall Score: {grade.overall_score:.2f}/5.0")
        print(f"   Completeness: {grade.completeness:.2f}/5.0")
        print(f"   Depth: {grade.depth:.2f}/5.0")
        print(f"   Relevance: {grade.relevance:.2f}/5.0")
        print(f"   Innovation: {grade.innovation:.2f}/5.0")
        print(f"   Technical: {grade.technical_understanding:.2f}/5.0")

        # Update progress
        current_phase_progress.responses[current_question.question_id] = message
        current_phase_progress.grades[current_question.question_id] = grade
        current_phase_progress.completed_steps.append(current_question.step)
        current_phase_progress.last_updated = datetime.now()

        # Recalculate average score
        scores = [g.overall_score for g in current_phase_progress.grades.values()]
        old_avg = current_phase_progress.average_score
        current_phase_progress.average_score = sum(scores) / len(scores) if scores else 0.0
        print(f"📊 Average score: {old_avg:.2f} → {current_phase_progress.average_score:.2f}")

        # Recalculate completion percent for the current phase
        old_percent = current_phase_progress.completion_percent
        current_phase_progress.completion_percent = self._compute_phase_completion_percent(session, current_phase_progress)
        print(f"📈 Completion percent: {old_percent:.1f}% → {current_phase_progress.completion_percent:.1f}%")
        print(f"🔢 Completed steps after: {len(current_phase_progress.completed_steps)}")

        # Check if phase is complete
        was_complete = current_phase_progress.is_complete
        self._check_phase_completion(session, current_phase_progress)
        if current_phase_progress.is_complete and not was_complete:
            print(f"🎉 PHASE COMPLETED: {session.current_phase.value}")

        # Update session
        session.last_updated = datetime.now()
        session.conversation_history.append({
            "timestamp": datetime.now().isoformat(),
            "phase": session.current_phase.value,
            "step": current_question.step.value,
            "question": current_question.question_text,
            "response": message,
            "grade": grade.overall_score
        })

        print(f"💾 Session updated with {len(session.conversation_history)} total interactions")

        # Generate phase nudge if needed
        nudge = self._generate_phase_nudge(session, current_phase_progress, grade)

        # Check for phase transitions and capture transition results
        phase_transition_result = None
        original_phase = session.current_phase.value

        # Get next question or phase transition info
        next_question = self.get_next_question(session_id)

        # Check if phase changed during get_next_question (indicates transition occurred)
        updated_session = self.sessions.get(session_id)
        if updated_session and updated_session.current_phase.value != original_phase:
            print(f"🔄 Phase transition detected: {original_phase} → {updated_session.current_phase.value}")
            # Capture the transition result from the last transition
            if hasattr(self, '_last_transition_result'):
                phase_transition_result = self._last_transition_result
                print(f"✅ Captured transition result with generated image: {bool(phase_transition_result.get('generated_image'))}")

        result = {
            "session_id": session_id,
            "current_phase": updated_session.current_phase.value if updated_session else session.current_phase.value,
            "current_step": current_question.step.value if current_question else "unknown",
            "grade": {
                "overall_score": grade.overall_score,
                "completeness": grade.completeness,
                "depth": grade.depth,
                "relevance": grade.relevance,
                "innovation": grade.innovation,
                "technical_understanding": grade.technical_understanding,
                "strengths": grade.strengths,
                "weaknesses": grade.weaknesses,
                "recommendations": grade.recommendations
            },
            "phase_progress": {
                "completed_steps": [step.value for step in current_phase_progress.completed_steps],
                "average_score": current_phase_progress.average_score,
                "is_complete": current_phase_progress.is_complete
            },
            "next_question": next_question.question_text if next_question else None,
            "phase_complete": current_phase_progress.is_complete,
            "session_complete": self._is_session_complete(updated_session if updated_session else session),
            "nudge": nudge,
            "question_answered": True  # Always true in working version
        }

        # Add phase transition information if transition occurred
        if phase_transition_result:
            result.update({
                "phase_transition": True,
                "transition_message": phase_transition_result.get("message", "Phase transition completed!"),
                "previous_phase": original_phase,
                "generated_image": phase_transition_result.get("generated_image")
            })
            print(f"✅ Added phase transition info to result")

        return result

    def process_response(self, session_id: str, response: str) -> Dict[str, Any]:
        """DEPRECATED: Use process_user_message instead. Kept for backward compatibility."""
        print(f"\n⚠️ DEPRECATED: process_response called - redirecting to process_user_message")
        return self.process_user_message(session_id, response)

    def get_contextual_question(self, session_id: str) -> Optional[SocraticQuestion]:
        """Get a contextual question for the current session state - RESTORED WORKING VERSION"""
        session = self.sessions.get(session_id)
        if not session:
            return None

        current_phase_progress = session.phase_progress.get(session.current_phase)
        if not current_phase_progress:
            return None

        # Get next question from question bank - same as working version
        next_question = self.question_bank.get_next_question(
            session.current_phase,
            current_phase_progress.completed_steps
        )

        return next_question

    def _check_and_handle_phase_transition(self, session_id: str) -> Dict[str, Any]:
        """Check if phase transition should occur and handle it"""
        session = self.sessions.get(session_id)
        if not session:
            return {"error": "Session not found"}

        current_phase_progress = session.phase_progress.get(session.current_phase)
        if not current_phase_progress:
            return {"no_transition": "No current phase progress"}

        # Check if current phase is ready for transition
        transition_assessment = self.transition_system.assess_phase_readiness(session, current_phase_progress)

        if transition_assessment["is_ready"]:
            next_phase = transition_assessment.get("next_phase")
            if next_phase:
                print(f"🔄 AUTO-TRANSITION: Phase transition criteria met, transitioning...")
                transition_result = self.transition_to_next_phase(session_id)
                if "error" not in transition_result:
                    print(f"✅ Successfully transitioned to {transition_result['new_phase']}")
                    return {
                        "transition_occurred": True,
                        "previous_phase": transition_result["previous_phase"],
                        "new_phase": transition_result["new_phase"],
                        "message": transition_result["message"]
                    }
                else:
                    print(f"❌ Transition failed: {transition_result['error']}")
                    return {"transition_failed": transition_result["error"]}
            else:
                print(f"ℹ️ Ready for transition but no next phase available")
                return {"no_next_phase": "Ready but no next phase"}
        else:
            print(f"ℹ️ Not ready for phase transition yet")
            return {"not_ready": "Phase transition criteria not met"}

        return {"no_transition": "No transition needed"}

        current_phase_progress = session.phase_progress.get(session.current_phase)
        if not current_phase_progress:
            print(f"❌ PHASE ERROR: No progress found for phase {session.current_phase.value}")
            return {"error": "No current phase progress"}

        print(f"📈 Phase progress before: {current_phase_progress.completion_percent:.1f}%")
        print(f"🔢 Completed steps before: {len(current_phase_progress.completed_steps)}")

        # Get the current question (this should be the question they just answered)
        # We need to reconstruct what question they were answering
        current_question = None

        # REMOVED: No longer check for transition acceptance since transitions are automatic
        # The system now automatically transitions when criteria are met

        # Try to get the question they were supposed to answer
        # This is tricky because we need to know what question was asked
        # For now, we'll use the most recent question type based on their progress

        # First try standard questions
        current_question = self.question_bank.get_next_question(
            session.current_phase,
            current_phase_progress.completed_steps
        )

        # If no standard question, create a flexible one for grading purposes
        if not current_question:
            print(f"🎨 Creating flexible question for grading response")
            recent_history_response = ""
            if len(session.conversation_history) > 0:
                recent_history_response = session.conversation_history[-1].get("response", "")

            current_question = self.flexible_generator.generate_contextual_question(
                session.current_phase,
                session.conversation_history,
                recent_history_response,
                current_phase_progress.completed_steps
            )

        if not current_question:
            print(f"❌ PHASE ERROR: No current question found for phase {session.current_phase.value}")
            return {"error": "No current question found"}

        print(f"❓ Current question: {current_question.question_text[:80]}...")
        print(f"🎯 Question step: {current_question.step.value}")

        # Grade the response
        grade = self.grading_system.grade_response(current_question, response)
        print(f"📊 GRADING RESULTS:")
        print(f"   Overall Score: {grade.overall_score:.2f}/5.0")
        print(f"   Completeness: {grade.completeness:.2f}/5.0")
        print(f"   Depth: {grade.depth:.2f}/5.0")
        print(f"   Relevance: {grade.relevance:.2f}/5.0")
        print(f"   Innovation: {grade.innovation:.2f}/5.0")
        print(f"   Technical: {grade.technical_understanding:.2f}/5.0")

        # Update progress
        current_phase_progress.responses[current_question.question_id] = response
        current_phase_progress.grades[current_question.question_id] = grade
        current_phase_progress.completed_steps.append(current_question.step)
        current_phase_progress.last_updated = datetime.now()

        # Recalculate average score
        scores = [g.overall_score for g in current_phase_progress.grades.values()]
        old_avg = current_phase_progress.average_score
        current_phase_progress.average_score = sum(scores) / len(scores) if scores else 0.0
        print(f"📊 Average score: {old_avg:.2f} → {current_phase_progress.average_score:.2f}")

        # Recalculate completion percent for the current phase
        old_percent = current_phase_progress.completion_percent
        current_phase_progress.completion_percent = self._compute_phase_completion_percent(session, current_phase_progress)
        print(f"📈 Completion percent: {old_percent:.1f}% → {current_phase_progress.completion_percent:.1f}%")
        print(f"🔢 Completed steps after: {len(current_phase_progress.completed_steps)}")

        # Check if phase is complete
        was_complete = current_phase_progress.is_complete
        self._check_phase_completion(session, current_phase_progress)
        if current_phase_progress.is_complete and not was_complete:
            print(f"🎉 PHASE COMPLETED: {session.current_phase.value}")

        # Update session
        session.last_updated = datetime.now()
        session.conversation_history.append({
            "timestamp": datetime.now().isoformat(),
            "phase": session.current_phase.value,
            "step": current_question.step.value,
            "question": current_question.question_text,
            "response": response,
            "grade": grade.overall_score
        })

        print(f"💾 Session updated with {len(session.conversation_history)} total interactions")

        # Generate phase nudge if needed
        nudge = self._generate_phase_nudge(session, current_phase_progress, grade)

        # Get next question or phase transition info
        next_question = self.get_next_question(session_id)

        # Check if a phase transition occurred during processing
        phase_transitioned = session.current_phase != initial_phase
        transition_message = None

        if phase_transitioned:
            print(f"🔄 PHASE TRANSITION DETECTED: {initial_phase.value} → {session.current_phase.value}")
            transition_message = f"Congratulations! You've successfully completed the {initial_phase.value} phase and advanced to {session.current_phase.value}."
            print(f"🔍 DEBUG: New phase progress status:")
            new_progress = session.phase_progress.get(session.current_phase)
            if new_progress:
                print(f"   - Completed steps: {len(new_progress.completed_steps)}")
                print(f"   - Is complete: {new_progress.is_complete}")
                print(f"   - Completion percent: {new_progress.completion_percent:.1f}%")

        # CRITICAL FIX: Get the correct phase progress for the CURRENT phase (not the old one)
        final_phase_progress = session.phase_progress.get(session.current_phase)
        if not final_phase_progress:
            # This shouldn't happen, but fallback to avoid crashes
            final_phase_progress = current_phase_progress
            print(f"⚠️ WARNING: No progress found for current phase {session.current_phase.value}, using fallback")

        return {
            "session_id": session_id,
            "current_phase": session.current_phase.value,
            "current_step": current_question.step.value,
            "grade": {
                "overall_score": grade.overall_score,
                "completeness": grade.completeness,
                "depth": grade.depth,
                "relevance": grade.relevance,
                "innovation": grade.innovation,
                "technical_understanding": grade.technical_understanding,
                "strengths": grade.strengths,
                "weaknesses": grade.weaknesses,
                "recommendations": grade.recommendations
            },
            "phase_progress": {
                "completed_steps": [step.value for step in final_phase_progress.completed_steps],
                "average_score": final_phase_progress.average_score,
                "is_complete": final_phase_progress.is_complete
            },
            "next_question": next_question.question_text if next_question else None,
            "phase_complete": final_phase_progress.is_complete,
            "session_complete": self._is_session_complete(session),
            "nudge": nudge,
            # Add phase transition information
            "phase_transition": phase_transitioned,
            "transition_message": transition_message,
            "previous_phase": initial_phase.value if phase_transitioned else None
        }
    
    def _compute_phase_completion_percent(self, session: SessionState, phase_progress: PhaseProgress) -> float:
        """Compute a stable completion percent (0-100) for the current phase.

        Combines three signals:
        - Socratic steps completion (60%)
        - Required checklist items for the current phase (30%)
        - Score readiness vs. threshold (10%)
        """
        print(f"\n🧮 CALCULATING COMPLETION PERCENT for {session.current_phase.value}:")

        # Steps completion ratio - now more flexible
        # Base completion on minimum 3 interactions, but allow for more
        min_steps = 3
        steps_completed = len(phase_progress.completed_steps)

        # Calculate ratio with diminishing returns after minimum steps
        if steps_completed <= min_steps:
            steps_ratio = steps_completed / min_steps
        else:
            # After minimum steps, each additional step adds less value
            extra_steps = steps_completed - min_steps
            steps_ratio = 1.0 + (extra_steps * 0.1)  # Each extra step adds 10% bonus
            steps_ratio = min(steps_ratio, 1.5)  # Cap at 150%

        steps_ratio = min(steps_ratio, 1.0)  # Cap at 100% for the calculation
        print(f"   📊 Steps: {steps_completed} (min: {min_steps}) = {steps_ratio:.2f} ({steps_ratio*60:.1f}% of total)")

        # Checklist completion ratio for the current phase
        items = self.phase_checklist_items.get(session.current_phase, [])
        required_items = [i for i in items if i.get('required')]
        total_required = len(required_items)
        phase_key = session.current_phase.value
        completed_required = 0
        if total_required > 0:
            for item in required_items:
                item_id = item.get('id')
                if not item_id:
                    continue
                state = session.checklist_state.get(phase_key, {}).get(item_id, {})
                if state.get('status') == 'completed':
                    completed_required += 1
        checklist_ratio = (completed_required / total_required) if total_required > 0 else 0.0
        print(f"   ✅ Checklist: {completed_required}/{total_required} = {checklist_ratio:.2f} ({checklist_ratio*30:.1f}% of total)")

        # Score readiness ratio
        threshold = self.phase_thresholds.get(session.current_phase, 3.0)
        score_ratio = min(phase_progress.average_score / threshold, 1.0) if threshold > 0 else 0.0
        print(f"   🎯 Score: {phase_progress.average_score:.2f}/{threshold:.1f} = {score_ratio:.2f} ({score_ratio*10:.1f}% of total)")

        percent = 100.0 * (0.6 * steps_ratio + 0.3 * checklist_ratio + 0.1 * score_ratio)
        print(f"   🧮 CALCULATION: (60% × {steps_ratio:.2f}) + (30% × {checklist_ratio:.2f}) + (10% × {score_ratio:.2f})")
        print(f"   🧮 CALCULATION: {0.6 * steps_ratio:.2f} + {0.3 * checklist_ratio:.2f} + {0.1 * score_ratio:.2f} = {percent/100:.2f}")

        # Clamp to [0, 100]
        if percent < 0.0:
            percent = 0.0
        elif percent > 100.0:
            percent = 100.0

        print(f"   📈 FINAL COMPLETION: {percent:.1f}%")
        return percent

    def _generate_phase_nudge(self, session: SessionState, phase_progress: PhaseProgress, grade: GradingResult) -> Optional[str]:
        """Generate a nudge to help the user progress in the current phase."""
        current_phase = session.current_phase.value
        completion_percent = phase_progress.completion_percent
        steps_completed = len(phase_progress.completed_steps)
        avg_score = phase_progress.average_score

        print(f"\n🎯 GENERATING PHASE NUDGE:")
        print(f"   Phase: {current_phase}")
        print(f"   Completion: {completion_percent:.1f}%")
        print(f"   Steps: {steps_completed}/4")
        print(f"   Avg Score: {avg_score:.2f}/5.0")

        # No nudge if doing well
        if completion_percent > 75 and avg_score > 3.5:
            print(f"   ✅ No nudge needed - good progress")
            return None

        # Generate nudges based on phase and progress
        nudges = {
            "ideation": [
                "💡 Try exploring different conceptual approaches to your design challenge.",
                "🎯 Consider the core user needs and how your space can address them uniquely.",
                "🌟 What if you approached this problem from a completely different angle?",
                "📝 Break down your design challenge into smaller, manageable components."
            ],
            "visualization": [
                "✏️ Try sketching your ideas to better understand spatial relationships.",
                "📐 Consider how different design elements work together visually.",
                "🎨 Explore how materials and lighting could enhance your concept.",
                "📊 Think about how to communicate your design ideas more clearly."
            ],
            "materialization": [
                "🔧 Consider the practical aspects of implementing your design.",
                "📋 Think about construction methods and material choices.",
                "💰 How would budget and timeline constraints affect your design?",
                "🏗️ What technical challenges need to be addressed in your proposal?"
            ]
        }

        phase_nudges = nudges.get(current_phase, [])
        if not phase_nudges:
            return None

        # Select nudge based on progress level
        if completion_percent < 25:
            nudge_index = 0  # Getting started nudge
        elif completion_percent < 50:
            nudge_index = 1  # Development nudge
        elif completion_percent < 75:
            nudge_index = 2  # Refinement nudge
        else:
            nudge_index = 3  # Completion nudge

        selected_nudge = phase_nudges[min(nudge_index, len(phase_nudges) - 1)]
        print(f"   💬 Selected nudge: {selected_nudge}")

        return selected_nudge

    def _check_phase_completion(self, session: SessionState, phase_progress: PhaseProgress):
        """Check if the current phase is complete"""
        threshold = self.phase_thresholds.get(session.current_phase, 3.0)
        
        # Check if all Socratic steps are completed and average score meets threshold
        all_steps_completed = len(phase_progress.completed_steps) == 4
        score_meets_threshold = phase_progress.average_score >= threshold

        # Add stabilization by requiring high completion percent
        has_sufficient_completion = phase_progress.completion_percent >= 95.0

        if all_steps_completed and score_meets_threshold and has_sufficient_completion:
            phase_progress.is_complete = True
            self._advance_to_next_phase(session)
    
    def _advance_to_next_phase(self, session: SessionState):
        """Advance to the next phase"""
        phase_order = [DesignPhase.IDEATION, DesignPhase.VISUALIZATION, DesignPhase.MATERIALIZATION]
        
        try:
            current_index = phase_order.index(session.current_phase)
            if current_index < len(phase_order) - 1:
                next_phase = phase_order[current_index + 1]
                session.current_phase = next_phase
                session.phase_progress[next_phase] = PhaseProgress(
                    phase=next_phase,
                    current_step=SocraticStep.INITIAL_CONTEXT_REASONING
                )
                logger.info(f"Advanced to phase: {next_phase.value}")
        except ValueError:
            logger.error(f"Invalid phase: {session.current_phase}")
    
    def _is_session_complete(self, session: SessionState) -> bool:
        """Check if the entire session is complete"""
        return all(
            phase_progress.is_complete 
            for phase_progress in session.phase_progress.values()
        )
    
    def get_progress_summary(self, session_id: str) -> Dict[str, Any]:
        """Get progress summary for dashboard integration (alias for get_session_summary)"""
        return self.get_session_summary(session_id)

    def get_session_summary(self, session_id: str) -> Dict[str, Any]:
        """Get a comprehensive summary of the session"""
        session = self.sessions.get(session_id)
        if not session:
            return {"error": "Session not found"}

        # Calculate overall session score
        all_scores = []
        for phase_progress in session.phase_progress.values():
            all_scores.extend([g.overall_score for g in phase_progress.grades.values()])

        overall_score = sum(all_scores) / len(all_scores) if all_scores else 0.0

        # Generate phase summaries
        phase_summaries = {}
        for phase, phase_progress in session.phase_progress.items():
            phase_scores = [g.overall_score for g in phase_progress.grades.values()]
            phase_summaries[phase.value] = {
                "completed": phase_progress.is_complete,
                "average_score": sum(phase_scores) / len(phase_scores) if phase_scores else 0.0,
                "completed_steps": len(phase_progress.completed_steps),
                "total_steps": 4,
                "completion_percent": phase_progress.completion_percent
            }

        return {
            "session_id": session_id,
            "overall_score": overall_score,
            "session_complete": self._is_session_complete(session),
            "current_phase": session.current_phase.value,
            "phase_summaries": phase_summaries,
            "session_duration": (datetime.now() - session.session_start).total_seconds() / 60,  # minutes
            "total_responses": len(session.conversation_history),
            # Newly added summary fields
            "final_checklist_state": session.checklist_state,
            "phase_progression_timeline": session.timeline
        }

    # New: Update checklist from a raw interaction (user+assistant texts) and return delta
    def update_checklist_from_interaction(self, session_id: str, user_text: str, assistant_text: str) -> Dict[str, Any]:
        session = self.sessions.get(session_id)
        if not session:
            return {"checklist_delta": []}
        current_phase = session.current_phase
        items = self.phase_checklist_items.get(current_phase, [])
        text = f"{user_text}\n{assistant_text}".lower()
        phase_key = current_phase.value
        if phase_key not in session.checklist_state:
            session.checklist_state[phase_key] = {}
        delta = []
        for item in items:
            item_id = item.get("id")
            if not item_id:
                continue
            already = session.checklist_state[phase_key].get(item_id, {}).get('status') == 'completed'
            if already:
                continue
            kws = [kw.lower() for kw in item.get("keywords", [])]
            if any(kw in text for kw in kws):
                state = {
                    'status': 'completed',
                    'first_met_ts': datetime.now().isoformat(),
                    'evidence_interaction_ids': []
                }
                session.checklist_state[phase_key][item_id] = state
                delta.append({'item_id': item_id, 'status': 'completed', 'evidence_interaction_ids': []})
        return {"checklist_delta": delta}

    # New: Compute a periodic snapshot for timeline and export
    def get_snapshot(self, session_id: str) -> Dict[str, Any]:
        session = self.sessions.get(session_id)
        if not session:
            return {}
        # Completion per phase (required items)
        timeline_entry = {
            'ts': datetime.now().isoformat(),
            'current_phase': session.current_phase.value,
        }
        # Include current phase completion percent from engine
        current_progress = session.phase_progress.get(session.current_phase)
        if current_progress:
            timeline_entry['current_phase_completion_percent'] = current_progress.completion_percent
        completed_items = []
        pending_required = []
        for phase, items in self.phase_checklist_items.items():
            phase_key = phase.value
            for item in items:
                item_id = item['id']
                is_completed = session.checklist_state.get(phase_key, {}).get(item_id, {}).get('status') == 'completed'
                if item.get('required', False):
                    if is_completed:
                        completed_items.append(item_id)
                    else:
                        pending_required.append(item_id)
        total_required = len([i for items in self.phase_checklist_items.values() for i in items if i.get('required')])
        completion_pct = int((len(completed_items) / total_required) * 100) if total_required > 0 else 0
        timeline_entry.update({
            'completion_pct': completion_pct,
            'completed_items': completed_items,
            'pending_required': pending_required,
            'evidence_ids': []
        })
        # Append to session timeline
        session.timeline.append(timeline_entry)
        return timeline_entry
    
    def save_session(self, session_id: str, filename: str = None):
        """Save session data to file"""
        session = self.sessions.get(session_id)
        if not session:
            return {"error": "Session not found"}
        
        if not filename:
            filename = f"session_{session_id}_{datetime.now().strftime('%Y%m%d_%H%M%S')}.json"
        
        # Convert session to serializable format
        session_data = {
            "session_id": session.session_id,
            "current_phase": session.current_phase.value,
            "overall_score": session.overall_score,
            "session_start": session.session_start.isoformat(),
            "last_updated": session.last_updated.isoformat(),
            "conversation_history": session.conversation_history,
            "user_profile": session.user_profile,
            "phase_progress": {}
        }
        
        for phase, progress in session.phase_progress.items():
            session_data["phase_progress"][phase.value] = {
                "current_step": progress.current_step.value if progress.current_step else None,
                "completed_steps": [step.value for step in progress.completed_steps],
                "responses": progress.responses,
                "grades": {
                    qid: {
                        "overall_score": grade.overall_score,
                        "completeness": grade.completeness,
                        "depth": grade.depth,
                        "relevance": grade.relevance,
                        "innovation": grade.innovation,
                        "technical_understanding": grade.technical_understanding,
                        "strengths": grade.strengths,
                        "weaknesses": grade.weaknesses,
                        "recommendations": grade.recommendations,
                        "timestamp": grade.timestamp.isoformat()
                    }
                    for qid, grade in progress.grades.items()
                },
                "average_score": progress.average_score,
                "completion_percent": progress.completion_percent,
                "is_complete": progress.is_complete,
                "start_time": progress.start_time.isoformat(),
                "last_updated": progress.last_updated.isoformat()
            }
        
        with open(filename, 'w') as f:
            json.dump(session_data, f, indent=2)
        
        logger.info(f"Session saved to: {filename}")
        return {"success": True, "filename": filename}

# Example usage and testing
def main():
    """Example usage of the Phase Progression System"""
    
    # Initialize the system
    system = PhaseProgressionSystem()
    
    # Start a new session
    session_id = "test_session_001"
    session = system.start_session(session_id)
    
    print(f"Started session: {session_id}")
    print(f"Current phase: {session.current_phase.value}")
    
    # Get the first question
    first_question = system.get_next_question(session_id)
    if first_question:
        print(f"\nFirst question: {first_question.question_text}")
    
    # Example responses for testing
    example_responses = [
        "I think we should ask about the community's current needs, what activities they want to support, and how the building can serve as a gathering place. We also need to understand the site's constraints and opportunities.",
        "Some great examples include the Tate Modern in London, which transformed a power station into an art museum, and the High Line in New York, which turned an elevated railway into a public park. These show how industrial spaces can become vibrant community assets.",
        "The industrial character is valuable because it tells the story of the site's history and gives the building authenticity. If we completely transformed it, we'd lose that sense of place and the unique character that makes this location special.",
        "I'm approaching this differently by focusing on adaptive reuse rather than demolition and new construction. I'm thinking about how to preserve the industrial aesthetic while making it welcoming for community use."
    ]
    
    # Process responses
    for i, response in enumerate(example_responses):
        print(f"\n--- Response {i+1} ---")
        print(f"Response: {response[:100]}...")
        
        result = system.process_response(session_id, response)
        
        print(f"Grade: {result['grade']['overall_score']:.2f}/5.0")
        print(f"Strengths: {', '.join(result['grade']['strengths'][:2])}")
        print(f"Current phase: {result['current_phase']}")
        print(f"Phase complete: {result['phase_complete']}")
        
        if result['next_question']:
            print(f"Next question: {result['next_question'][:100]}...")
    
    # Get session summary
    summary = system.get_session_summary(session_id)
    print(f"\n--- Session Summary ---")
    print(f"Overall score: {summary['overall_score']:.2f}/5.0")
    print(f"Session complete: {summary['session_complete']}")
    print(f"Current phase: {summary['current_phase']}")
    
    # Save session
    system.save_session(session_id)

if __name__ == "__main__":
    main()
<|MERGE_RESOLUTION|>--- conflicted
+++ resolved
@@ -915,15 +915,9 @@
             readiness_factors.append(1.0)
         else:
             readiness_factors.append(0.2)  # Some credit for partial understanding
-<<<<<<< HEAD
 
         readiness_score = sum(readiness_factors) / len(readiness_factors)
 
-=======
-
-        readiness_score = sum(readiness_factors) / len(readiness_factors)
-
->>>>>>> 340d70ae
         # More lenient transition threshold - 60% instead of 75%
         is_ready = readiness_score >= 0.6
 
@@ -1392,14 +1386,6 @@
             DesignPhase.VISUALIZATION: "Welcome to the visualization phase! Now we'll focus on spatial organization, form development, and how your ideas take shape. How does your spatial organization respond to the site's existing conditions and program requirements?",
             DesignPhase.MATERIALIZATION: "Welcome to the materialization phase! Now we'll explore technical development, material choices, and implementation strategies. How do your material choices respond to both the building's function and its environmental context?"
         }
-<<<<<<< HEAD
-=======
-
-        welcome_message = phase_welcome_messages.get(
-            next_phase,
-            f"Welcome to the {next_phase.value} phase! Let's continue developing your design thinking."
-        )
->>>>>>> 340d70ae
 
         welcome_message = phase_welcome_messages.get(
             next_phase,
@@ -1447,12 +1433,8 @@
             "success": True,
             "previous_phase": current_phase.value,
             "new_phase": next_phase.value,
-<<<<<<< HEAD
             "message": welcome_message,
             "generated_image": generated_image
-=======
-            "message": welcome_message
->>>>>>> 340d70ae
         }
 
         # Store the transition result for capture by process_user_message
