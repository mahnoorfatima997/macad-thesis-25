--- conflicted
+++ resolved
@@ -314,12 +314,9 @@
                         results["errors"].append(error_msg)
                 else:
                     results["errors"].append(f"Local file not found: {filename}")
-<<<<<<< HEAD
+
             #LINKOGRAFY INTEGRATION
-=======
-
->>>>>>> 09470861
-            # Handle linkography files
+
             linkography_files = data_collector.get_linkography_files()
             for linkography_file_path in linkography_files:
                 local_path = Path(linkography_file_path)
