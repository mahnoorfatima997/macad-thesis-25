"""
Refactored Unified Architectural Dashboard

A clean, modular dashboard for architectural design mentoring and testing.
"""

import streamlit as st
import os
import asyncio
import tempfile
from PIL import Image
from datetime import datetime
from typing import Dict, Any, Optional

# Import configuration and utilities
import sys

from dashboard.config.settings import PAGE_CONFIG, TEMPLATE_PROMPTS, TESTING_MODES, SKILL_LEVELS, MENTOR_TYPES, get_api_key
from dashboard.ui.styles import apply_dashboard_styles
from dashboard.core.session_manager import initialize_session_state, ensure_session_started
from dashboard.ui.chat_components import (
    render_welcome_section, render_mode_configuration, render_chat_history,
    get_chat_input, render_chat_message, response_contains_questions,
    render_mentor_type_selection, render_template_selection,
    render_skill_level_selection, render_project_description_input, validate_input,
    render_chat_interface
)
from dashboard.ui.sidebar_components import render_complete_sidebar
from dashboard.ui.analysis_components import render_cognitive_analysis_dashboard, render_metrics_summary, render_phase_progress_section
from dashboard.ui.phase_circles import render_phase_circles, render_phase_metrics
from dashboard.ui.manual_phase_controls import render_manual_phase_controls, render_phase_completion_indicator, should_show_manual_controls
from dashboard.processors.mode_processors import ModeProcessor
from dashboard.processors.dynamic_task_manager import DynamicTaskManager
from dashboard.analysis.phase_analyzer import PhaseAnalyzer
from dashboard.core.image_database import ImageDatabase

# Import external dependencies
sys.path.append(os.path.dirname(os.path.dirname(os.path.abspath(__file__))))
from phase_progression_system import PhaseProgressionSystem
from thesis_tests.test_dashboard import TestDashboard
from thesis_tests.data_models import InteractionData, TestPhase, TestGroup

# Test mode components now integrated into sidebar_components.py


# Page config moved to mentor.py to avoid multiple calls

# Cached resources
@st.cache_resource
def get_cached_task_manager():
    """Get cached task manager instance."""
    return DynamicTaskManager()

@st.cache_resource
def get_cached_orchestrator():
    """Get cached orchestrator instance."""
    import sys
    import os

    # Set environment variable to prevent GUI dependencies
    os.environ['OPENCV_IO_ENABLE_OPENEXR'] = '0'
    os.environ['QT_QPA_PLATFORM'] = 'offscreen'

    # Add thesis-agents to path
    thesis_agents_path = os.path.join(os.path.dirname(__file__), '../thesis-agents')
    if thesis_agents_path not in sys.path:
        sys.path.insert(0, thesis_agents_path)

    try:
        from orchestration.orchestrator import LangGraphOrchestrator
        orchestrator = LangGraphOrchestrator(domain="architecture")
        print(f"✅ DASHBOARD: LangGraphOrchestrator initialized successfully")
        return orchestrator
    except ImportError as e:
        print(f"❌ DASHBOARD: LangGraphOrchestrator import failed: {e}")
        st.warning(f"LangGraphOrchestrator not available: {e}")
        st.info("Running in fallback mode without multi-agent orchestration.")
        return None
    except Exception as e:
        print(f"❌ DASHBOARD: LangGraphOrchestrator initialization failed: {e}")
        st.warning(f"Failed to initialize LangGraphOrchestrator: {e}")
        st.info("Running in fallback mode without multi-agent orchestration.")
        return None


# Removed: get_cached_mentor - functionality integrated into dashboard


@st.cache_resource
def get_cached_phase_system():
    """Get cached phase system instance - v2.0 with improved completion calculation."""
    return PhaseProgressionSystem()


class UnifiedArchitecturalDashboard:
    """Main dashboard class for the unified architectural mentor system."""
    
    def __init__(self):
        """Initialize the dashboard."""
        # Note: set_page_config moved to run() method to avoid duplicate calls

        # Apply styles
        apply_dashboard_styles()
        
        # Get API key
        self.api_key = get_api_key()
        if not self.api_key:
            st.error("❌ OPENAI_API_KEY not found. Please set it as an environment variable or in Streamlit secrets.")
            st.stop()
        
        # Initialize session state
        initialize_session_state()
        
        # Initialize core components
        self._initialize_components()
    
    def _initialize_components(self):
        """Initialize core dashboard components."""
        # Lazy + cached heavy objects
        self.orchestrator = get_cached_orchestrator()
        self.phase_system = get_cached_phase_system()
        
        # Phase analyzer
        self.phase_analyzer = PhaseAnalyzer()

        # Image database
        self.image_database = ImageDatabase()
        
        # Data collector: store once in session with enhanced test integration
        if 'data_collector' not in st.session_state:
            # Import InteractionLogger from the correct location
            import sys
            import os
            sys.path.append(os.path.join(os.path.dirname(__file__), '../thesis-agents'))
            from data_collection.interaction_logger import InteractionLogger

            # Get test group and participant info from session state
            test_group = st.session_state.get('test_group', 'MENTOR')
            if hasattr(test_group, 'value'):
                test_group = test_group.value
            participant_id = st.session_state.get('participant_id', 'unified_user')
            session_id = st.session_state.get('session_id', 'unified_dashboard_session')

            st.session_state.data_collector = InteractionLogger(
                session_id=session_id,
                test_group=test_group,
                participant_id=participant_id
            )
        self.data_collector = st.session_state.data_collector
        
        # Test dashboard lazy load (spacy heavy)
        if 'test_dashboard' not in st.session_state:
            st.session_state.test_dashboard = None
        self.test_dashboard = st.session_state.test_dashboard
        
        # Mode processor - CRITICAL FIX: Persist mode processor to maintain task manager state
        if 'mode_processor' not in st.session_state or st.session_state.mode_processor is None:
            print(f"🔍 DASHBOARD_DEBUG: Creating new mode processor instance")
            self.mode_processor = ModeProcessor(
                orchestrator=self.orchestrator,
                data_collector=self.data_collector,
                test_dashboard=self.test_dashboard,
                image_database=self.image_database
            )
            # Store mode processor in session state for persistence
            st.session_state.mode_processor = self.mode_processor
        else:
            print(f"🔍 DASHBOARD_DEBUG: Using existing mode processor from session state")
            self.mode_processor = st.session_state.mode_processor

            # CRITICAL FIX: Ensure task manager consistency across all components
            if hasattr(self.mode_processor, 'task_manager') and self.mode_processor.task_manager:
                session_task_manager = st.session_state.get('task_manager_instance')
                if session_task_manager and self.mode_processor.task_manager != session_task_manager:
                    print(f"🚨 DASHBOARD_SYNC: Syncing mode processor to session task manager")
                    print(f"🚨 DASHBOARD_SYNC: Mode processor: {id(self.mode_processor.task_manager)}")
                    print(f"🚨 DASHBOARD_SYNC: Session state: {id(session_task_manager)}")
                    self.mode_processor.task_manager = session_task_manager

            # Update references in case they changed
            self.mode_processor.orchestrator = self.orchestrator
            self.mode_processor.data_collector = self.data_collector
            self.mode_processor.test_dashboard = self.test_dashboard
            self.mode_processor.image_database = self.image_database
    
    def run(self):
        """Main run method for the dashboard."""
        # Render sidebar
        render_complete_sidebar(self.data_collector)

        # Test mode components now integrated into sidebar

        # ENHANCED: Add gamification progress to sidebar (simplified for test mode)
        try:
            from dashboard.ui.gamification_components import render_gamification_sidebar
            render_gamification_sidebar()
            # Note: Advanced gamification dashboard removed for test mode focus

        except Exception as e:
            print(f"⚠️ Error rendering gamification sidebar: {e}")

        # Render main chat interface
        self._render_main_chat()
    
    def _render_main_chat(self):
        """Render the main chat interface."""
        # Optional: show pre-test at the very top before any other UI (when enabled and before analysis)
        if st.session_state.get("show_pre_test", False) and not st.session_state.get("analysis_complete", False):
            self._render_pretest_block()

        # Welcome section
        render_welcome_section()
        
        # Mode configuration using full width
        render_mode_configuration()

        # Check dashboard mode from sidebar
        dashboard_mode = st.session_state.get('dashboard_mode', 'Test Mode')

        if dashboard_mode == "Test Mode":
            # Test mode: Fixed community center challenge, no templates
            mentor_type = st.session_state.get('mentor_type', 'Socratic Agent')
            skill_level = "Intermediate"  # Fixed for research consistency

            # Project description input with fixed challenge (no templates)
            project_description, uploaded_file = render_project_description_input("")

        else:  # Flexible Mode
            # Original mentor.py functionality with templates
            mentor_type = render_mentor_type_selection()
            st.session_state.mentor_type = mentor_type
            st.session_state.current_mode = mentor_type

            # Template prompts (only in flexible mode)
            selected_template = render_template_selection()

            # Skill level selection (flexible in flexible mode)
            skill_level = render_skill_level_selection()

            # Project description input with template support
            template_text = TEMPLATE_PROMPTS.get(selected_template, "")
            project_description, uploaded_file = render_project_description_input(template_text)
        
        # Start analysis button (centered, no form rectangle)
        col1, col2, col3 = st.columns([1, 1, 1])
        with col2:
            start_clicked = st.button("Start Analysis", use_container_width=True, type="primary")
        
        if start_clicked:
            # Validate input
            is_valid, error_msg = validate_input(project_description, uploaded_file)
            if not is_valid:
                st.error(error_msg)
            else:
                self._handle_start_analysis(project_description, uploaded_file, skill_level, mentor_type)
        
        # REAL APP TASK UI TEST - TEMPORARILY DISABLED
        if False and st.session_state.get("show_task_ui_test", False):
            print("🔧 TASK_UI_TEST: Test interface is being rendered")
            st.markdown("# 🔧 REAL APP TASK UI TEST")
            st.markdown("Testing all 8 tasks UI rendering in actual Streamlit application context")

            try:
                # Import and run the test directly here to avoid import issues
                from dashboard.processors.dynamic_task_manager import TaskType, DynamicTaskManager
                from dashboard.processors.task_guidance_system import TaskGuidanceSystem
                from dashboard.ui.chat_components import _render_single_task_component
                from thesis_tests.data_models import TestGroup
                from datetime import datetime

                st.success("✅ Successfully imported real application components")

                # Initialize guidance system (same as the real app)
                if 'guidance_system' not in st.session_state:
                    st.session_state['guidance_system'] = TaskGuidanceSystem()

                guidance_system = st.session_state['guidance_system']
                st.success("✅ Guidance system initialized from session state")

                # Initialize task manager (same as real app)
                if 'task_manager' not in st.session_state:
                    st.session_state['task_manager'] = DynamicTaskManager()

                task_manager = st.session_state['task_manager']
                st.success("✅ Task manager initialized from session state")

                # Test REAL phase transition scenarios with actual thresholds
                phase_scenarios = [
                    # Ideation phase tasks
                    {"phase": "ideation", "completion": 5.0, "expected_tasks": ["architectural_concept"]},
                    {"phase": "ideation", "completion": 35.0, "expected_tasks": ["spatial_program"]},

                    # Visualization phase tasks
                    {"phase": "visualization", "completion": 5.0, "expected_tasks": ["visual_analysis_2d"]},
                    {"phase": "visualization", "completion": 45.0, "expected_tasks": ["environmental_contextual"]},

                    # Materialization phase tasks
                    {"phase": "materialization", "completion": 5.0, "expected_tasks": ["spatial_analysis_3d"]},
                    {"phase": "materialization", "completion": 45.0, "expected_tasks": ["realization_implementation"]},
                    {"phase": "materialization", "completion": 55.0, "expected_tasks": ["design_evolution"]},
                    {"phase": "materialization", "completion": 65.0, "expected_tasks": ["knowledge_transfer"]},
                ]

                st.markdown(f"## Testing Real Phase Transition Scenarios")

                results = []
                for i, scenario in enumerate(phase_scenarios):
                    phase = scenario["phase"]
                    completion = scenario["completion"]
                    expected_tasks = scenario["expected_tasks"]

                    st.markdown(f"### Scenario {i+1}: {phase.title()} Phase at {completion}% completion")

                    try:
                        # Simulate real phase progression (same as actual app)
                        st.session_state['test_current_phase'] = phase.title()

                        # Create mock conversation history
                        mock_conversation = [
                            {"role": "user", "content": f"I'm working on {phase} phase"},
                            {"role": "assistant", "content": f"Great! Let's explore {phase} concepts."}
                        ]

                        # Test threshold crossing detection (real system)
                        triggered_tasks = task_manager._detect_threshold_crossings(
                            current_phase=phase,
                            last_completion=completion - 10.0,  # Previous completion
                            current_completion=completion,      # Current completion
                            user_input=f"Phase {phase} at {completion}%",
                            conversation_history=mock_conversation,
                            test_group="MENTOR",
                            image_uploaded=False,
                            image_analysis=None
                        )

                        st.write(f"🎯 Triggered tasks: {[t.value for t in triggered_tasks]}")
                        st.write(f"🎯 Expected tasks: {expected_tasks}")

                        # Check if expected tasks were triggered
                        triggered_task_names = [t.value for t in triggered_tasks]
                        scenario_success = all(task in triggered_task_names for task in expected_tasks)

                        if scenario_success:
                            st.success(f"✅ Correct tasks triggered for {phase} at {completion}%")

                            # Test ACTUAL UI RENDERING for triggered tasks
                            for task_type in triggered_tasks:
                                if task_type.value in expected_tasks:
                                    # Get active task from task manager
                                    active_tasks = task_manager.get_active_tasks()
                                    active_task = next((t for t in active_tasks if t.task_type == task_type), None)

                                    if active_task:
                                        st.write(f"   🎨 Testing VISIBLE UI for {task_type.value}")

                                        # Test task data lookup (the actual issue from terminal)
                                        task_data = guidance_system.mentor_tasks.get(task_type, {})
                                        if task_data:
                                            st.success(f"   ✅ Task data found for {task_type.value}")

                                            # NOW TEST ACTUAL UI RENDERING (what user sees)
                                            try:
                                                st.write(f"   🖼️ Rendering actual UI component...")

                                                # Create task entry (same as real app)
                                                task_entry = {
                                                    'task': active_task,
                                                    'task_id': f"test_{task_type.value}_{i}",
                                                    'guidance_type': 'socratic',
                                                    'should_render': True,
                                                    'message_index': i,
                                                    'displayed': False
                                                }

                                                # Render the ACTUAL UI component (same function as real app)
                                                with st.container():
                                                    st.markdown(f"**🎯 TASK UI COMPONENT FOR {task_type.value.upper()}:**")
                                                    _render_single_task_component(task_entry)

                                                st.success(f"   ✅ UI component VISIBLE for {task_type.value}")

                                            except Exception as ui_error:
                                                st.error(f"   ❌ UI rendering FAILED for {task_type.value}: {ui_error}")
                                                scenario_success = False
                                        else:
                                            st.error(f"   ❌ No task data found for {task_type.value}")
                                            scenario_success = False

                            results.append({'scenario': f"{phase} {completion}%", 'success': scenario_success})
                        else:
                            st.error(f"❌ Wrong tasks triggered for {phase} at {completion}%")
                            results.append({'scenario': f"{phase} {completion}%", 'success': False})

                    except Exception as scenario_error:
                        st.error(f"❌ Scenario failed: {scenario_error}")
                        results.append({'scenario': f"{phase} {completion}%", 'success': False})

                # Summary
                successful = sum(1 for r in results if r['success'])
                st.markdown("---")
                st.markdown(f"## 📊 RESULTS: {successful}/{len(all_tasks)} tasks successful")

                if successful == len(all_tasks):
                    st.success("🎉 ALL 8 TASKS WORKING! Task UI system is fully functional!")
                    st.balloons()
                elif successful >= 6:
                    st.warning(f"⚠️ Most tasks working ({successful}/{len(all_tasks)})")
                else:
                    st.error(f"❌ Major issues: Only {successful}/{len(all_tasks)} tasks working")

            except Exception as e:
                st.error(f"❌ Test failed: {e}")
                st.exception(e)

            if st.button("❌ Close Test"):
                st.session_state['show_task_ui_test'] = False
                st.rerun()
            return

        # Chat interface (after analysis)
        if st.session_state.analysis_complete:
            self._render_chat_interface()

            # Phase progression insights
            if len(st.session_state.messages) > 0:
                self._render_phase_insights()
    
    def _handle_start_analysis(self, project_description: str, uploaded_file, skill_level: str, mentor_type: str):
        """Handle the start analysis process."""
        # Handle case where only image is provided
        if not project_description.strip() and uploaded_file:
            project_description = "Analyze this architectural drawing"
        elif not project_description.strip():
            project_description = "Please analyze my architectural project"
        
        with st.spinner("Analyzing your design..."):
            try:
                # Initialize session
                ensure_session_started()
                self.data_collector.session_id = st.session_state.session_id
                
                # Store image path if uploaded
                if uploaded_file:
                    import tempfile
                    from PIL import Image
                    image = Image.open(uploaded_file)

                    # Convert RGBA to RGB if necessary for JPEG format
                    if image.mode == 'RGBA':
                        # Create white background
                        background = Image.new('RGB', image.size, (255, 255, 255))
                        background.paste(image, mask=image.split()[-1])  # Use alpha channel as mask
                        image = background
                    elif image.mode not in ['RGB', 'L']:
                        image = image.convert('RGB')

                    with tempfile.NamedTemporaryFile(delete=False, suffix='.jpg') as tmp_file:
                        image.save(tmp_file.name, 'JPEG', quality=95)
                        st.session_state.uploaded_image_path = tmp_file.name
                
                # Run analysis based on selected mode
                if mentor_type in ["MENTOR", "Socratic Agent"]:
                    results = self._run_mentor_analysis(project_description, uploaded_file, skill_level)
                else:
                    results = self._create_default_analysis_results()
                
                # Store results
                st.session_state.analysis_results = results
                st.session_state.analysis_complete = True
                
                # Initialize phase system
                self._initialize_phase_system()
                
                # Process initial user input
                self._process_initial_input(project_description, mentor_type)
                
                st.success("✅ Analysis complete. Multi-agent mentor has responded to your initial prompt.")
                st.rerun()
                
            except Exception as e:
                st.error(f"❌ Analysis failed: {str(e)}")
    
    def _run_mentor_analysis(self, project_description: str, uploaded_file, skill_level: str):
        """Run mentor analysis for MENTOR mode using orchestrator directly."""
        # Create ArchMentorState for analysis
        import sys
        import os
        sys.path.insert(0, os.path.join(os.path.dirname(__file__), '../thesis-agents'))
        from state_manager import ArchMentorState, StudentProfile, VisualArtifact
        from agents.analysis_agent import AnalysisAgent
        
        # Create student profile
        student_profile = StudentProfile(
            skill_level=skill_level,
            learning_style="visual",
            cognitive_load=0.3,
            engagement_level=0.7
        )
        
        # Initialize state
        state = ArchMentorState()
        state.current_design_brief = project_description
        state.student_profile = student_profile
        state.domain = "architecture"
        
        # Add initial message
        state.messages = [
            {"role": "user", "content": f"I'm working on my {project_description.lower()} and need help with the design process."}
        ]
        
        # Handle image if provided
        if uploaded_file is not None:
            image = Image.open(uploaded_file)

            # Convert RGBA to RGB if necessary for JPEG format
            if image.mode == 'RGBA':
                # Create white background
                background = Image.new('RGB', image.size, (255, 255, 255))
                background.paste(image, mask=image.split()[-1])  # Use alpha channel as mask
                image = background
            elif image.mode not in ['RGB', 'L']:
                image = image.convert('RGB')

            with tempfile.NamedTemporaryFile(delete=False, suffix='.jpg') as tmp_file:
                image.save(tmp_file.name, 'JPEG', quality=95)
                temp_image_path = tmp_file.name
                
            artifact = VisualArtifact(
                id="uploaded_sketch",
                type="sketch",
                image_path=temp_image_path
            )
            state.current_sketch = artifact
            state.visual_artifacts.append(artifact)
        
        # Run analysis using AnalysisAgent directly
        loop = asyncio.new_event_loop()
        asyncio.set_event_loop(loop)
        try:
            analysis_agent = AnalysisAgent("architecture")
            analysis_result = loop.run_until_complete(analysis_agent.process(state))
            
            # Convert AgentResponse to dictionary if needed
            if hasattr(analysis_result, 'response_text'):
                from .ui.analysis_components import convert_agent_response_to_dict
                analysis_result = convert_agent_response_to_dict(analysis_result)

            # Extract building type from state
            building_type = state.extract_building_type_from_brief_only()
            print(f"🏗️ Dashboard: Detected building type: {building_type}")

            # Ensure building type is in the analysis result
            if isinstance(analysis_result, dict):
                if 'text_analysis' not in analysis_result:
                    analysis_result['text_analysis'] = {}
                analysis_result['text_analysis']['building_type'] = building_type
                analysis_result['building_type'] = building_type  # Also at top level

            # Return comprehensive results
            return {
                "state": state,
                "analysis_result": analysis_result,
                "vision_available": uploaded_file is not None,
                "building_type": building_type,  # Ensure it's available at top level
                **analysis_result  # Merge analysis result into top level for compatibility
            }
        finally:
            loop.close()
    
    def _create_default_analysis_results(self):
        """Create default analysis results for non-mentor modes."""
        return {
            "text_analysis": {
                "building_type": "architectural project",
                "key_themes": ["design", "architecture", "planning"],
                "program_requirements": ["functional spaces", "user needs", "site constraints"]
            },
            "phase_analysis": {
                "phase": "initial_analysis",
                "confidence": 0.8,
                "progression_score": 0.15,
                "completed_milestones": 1,
                "total_milestones": 12,
                "next_milestone": "site_analysis",
                "phase_recommendations": ["Focus on site context", "Define program requirements"]
            },
            "synthesis": {
                "cognitive_challenges": ["complex_program_requirements", "site_constraints"],
                "learning_opportunities": ["sustainable_design", "user_centered_approach"],
                "missing_considerations": ["accessibility", "building_codes"],
                "next_focus_areas": ["site_analysis", "program_development"]
            }
        }
    
    def _initialize_phase_system(self):
        """Initialize the phase progression system."""
        if st.session_state.phase_system is None:
            st.session_state.phase_system = self.phase_system
        if st.session_state.phase_session_id is None:
            # ENHANCED: Use more unique session ID with microseconds to prevent conflicts
            import uuid
            unique_id = str(uuid.uuid4())[:8]  # Short unique identifier
            timestamp = datetime.now().strftime('%Y%m%d_%H%M%S_%f')[:-3]  # Include milliseconds
            st.session_state.phase_session_id = f"phase_session_{timestamp}_{unique_id}"
            print(f"🔧 DASHBOARD: Creating new phase session: {st.session_state.phase_session_id}")
            self.phase_system.start_session(st.session_state.phase_session_id)
        else:
            print(f"🔧 DASHBOARD: Using existing phase session: {st.session_state.phase_session_id}")
            # ENHANCED: Verify session exists in phase system
            if st.session_state.phase_session_id not in self.phase_system.sessions:
                print(f"⚠️ DASHBOARD: Session not found in phase system, recreating...")
                self.phase_system.start_session(st.session_state.phase_session_id)
    
    def _process_initial_input(self, initial_input: str, current_mode: str):
        """Process the initial user input and generate response."""
        if not initial_input or not initial_input.strip():
            return
        
        # Add user message to chat history
        st.session_state.messages.append({
            "role": "user",
            "content": initial_input,
            "timestamp": datetime.now().isoformat()
        })
        
        # Process response based on current mode
        response = asyncio.run(self.mode_processor.process_input(initial_input, current_mode))
        
        # Add Socratic question if needed (only for MENTOR mode)
        combined_response = self._add_socratic_question_if_needed(response, current_mode)
        
        # Add routing metadata if available
        final_message = self._add_routing_metadata(combined_response)
        
        # Append assistant message
        st.session_state.messages.append({
            "role": "assistant",
            "content": final_message,
            "timestamp": datetime.now().isoformat(),
            "mentor_type": current_mode
        })
    
    def _render_chat_interface(self):
        """Render the chat interface."""
        with st.columns([0.5, 3, 0.5])[1]:  # Wider center column for chat
            # Optional: show pre-test above the chat when enabled via sidebar
            if st.session_state.get("show_pre_test", False):
                self._render_pretest_block()



            # Display chat messages in modern interface
            render_chat_interface()

            # PHASE QUESTION DISPLAY: Show current phase question if available
            self._render_current_phase_question()

            # MANUAL PHASE CONTROLS: Show for GENERIC_AI and CONTROL modes
            self._render_manual_phase_controls()

            # FIXED: Check for game responses that need processing
            if st.session_state.get('should_process_message', False):
                # Get the last message (which should be the game response)
                if st.session_state.get('messages') and len(st.session_state.messages) > 0:
                    last_message = st.session_state.messages[-1]
                    if last_message.get('role') == 'user':
                        print(f"🎮 PROCESSING GAME RESPONSE: {last_message['content'][:50]}...")
                        # Process the game response through the normal chat pipeline
                        self._handle_chat_input(last_message['content'])
                        # Clear the flag
                        st.session_state.should_process_message = False

            # Chat input with seamless image upload
            user_input, uploaded_image = get_chat_input()

            if user_input:
                self._handle_chat_input(user_input, uploaded_image)
            elif uploaded_image:
                # Store image but don't process until user provides input
                self._store_uploaded_image(uploaded_image)

    def _render_current_phase_question(self):
        """Render the current phase question if available."""
        try:
            if hasattr(self, 'phase_integration') and self.phase_integration:
                current_question = self.phase_integration.get_current_question()

                if current_question:
                    # Display the current phase question in a highlighted box
                    st.markdown("---")
                    st.markdown(f"""
                    <div style="
                        background-color: #f0f8ff;
                        border-left: 4px solid #4CAF50;
                        padding: 15px;
                        margin: 10px 0;
                        border-radius: 5px;
                    ">
                        <h4 style="color: #2E7D32; margin-top: 0;">
                            🎯 Current Phase Question ({current_question['phase'].title()})
                        </h4>
                        <p style="margin-bottom: 0; font-size: 1.1em;">
                            {current_question['text']}
                        </p>
                    </div>
                    """, unsafe_allow_html=True)

                    # Show keywords as hints
                    if current_question.get('keywords'):
                        keywords_text = ", ".join(current_question['keywords'])
                        st.markdown(f"💡 *Consider these aspects: {keywords_text}*")

                    print(f"🎯 UI: Displayed phase question: {current_question['text'][:50]}...")
                else:
                    print(f"🎯 UI: No current phase question available")

        except Exception as e:
            print(f"⚠️ UI: Error displaying phase question: {e}")

    def _render_manual_phase_controls(self):
        """Render manual phase controls for GENERIC_AI and CONTROL modes."""
        try:
            # Only show in Test Mode
            dashboard_mode = st.session_state.get('dashboard_mode', 'Test Mode')
            if dashboard_mode != 'Test Mode':
                return

            # Get current test group
            test_group = st.session_state.get('test_group')
            if not test_group:
                return

            # Only show for GENERIC_AI and CONTROL modes
            if should_show_manual_controls(test_group):
                # Render phase completion indicator
                render_phase_completion_indicator(test_group)

                # Render manual phase controls
                render_manual_phase_controls(self.mode_processor, test_group)

        except Exception as e:
            print(f"⚠️ Error rendering manual phase controls: {e}")

    def _handle_chat_input(self, user_input: str, uploaded_image=None):
        """Handle new chat input from the user with optional image."""
        print(f"\n🎯 DASHBOARD: _handle_chat_input called with: {user_input[:50]}...")
        if uploaded_image:
            print(f"📷 DASHBOARD: Image uploaded: {uploaded_image.name}")

        # CRITICAL FIX: Clear gamification duplicate prevention for new user input
        # This allows games to be interactive while preventing multiple renders per page load
        if 'rendered_challenges' in st.session_state:
            st.session_state.rendered_challenges.clear()
            print(f"🎮 DUPLICATE_PREVENTION: Cleared rendered challenges for new user input")

        # Process image if uploaded and extract comprehensive analysis
        enhanced_user_input = user_input
        image_path = None

        if uploaded_image:
            image_path = self._process_uploaded_image(uploaded_image)
            if image_path:
                # Check if this image was already processed to avoid redundant analysis
                if not self._is_image_already_processed(image_path):
                    # Extract comprehensive image analysis and bundle with text
                    enhanced_user_input = self._bundle_image_with_text(user_input, image_path, uploaded_image.name)
                    # Mark image as processed
                    self._mark_image_as_processed(image_path, uploaded_image.name)
                else:
                    print(f"⚡ DASHBOARD: Image already processed, using existing analysis")
                    # Get existing analysis from session state
                    enhanced_user_input = self._get_existing_image_analysis(user_input, image_path)

        # Check for pending images from previous uploads
        pending_images = st.session_state.get('pending_images', [])
        if pending_images and not uploaded_image:
            # Use the most recent pending image
            latest_image = pending_images[-1]
            image_path = latest_image['path']
            print(f"📷 DASHBOARD: Using pending image: {latest_image['filename']}")

            # Check if this image was already processed to avoid redundant analysis
            if not self._is_image_already_processed(image_path):
                # Check if we should bundle image analysis based on reference counter
                if self._should_bundle_image_analysis(image_path):
                    # Extract comprehensive image analysis and bundle with text
                    enhanced_user_input = self._bundle_image_with_text(user_input, image_path, latest_image['filename'])
                else:
                    print(f"🔄 DASHBOARD: Image reference limit reached, not bundling analysis")
                    enhanced_user_input = user_input
                # Mark image as processed
                self._mark_image_as_processed(image_path, latest_image['filename'])
            else:
                print(f"⚡ DASHBOARD: Image already processed, checking if should bundle")
                # Check if we should bundle existing analysis
                if self._should_bundle_image_analysis(image_path):
                    # Get existing analysis from session state
                    enhanced_user_input = self._get_existing_image_analysis(user_input, image_path)
                else:
                    print(f"🔄 DASHBOARD: Image reference limit reached, not bundling existing analysis")
                    enhanced_user_input = user_input

            # Clear pending images after use
            st.session_state.pending_images = []

        # Debug: Check what enhanced_user_input contains
        print(f"🔍 DASHBOARD: Enhanced user input length: {len(enhanced_user_input)} chars")
        print(f"🔍 DASHBOARD: Enhanced user input preview: {enhanced_user_input[:300]}...")
        has_enhanced = "[ENHANCED IMAGE ANALYSIS:" in enhanced_user_input
        has_uploaded = "[UPLOADED IMAGE ANALYSIS:" in enhanced_user_input
        print(f"🔍 DASHBOARD: Has ENHANCED marker: {has_enhanced}")
        print(f"🔍 DASHBOARD: Has UPLOADED marker: {has_uploaded}")

        # Add user message to chat history (display only the original user input, not the bundled analysis)
        user_message = {
            "role": "user",
            "content": user_input,  # Display only original user input to user
            "timestamp": datetime.now().isoformat(),
            "enhanced_content": enhanced_user_input  # Store enhanced content for system processing
        }

        st.session_state.messages.append(user_message)

        # Log interaction
        self._log_user_interaction(user_input)

        # Display user message - no need to render separately as it's already in session state
        # The chat interface will automatically show all messages including the new one

        # Initialize phase system if needed
        print(f"🔧 DASHBOARD: Initializing phase system...")
        self._initialize_phase_system()

        # Process ALL user responses through phase system (not just Socratic ones)
        print(f"🎯 DASHBOARD: Processing user response for phases...")
        phase_result = self._process_user_response_for_phases(user_input)

        # CRITICAL FIX: Store updated phase completion for task manager
        updated_phase_completion = 0.0
        if phase_result and 'phase_progress' in phase_result:
            phase_progress = phase_result['phase_progress']
            # CRITICAL FIX: phase_progress is a dict with completion_percent key
            if isinstance(phase_progress, dict):
                updated_phase_completion = phase_progress.get('completion_percent', 0.0)
                print(f"🎯 DASHBOARD: Found completion_percent in phase_progress dict: {updated_phase_completion:.1f}%")
            elif hasattr(phase_progress, 'completion_percent'):
                updated_phase_completion = phase_progress.completion_percent
                print(f"🎯 DASHBOARD: Found completion_percent in phase_progress object: {updated_phase_completion:.1f}%")
            st.session_state.current_phase_completion = updated_phase_completion
            print(f"🎯 DASHBOARD: Updated phase completion stored: {updated_phase_completion:.1f}%")

        # CRITICAL FIX: Check for task triggers with updated completion
        # IMPORTANT: Include 0% completion to catch phase transition tasks (like Task 2.1)
        if phase_result and updated_phase_completion >= 0:
            task_manager = get_cached_task_manager()
            current_phase = phase_result.get('current_phase', 'ideation')

            # CRITICAL FIX: Update session state so mode processor uses the same phase
            st.session_state['test_current_phase'] = current_phase.title()
            print(f"🎯 DASHBOARD: Updated test_current_phase to {current_phase.title()}")

            print(f"🎯 DASHBOARD: Checking task triggers at {updated_phase_completion:.1f}% in {current_phase} phase")

            triggered_task = task_manager.check_task_triggers(
                user_input=user_input,
                conversation_history=st.session_state.messages,
                current_phase=current_phase,
                test_group=st.session_state.get('test_group', 'MENTOR'),
                image_uploaded=False,
                image_analysis=None,
                phase_completion_percent=updated_phase_completion
            )

            if triggered_task:
                task_name = triggered_task.value if hasattr(triggered_task, 'value') else str(triggered_task)
                print(f"🎯 DASHBOARD: Task triggered: {task_name}")

                # CRITICAL FIX: Activate the task to get the ActiveTask object
                activated_task = task_manager.activate_task(
                    task_type=triggered_task,
                    test_group=st.session_state.get('test_group', 'MENTOR'),
                    current_phase=current_phase,
                    trigger_reason=f"Phase completion: {updated_phase_completion:.1f}%",
                    phase_completion_percent=updated_phase_completion
                )

                if activated_task:
                    # CRITICAL FIX: Add task to display queue for UI rendering
                    if 'task_display_queue' not in st.session_state:
                        st.session_state['task_display_queue'] = []

                    # Link task to current message (it should appear after the current message)
                    current_message_index = len(st.session_state.messages) - 1

                    task_display_entry = {
                        'task': activated_task,
                        'user_input': user_input,
                        'guidance_type': 'socratic',  # Default guidance type
                        'should_render': True,
                        'task_id': f"{activated_task.task_type.value}_{current_message_index}_{activated_task.start_time.strftime('%H%M%S%f')}",
                        'message_index': current_message_index,
                        'created_at': datetime.now().isoformat(),
                        'displayed': False
                    }

                    # CRITICAL FIX: Check if this task is already in the display queue to prevent duplicates
                    existing_tasks = [entry['task'].task_type.value for entry in st.session_state['task_display_queue']]
                    if activated_task.task_type.value not in existing_tasks:
                        # Add to display queue
                        st.session_state['task_display_queue'].append(task_display_entry)
                        print(f"🎯 DASHBOARD: Added {activated_task.task_type.value} to task_display_queue for message {current_message_index}")
                    else:
                        print(f"🎯 DASHBOARD_DUPLICATE: Skipped adding {activated_task.task_type.value} - already in display queue")
                        # CRITICAL FIX: Don't update message_index of existing tasks - they should stay where they were first placed
                        print(f"🎯 DASHBOARD_STABLE: Task {activated_task.task_type.value} remains linked to its original message")

                    # BACKWARD COMPATIBILITY: Also set active_task for existing code
                    st.session_state['active_task'] = task_display_entry

                    # Store triggered task for backward compatibility
                    st.session_state.triggered_task = {
                        'task_name': task_name,
                        'task_type': triggered_task,
                        'completion_percent': updated_phase_completion,
                        'phase': current_phase,
                        'triggered_at': datetime.now().isoformat()
                    }

                    print(f"✅ DASHBOARD: Task {task_name} activated and added to UI display queue")
                else:
                    print(f"❌ DASHBOARD: Failed to activate task {task_name}")
            else:
                print(f"🎯 DASHBOARD: No tasks triggered at {updated_phase_completion:.1f}%")

        # Handle Socratic response state management
        if st.session_state.awaiting_socratic_response:
            # Check if the phase processing handled the question response
            phase_result = st.session_state.get('last_phase_result', {})
            if phase_result.get('question_answered', False):
                print(f"✅ Question was answered, clearing awaiting state")
                st.session_state.awaiting_socratic_response = False
                st.session_state.current_question_id = None

        # Generate response (this will now handle phase transitions properly)
        # Get image path from the last message if present
        image_path = None
        if st.session_state.messages and "image_path" in st.session_state.messages[-1]:
            image_path = st.session_state.messages[-1]["image_path"]

        self._generate_and_display_response(user_input, image_path)

        # Check if we need to rerun after response generation (for phase transitions)
        if st.session_state.get('pending_rerun', False):
            st.session_state.pending_rerun = False
            st.rerun()

    def _process_uploaded_image(self, uploaded_file) -> str:
        """Process uploaded image and return the file path."""
        try:
            import tempfile
            from PIL import Image

            print(f"📷 Processing uploaded image: {uploaded_file.name}")

            # Open and process the image
            image = Image.open(uploaded_file)

            # Convert RGBA to RGB if necessary for JPEG format
            if image.mode == 'RGBA':
                # Create white background
                background = Image.new('RGB', image.size, (255, 255, 255))
                background.paste(image, mask=image.split()[-1])  # Use alpha channel as mask
                image = background
            elif image.mode not in ['RGB', 'L']:
                image = image.convert('RGB')

            # Save to temporary file
            with tempfile.NamedTemporaryFile(delete=False, suffix='.jpg') as tmp_file:
                image.save(tmp_file.name, 'JPEG', quality=95)
                temp_path = tmp_file.name

            print(f"✅ Image saved to: {temp_path}")
            return temp_path

        except Exception as e:
            print(f"❌ Error processing image: {e}")
            return None

    def _store_uploaded_image(self, uploaded_file):
        """Store uploaded image without processing it immediately."""
        try:
            # Process and save the image
            image_path = self._process_uploaded_image(uploaded_file)

            if image_path:
                # Store in session state for later use
                if 'pending_images' not in st.session_state:
                    st.session_state.pending_images = []

                st.session_state.pending_images.append({
                    'path': image_path,
                    'filename': uploaded_file.name,
                    'upload_time': datetime.now().isoformat()
                })

                # Update image upload tracking for reference limiting
                st.session_state.last_image_upload_message_count = len(st.session_state.messages)
                st.session_state.last_uploaded_image_path = image_path

                print(f"📷 Image stored for later processing: {uploaded_file.name}")
                return image_path

        except Exception as e:
            print(f"❌ Error storing image: {e}")
            return None

    def _bundle_image_with_text(self, user_input: str, image_path: str, image_filename: str) -> str:
        """Bundle comprehensive image analysis with user text as a unified message."""
        try:
            print(f"🔍 DASHBOARD: Bundling image analysis with text for: {image_filename}")

            # Get enhanced image analysis using comprehensive vision analyzer
            import sys
            import os
            sys.path.insert(0, os.path.join(os.path.dirname(__file__), '../thesis-agents'))
            from vision.comprehensive_vision_analyzer import ComprehensiveVisionAnalyzer

            # Initialize enhanced analyzer
            analyzer = ComprehensiveVisionAnalyzer(domain="architecture", use_cache=True)

            # Build comprehensive project context string
            current_phase = getattr(st.session_state, 'current_phase', 'unknown')
            building_type = getattr(st.session_state, 'project_type', 'unknown')
            conversation_summary = self._get_conversation_summary()
            project_description = getattr(st.session_state, 'project_description', user_input)

            project_context = f"Current Phase: {current_phase}, Building Type: {building_type}, Project: {project_description}, Context: {conversation_summary[:300]}"

            # Check if we already have this enhanced analysis cached in session state
            session_analyses = st.session_state.get('enhanced_image_analyses', [])
            for analysis in session_analyses:
                if analysis['path'] == image_path:
                    print(f"⚡ DASHBOARD: Using session-cached enhanced analysis for: {image_filename}")
                    cached_analysis = analysis['detailed_analysis']
                    contextual_response = analyzer.generate_contextual_response(cached_analysis, user_input)
                    bundled_message = f"{user_input}\n\n[ENHANCED IMAGE ANALYSIS: {contextual_response}]"
                    return bundled_message

            # Perform enhanced comprehensive image analysis
            import asyncio
            loop = asyncio.new_event_loop()
            asyncio.set_event_loop(loop)

            try:
                # Get enhanced comprehensive analysis with context
                enhanced_analysis = loop.run_until_complete(
                    analyzer.get_detailed_image_understanding(image_path, project_context)
                )

                # Generate contextual chat response
                contextual_response = analyzer.generate_contextual_response(enhanced_analysis, user_input)

                print(f"✅ DASHBOARD: Enhanced image analysis complete - Confidence: {enhanced_analysis.get('confidence_score', 0.7)}")

                # Bundle the text and enhanced image analysis as one unified message
                bundled_message = f"{user_input}\n\n[ENHANCED IMAGE ANALYSIS: {contextual_response}]"

                # Store in session state for potential future reference
                if 'enhanced_image_analyses' not in st.session_state:
                    st.session_state.enhanced_image_analyses = []
                st.session_state.enhanced_image_analyses.append({
                    "filename": image_filename,
                    "path": image_path,
                    "detailed_analysis": enhanced_analysis,
                    "project_context": project_context,
                    "timestamp": datetime.now().isoformat()
                })

                return bundled_message

            finally:
                loop.close()

        except Exception as e:
            print(f"⚠️ DASHBOARD: Enhanced image analysis failed, using contextual fallback: {e}")
            # Fallback to contextual message based on session state
            building_type = getattr(st.session_state, 'project_type', 'architectural project')
            current_phase = getattr(st.session_state, 'current_phase', 'design')
            fallback_response = f"I can see you've uploaded an architectural image for your {building_type}. While I had some difficulty with the detailed analysis, I can tell this appears to be related to your {current_phase} phase work. Let's discuss what you're working on and how I can help you develop this further."
            return f"{user_input}\n\n[IMAGE UPLOADED: {fallback_response}]"

    def _process_user_response_for_phases(self, user_input: str):
        """Process user response through the phase progression system."""
        try:
            print(f"\n🎯 DASHBOARD: Processing user message for phase progression")
            print(f"📝 Input: {user_input[:100]}...")

            # Use the new process_user_message method instead of process_response
            phase_result = self.phase_system.process_user_message(st.session_state.phase_session_id, user_input)

            if "error" in phase_result:
                print(f"❌ PHASE ERROR: {phase_result['error']}")
                return None

            # Log the phase progression results
            print(f"✅ PHASE PROCESSING COMPLETE:")
            print(f"   Current Phase: {phase_result['current_phase']}")

            # Only show grade if a question was actually answered
            if phase_result.get('question_answered', False) and 'grade' in phase_result:
                print(f"   Grade: {phase_result['grade']['overall_score']:.2f}/5.0")
                print(f"   Phase Complete: {phase_result['phase_complete']}")
                print(f"   Session Complete: {phase_result['session_complete']}")
            else:
                print(f"   Message processed (no grading - no active question)")

            # Store phase result for UI display
            st.session_state.last_phase_result = phase_result
            print(f"🎨 DEBUG: Stored phase_result in session_state with keys: {list(phase_result.keys())}")
            if phase_result.get('phase_transition'):
                print(f"🎨 DEBUG: Phase transition detected in phase processing")
                if 'generated_image' in phase_result:
                    print(f"🎨 DEBUG: Generated image present in phase_result: {bool(phase_result['generated_image'])}")
                else:
                    print(f"🎨 DEBUG: No generated_image in phase_result")

            # Display nudge if available
            if phase_result.get('nudge'):
                st.info(f"💡 **Phase Guidance**: {phase_result['nudge']}")

            # REMOVED: Duplicate phase transition display - this is now handled in _generate_and_display_response
            # to prevent double messages. Only handle task triggering here.
            if phase_result.get('phase_transition'):
                print(f"🔄 PHASE_TRANSITION_TASK_HANDLING: Phase transition detected, handling tasks only")

                # CRITICAL FIX: Handle task triggering during phase transitions
                previous_phase = phase_result.get('previous_phase', 'unknown')
                current_phase = phase_result.get('current_phase', 'unknown')

                print(f"🔄 PHASE_TRANSITION_DETECTED: {previous_phase} → {current_phase}")

                # Trigger phase transition task handling
                if hasattr(self.mode_processor, '_handle_phase_transition'):
                    test_group = st.session_state.get('test_group', 'MENTOR')
                    # Convert string to enum if needed
                    if isinstance(test_group, str):
                        from processors.mode_processors import TestGroup
                        test_group = TestGroup.MENTOR if test_group == 'MENTOR' else TestGroup.GENERIC_AI

                    self.mode_processor._handle_phase_transition(
                        from_phase=previous_phase.lower(),
                        to_phase=current_phase.lower(),
                        test_group=test_group,
                        user_input=f"Phase transition from {previous_phase} to {current_phase}"
                    )
                    print(f"🔄 PHASE_TRANSITION_HANDLED: Task triggering completed")
                else:
                    print(f"⚠️ PHASE_TRANSITION_WARNING: _handle_phase_transition method not available")

                # Save generated image if available (display will be handled in chat)
                generated_image = phase_result.get('generated_image')
                if generated_image:
                    # Save the image to thesis data
                    saved_path = self._save_generated_image(generated_image)
                    if saved_path:
                        generated_image['local_path'] = saved_path
                    print(f"✅ Generated image saved and will be displayed in chat")

                # Mark that we need to rerun after response generation
                st.session_state.pending_rerun = True

            # CRITICAL FIX: Return phase result for task manager
            return phase_result

        except Exception as e:
            print(f"❌ PHASE PROCESSING ERROR: {e}")
            import traceback
            traceback.print_exc()
            return None

    def _generate_and_display_response(self, user_input: str, image_path: str = None):
        """Generate and display the AI response with optional image."""
        # Simple spinner without typing indicator to avoid conflicts

        with st.spinner("Thinking..."):
            try:
                # Process response based on current mode with image support
                response = asyncio.run(
                    self.mode_processor.process_input(user_input, st.session_state.current_mode, image_path)
                )
                
                # Extract the actual response content from the response object
                if hasattr(response, 'content'):
                    response_content = response.content
                elif hasattr(response, 'response'):
                    response_content = response.response
                elif isinstance(response, str):
                    response_content = response
                else:
                    # Try to convert to string
                    response_content = str(response)

                # Handle phase transitions first
                phase_result = st.session_state.get('last_phase_result', {})
                generated_image_data = None

                print(f"🎨 DEBUG: Checking for phase transitions...")
                print(f"🎨 DEBUG: Phase result keys: {list(phase_result.keys()) if phase_result else 'None'}")
                print(f"🎨 DEBUG: Phase transition: {phase_result.get('phase_transition', False)}")

                # ENHANCED DUPLICATE PREVENTION: More robust checking
                should_process_transition = False
                transition_id = None

                if phase_result.get('phase_transition'):
                    # Create unique ID for this transition
                    transition_id = f"{phase_result.get('previous_phase', 'unknown')}_{phase_result.get('new_phase', 'unknown')}_{len(st.session_state.messages)}"
                    processed_transitions = st.session_state.get('processed_phase_transitions', set())

                    if transition_id not in processed_transitions:
                        print(f"🎨 DUPLICATE_PREVENTION: New transition {transition_id}, will process")
                        should_process_transition = True
                        # Mark as processed immediately to prevent race conditions
                        if 'processed_phase_transitions' not in st.session_state:
                            st.session_state.processed_phase_transitions = set()
                        st.session_state.processed_phase_transitions.add(transition_id)
                    else:
                        print(f"🎨 DUPLICATE_PREVENTION: Transition {transition_id} already processed, skipping completely")
                        should_process_transition = False

                # CRITICAL: Clear phase result immediately to prevent any reprocessing
                if st.session_state.get('last_phase_result'):
                    st.session_state.last_phase_result = {}
                    print(f"🎨 DUPLICATE_PREVENTION: Cleared last_phase_result immediately")

<<<<<<< HEAD
                # CRITICAL FIX: Always handle generated image, even if transition message is skipped
                generated_image = phase_result.get('generated_image')
                print(f"🎨 PROCESSING_IMAGE: Generated image from phase result: {bool(generated_image)}")
                if generated_image:
                    print(f"🎨 DEBUG: Generated image keys: {list(generated_image.keys())}")
=======
                # FIXED: Handle generated image FIRST, regardless of phase transition
                generated_image = phase_result.get('generated_image')
                if generated_image:
                    print(f"🎨 DEBUG: Generated image found in phase result: {list(generated_image.keys())}")
>>>>>>> 8c795e24
                    print(f"🎨 DEBUG: Image URL: {generated_image.get('url', 'No URL')}")

                    # Check if we're running on Streamlit Cloud
                    is_cloud = (
                        os.environ.get('STREAMLIT_SHARING_MODE') or
                        'streamlit.app' in os.environ.get('HOSTNAME', '') or
                        os.environ.get('STREAMLIT_SERVER_PORT') or
                        'streamlit' in os.environ.get('SERVER_SOFTWARE', '').lower()
                    )
                    print(f"🎨 DEBUG: Running on cloud: {is_cloud}")

                    if not is_cloud:
                        # Only try to save locally if not on cloud
                        saved_path = self._save_generated_image(generated_image)
                        if saved_path:
                            generated_image['local_path'] = saved_path
                            print(f"🎨 DEBUG: Added local_path to generated_image: {saved_path}")
                    else:
                        print(f"🎨 DEBUG: Skipping local save on cloud deployment")

                    # Store image data for inclusion in chat message
                    generated_image_data = generated_image
                    print(f"✅ Generated image will be included in chat message")
                    print(f"🎨 DEBUG: Final generated_image_data keys: {list(generated_image_data.keys())}")
                else:
                    print(f"❌ DEBUG: No generated_image found in phase_result")

<<<<<<< HEAD
                # Only process transition MESSAGE if it should be processed (not a duplicate)
=======
                # Only process transition if it should be processed (not a duplicate)
>>>>>>> 8c795e24
                if should_process_transition and phase_result.get('phase_transition'):
                    transition_msg = f"\n\n🎉 **Phase Transition!** {phase_result.get('transition_message', 'Moving to next phase!')}"
                    response_content += transition_msg
                    print(f"✅ PROCESSING_TRANSITION: Added phase transition message to response")

                # Add Socratic question if needed (only for MENTOR mode)
                combined_response = self._add_socratic_question_if_needed(response_content, st.session_state.current_mode)

                # Add routing metadata if available
                final_message = self._add_routing_metadata(combined_response)

                # ENHANCED: Check if this is a gamified response
                response_metadata = st.session_state.get("last_response_metadata", {})
                gamification_display = response_metadata.get("gamification_display", {})

                # FIXED: Also check for 'gamification' key as fallback
                if not gamification_display:
                    gamification_display = response_metadata.get("gamification", {})

                # DEBUG: Log gamification data for troubleshooting
                # if gamification_display:
                #     #print(f"🎮 UI DEBUG: Gamification data found: {gamification_display.get('is_gamified', False)}")
                #     print(f"🎮 UI DEBUG: Display type: {gamification_display.get('display_type', 'none')}")
                # else:
                #     print(f"🎮 UI DEBUG: No gamification data found in metadata keys: {list(response_metadata.keys())}")

                # Add assistant message with gamification info and generated image
                assistant_message = {
                    "role": "assistant",
                    "content": final_message,
                    "timestamp": datetime.now().isoformat(),
                    "mentor_type": st.session_state.current_mode,
                    "gamification": gamification_display
                }

                # Include generated image data if available
                print(f"🎨 DEBUG: Checking if generated_image_data should be added to message: {bool(generated_image_data)}")
                if generated_image_data:
                    assistant_message["generated_image"] = generated_image_data
                    print(f"✅ Added generated image to assistant message")
                    print(f"🎨 DEBUG: Assistant message now has generated_image: {bool(assistant_message.get('generated_image'))}")
                    print(f"🎨 DEBUG: Generated image URL in message: {assistant_message.get('generated_image', {}).get('url', 'No URL')}")
                else:
                    print(f"❌ DEBUG: No generated_image_data to add to assistant message")
                    # Check if there was a phase result but no image data made it through
                    if phase_result.get('phase_transition'):
                        print(f"🎨 DEBUG: Phase transition occurred but no image data - phase_result keys: {list(phase_result.keys())}")
                        if 'generated_image' in phase_result:
                            print(f"🎨 DEBUG: Phase result has generated_image but it didn't make it to generated_image_data")
                            print(f"🎨 DEBUG: Phase result generated_image: {phase_result.get('generated_image')}")
                        else:
                            print(f"🎨 DEBUG: Phase result has no generated_image key")

                st.session_state.messages.append(assistant_message)

                # CRITICAL FIX: Only rerun if we haven't already set pending_rerun
                # This prevents double rerun when phase transitions occur
                if not st.session_state.get('pending_rerun', False):
                    st.rerun()
                else:
                    print(f"🎨 DEBUG: Skipping rerun - pending_rerun already set for phase transition")
                
                # Update data collector with response
                self._update_data_collector_response(response, user_input)
                # Minimal safe logging to satisfy logger signature
                try:
                    routing_meta = st.session_state.get("last_response_metadata", {}) or {}
                    agents_used = routing_meta.get("agents_used", []) or [st.session_state.get('current_mode','mentor')]
                    routing_path = routing_meta.get("routing_path", "mentor_mode")
                    cognitive_flags = routing_meta.get("cognitive_flags", [])
                    self.data_collector.log_interaction(
                        student_input=user_input,
                        agent_response=str(response)[:500],
                        routing_path=routing_path,
                        agents_used=agents_used,
                        response_type=st.session_state.get('current_mode','MENTOR').lower(),
                        cognitive_flags=cognitive_flags if isinstance(cognitive_flags, list) else [],
                        student_skill_level='intermediate',
                        confidence_score=0.6,
                        sources_used=routing_meta.get('sources', []),
                        response_time=1.0,
                        context_classification=routing_meta.get('classification', {}),
                        metadata=routing_meta
                    )
                except Exception:
                    pass
                
            except Exception as e:
                error_response = f"I apologize, but I encountered an error: {str(e)}"
                st.session_state.messages.append({
                    "role": "assistant",
                    "content": error_response,
                    "timestamp": datetime.now().isoformat(),
                    "mentor_type": st.session_state.current_mode
                })
    
    def _add_socratic_question_if_needed(self, response: str, current_mode: str = None) -> str:
        """Add Socratic question to response if needed (only for MENTOR mode)."""
        # Only add socratic questions for MENTOR mode
        if current_mode not in ["MENTOR", "Socratic Agent"]:
            print(f"\n🤔 SOCRATIC: Skipping for mode '{current_mode}' (not MENTOR)")
            return response

        print(f"\n🤔 SOCRATIC: Checking if question needed for MENTOR mode...")
        print(f"   Session ID: {st.session_state.phase_session_id}")
        print(f"   Awaiting response: {st.session_state.get('awaiting_socratic_response', False)}")

        # ENHANCED: Verify phase system state before getting question
        session = self.phase_system.sessions.get(st.session_state.phase_session_id)
        if session:
            print(f"   Current phase in session: {session.current_phase.value}")
            current_progress = session.phase_progress.get(session.current_phase)
            if current_progress:
                print(f"   Phase progress steps: {len(current_progress.completed_steps)}")
                print(f"   Phase completion: {current_progress.completion_percent:.1f}%")
            else:
                print(f"   ⚠️ No progress found for current phase: {session.current_phase.value}")
        else:
            print(f"   ❌ No session found for ID: {st.session_state.phase_session_id}")

        # # Check if this was a knowledge_only route (example requests should not get questions)
        # routing_path = st.session_state.get('routing_path', '')
        # print(f"   Last routing path: {routing_path}")

        # # Don't add questions for knowledge_only routes (example requests)
        # if routing_path == 'knowledge_only':
        #     print(f"   🚫 Skipping Socratic question for knowledge_only route")
        #     return response

        # RESTORED WORKING VERSION: Always try to get next question if not already awaiting response
        if not st.session_state.get('awaiting_socratic_response', False):
            next_question = self.phase_system.get_contextual_question(st.session_state.phase_session_id)
            print(f"   Next question available: {next_question is not None}")

            if next_question:
                print(f"   Question phase: {next_question.phase.value}")
                print(f"   Question step: {next_question.step.value}")
                print(f"   Question: {next_question.question_text[:80]}...")
                if not response_contains_questions(response):
                    st.session_state.awaiting_socratic_response = True
                    st.session_state.current_question_id = next_question.question_id
                    enhanced_response = f"{response}\n\n**🤔 Let me ask you this to help develop your thinking:**\n\n{next_question.question_text}"
                    print(f"   ✅ Added Socratic question to response")
                    return enhanced_response
                else:
                    print(f"   ⏭️ Response already contains questions, skipping")
            else:
                print(f"   ℹ️ No next question available")
        else:
            print(f"   ⏳ Already awaiting Socratic response")

        return response
    
    def _add_routing_metadata(self, response: str) -> str:
        """Add routing metadata to response if enabled."""
        response_metadata = st.session_state.get("last_response_metadata", {})
        routing_path = response_metadata.get("routing_path") or response_metadata.get("route")
        agents_used = response_metadata.get("agents_used") or []
        interaction_type = response_metadata.get("interaction_type") or response_metadata.get("user_intent")
        response_type = response_metadata.get("response_type")

        # Extract gamification info if available
        gamification_info = response_metadata.get("gamification", {})
        gamification_trigger = gamification_info.get("trigger_type", "")
        gamification_enhancement = gamification_info.get("enhancement_applied", False)

        if (routing_path or agents_used) and st.session_state.get('show_routing_meta', False):
            parts = []

            # Add interaction type if available
            if interaction_type:
                parts.append(f"Intent: {interaction_type}")

            # Add route
            parts.append(f"Route: {routing_path or 'unknown'}")

            # Add agents if available
            if agents_used:
                used = ", ".join(agents_used)
                parts.append(f"Agents: {used}")

            # Add response type if available
            if response_type:
                parts.append(f"Type: {response_type}")

            # Add gamification info if available
            if gamification_enhancement and gamification_trigger:
                parts.append(f"🎮 Gamified: {gamification_trigger}")
            elif gamification_trigger:
                parts.append(f"🎯 Trigger: {gamification_trigger}")

            meta_suffix = f"\n\n— {' | '.join(parts)}"
            return response + meta_suffix
        return response
    
    # REMOVED: _handle_socratic_response - now handled in _process_user_response_for_phases
    
    def _log_user_interaction(self, user_input: str):
        """Log user interaction for data collection."""
        try:
            response_metadata = st.session_state.get("last_response_metadata", {})
            self.data_collector.log_interaction(
                student_input=user_input,
                agent_response="Processing...",
                routing_path=response_metadata.get("routing_path", "mentor_mode"),
                agents_used=response_metadata.get("agents_used", ["orchestrator"]),
                response_type="mentor_response",
                cognitive_flags=response_metadata.get("cognitive_flags", []),
                student_skill_level="intermediate",
                confidence_score=0.8,
                sources_used=response_metadata.get("sources", []),
                response_time=1.0,
                context_classification={
                    "understanding_level": "medium",
                    "confidence_level": "medium", 
                    "engagement_level": "high"
                },
                metadata={
                    "mode": st.session_state.current_mode,
                    "phase_analysis": {"phase": "ideation", "confidence": 0.8},
                    "scientific_metrics": {
                        "cognitive_offloading_prevention": 0.8,
                        "deep_thinking_encouragement": 0.9,
                        "knowledge_integration": 0.7,
                        "scaffolding_effectiveness": 0.8
                    },
                    "cognitive_state": {
                        "engagement": "high",
                        "confidence": "medium",
                        "understanding": "medium"
                    }
                }
            )
        except Exception as e:
            st.warning(f"Data logging error: {e}")
    
    def _update_data_collector_response(self, response: str, user_input: str):
        """Update data collector with the AI response."""
        try:
            if self.data_collector.interactions:
                # Update the last interaction's agent_response
                self.data_collector.interactions[-1]["agent_response"] = response
                
                # Update checklist via phase system
                try:
                    delta = self.phase_system.update_checklist_from_interaction(
                        st.session_state.phase_session_id, user_input, response
                    )
                    if isinstance(delta, dict):
                        response_metadata = st.session_state.get("last_response_metadata", {}) or {}
                        response_metadata["checklist_delta"] = delta.get("checklist_delta", [])
                        st.session_state.last_response_metadata = response_metadata
                except Exception:
                    pass
        except Exception as e:
            st.warning(f"Response logging error: {e}")
    
    def _render_pretest_block(self):
        """Render the pre-test assessment block in the main area (above chat)."""
        try:
            from thesis_tests.assessment_tools import PreTestAssessment

            if "pre_test_component" not in st.session_state:
                st.session_state.pre_test_component = PreTestAssessment()

            st.markdown("---")
            st.markdown(
                """
                <div class="compact-text" style="font-size: 16px; font-weight: bold; margin-bottom: 10px; text-align: center;">
                    🧪 Pre-Test Assessment
                </div>
                """,
                unsafe_allow_html=True,
            )

            comp = st.session_state.pre_test_component
            comp.render_critical_thinking_questions()
            comp.render_architectural_knowledge_questions()
            comp.render_spatial_reasoning_questions()

            if st.button("Save Pre-Test Responses", key="save_pretest_main"):
                st.success("Pre-test responses saved for this session.")

            st.markdown("---")

        except Exception:
            # If pre-test tools are not available, silently skip in main content
            pass

    def _render_phase_insights(self):
        """Render only the phase circles."""
        # Display phase progression with circles - no extra wrapper columns needed
        render_phase_circles(self.phase_system, st.session_state.phase_session_id)
    
    def _render_analysis_results(self):
        """Render comprehensive analysis results."""
        if not st.session_state.analysis_results:
            return
        
        # Ensure analysis results are in dictionary format
        analysis_results = st.session_state.analysis_results
        if hasattr(analysis_results, 'response_text'):
            # Import the conversion function
            from .ui.analysis_components import convert_agent_response_to_dict
            analysis_results = convert_agent_response_to_dict(analysis_results)
        
        # Inject engine-driven phase status for UI components that consume it
        try:
            summary = self.phase_system.get_session_summary(st.session_state.phase_session_id)
            current_phase = summary.get('current_phase')
            phase_summaries = summary.get('phase_summaries', {})
            completion_percent = 0.0
            completed_phases = sum(1 for p in phase_summaries.values() if p.get('completed'))
            total_phases = len(phase_summaries) if phase_summaries else 3
            if current_phase in phase_summaries:
                completion_percent = phase_summaries[current_phase].get('completion_percent', 0.0)
            analysis_results['phase_engine_status'] = {
                'current_phase': current_phase,
                'completion_percent': completion_percent,
                'completed_phases': completed_phases,
                'total_phases': total_phases,
                # Optional confidence; not computed here
                'phase_confidence': 0.0,
            }
        except Exception:
            pass
            
        with st.columns([1, 2, 1])[1]:  # Center column
            st.markdown("---")
            st.markdown("""
            <div class="compact-text" style="font-size: 16px; font-weight: bold; margin-bottom: 15px; text-align: center;">
                📊 Analysis Results
            </div>
            """, unsafe_allow_html=True)
            
            # Render cognitive analysis dashboard
            render_cognitive_analysis_dashboard(analysis_results)
            
            # Render metrics summary
            render_metrics_summary(analysis_results)
            
            # Design brief and image display
            col_brief, col_image = st.columns([2, 1])
            
            with col_brief:
                # Get the project description from session or analysis
                brief = "Architectural project analysis"
                if st.session_state.messages and len(st.session_state.messages) > 0:
                    brief = st.session_state.messages[0].get("content", brief)
                st.markdown(f"**Design Brief:** {brief}")
            
            with col_image:
                if st.session_state.get('uploaded_image_path'):
                    st.image(st.session_state.uploaded_image_path, caption="Your Design", use_container_width=True)
                else:
                    st.info("📝 **No image uploaded for this session**")
            
            # Render phase progress section
            render_phase_progress_section(analysis_results)
    
    def _create_chat_interactions_data(self):
        """Create chat interactions data for analysis."""
        chat_interactions = []
        for i in range(0, len(st.session_state.messages), 2):
            if i + 1 < len(st.session_state.messages):
                user_msg = st.session_state.messages[i]
                assistant_msg = st.session_state.messages[i + 1]
                if user_msg["role"] == "user" and assistant_msg["role"] == "assistant":
                    chat_interactions.append({
                        "data": {
                            "input": user_msg["content"],
                            "response": assistant_msg["content"],
                            "mode": st.session_state.get('current_mode', 'MENTOR')
                        }
                    })
        return chat_interactions

    def _save_generated_image(self, generated_image: dict) -> str:
        """Save generated image to thesis data directory"""

        if not generated_image or not generated_image.get('url'):
            return None

        try:
            import requests
            import os
            from datetime import datetime

            # Create thesis data directory if it doesn't exist
            thesis_data_dir = os.path.join(os.getcwd(), "thesis_data", "generated_images")
            os.makedirs(thesis_data_dir, exist_ok=True)

            # Generate filename with timestamp and phase
            timestamp = datetime.now().strftime("%Y%m%d_%H%M%S")
            phase = generated_image.get('phase', 'unknown')
            style = generated_image.get('style', 'unknown')
            filename = f"{timestamp}_{phase}_{style}.png"
            filepath = os.path.join(thesis_data_dir, filename)

            # Download and save the image
            print(f"📥 Downloading generated image from: {generated_image['url']}")
            response = requests.get(generated_image['url'], timeout=30)

            if response.status_code == 200:
                with open(filepath, 'wb') as f:
                    f.write(response.content)

                print(f"✅ Generated image saved to: {filepath}")

                # Also save metadata
                metadata_file = filepath.replace('.png', '_metadata.json')
                import json
                metadata = {
                    'url': generated_image['url'],
                    'phase': generated_image.get('phase'),
                    'style': generated_image.get('style'),
                    'prompt': generated_image.get('prompt'),
                    'timestamp': timestamp,
                    'local_path': filepath
                }

                with open(metadata_file, 'w') as f:
                    json.dump(metadata, f, indent=2)

                print(f"✅ Image metadata saved to: {metadata_file}")

                # Skip Dropbox upload here - image generator already uploaded it
                print(f"ℹ️ Skipping Dropbox upload (already uploaded by image generator)")

                return filepath
            else:
                print(f"❌ Failed to download image: HTTP {response.status_code}")
                return None

        except Exception as e:
            print(f"❌ Error saving generated image: {e}")
            return None

    def _upload_image_to_dropbox(self, local_path: str, filename: str):
        """Upload image to Dropbox"""
        try:
            from dashboard.core.dropbox_integration import dropbox_exporter

            if dropbox_exporter and dropbox_exporter.dropbox_client:
                dropbox_path = f"/thesis_exports/generated_images/{filename}"
                result = dropbox_exporter.upload_to_dropbox(local_path, dropbox_path)

                if result.get("success"):
                    print(f"✅ Image uploaded to Dropbox: {dropbox_path}")
                else:
                    print(f"❌ Dropbox upload failed: {result.get('error', 'Unknown error')}")
            else:
                print("⚠️ Dropbox client not available for image upload")

        except Exception as e:
            print(f"❌ Error uploading image to Dropbox: {e}")



    def _is_image_already_processed(self, image_path: str) -> bool:
        """Check if an image has already been processed in this session."""
        processed_images = st.session_state.get('processed_images', set())
        return image_path in processed_images

    def _mark_image_as_processed(self, image_path: str, filename: str):
        """Mark an image as processed to avoid redundant analysis."""
        if 'processed_images' not in st.session_state:
            st.session_state.processed_images = set()
        st.session_state.processed_images.add(image_path)
        print(f"📝 DASHBOARD: Marked image as processed: {filename}")

    def _should_bundle_image_analysis(self, image_path: str) -> bool:
        """Check if we should bundle image analysis based on message count since last image upload."""
        try:
            # Initialize tracking if not exists
            if 'last_image_upload_message_count' not in st.session_state:
                st.session_state.last_image_upload_message_count = 0
                st.session_state.last_uploaded_image_path = None

            # Check if this is a new image
            if st.session_state.last_uploaded_image_path != image_path:
                # New image uploaded, reset counter
                st.session_state.last_image_upload_message_count = 0
                st.session_state.last_uploaded_image_path = image_path
                print(f"📷 DASHBOARD: New image detected, resetting counter")

            # Count messages since last image upload
            current_message_count = len(st.session_state.messages)
            messages_since_upload = current_message_count - st.session_state.last_image_upload_message_count

            print(f"🔍 DASHBOARD: Messages since image upload: {messages_since_upload}")

            # Only bundle for the first 2 messages after upload (changed from 4 to 2)
            if messages_since_upload < 2:  # 2 messages max: first user message + first assistant response
                print(f"✅ DASHBOARD: Bundling image analysis (messages since upload: {messages_since_upload}/2)")
                return True
            else:
                print(f"🔄 DASHBOARD: Image reference limit reached, not bundling (messages since upload: {messages_since_upload}/2)")
                return False

        except Exception as e:
            print(f"❌ DASHBOARD: Error checking image reference counter: {e}")
            # Default to not bundling on error to be safe
            return False

    def _get_existing_image_analysis(self, user_input: str, image_path: str) -> str:
        """Get existing enhanced image analysis from session state."""
        # First check for enhanced analyses
        enhanced_analyses = st.session_state.get('enhanced_image_analyses', [])
        for analysis in enhanced_analyses:
            if analysis['path'] == image_path:
                # Import the comprehensive analyzer to generate a fresh contextual response
                import sys
                import os
                sys.path.insert(0, os.path.join(os.path.dirname(__file__), '../thesis-agents'))
                from vision.comprehensive_vision_analyzer import ComprehensiveVisionAnalyzer

                analyzer = ComprehensiveVisionAnalyzer()
                cached_analysis = analysis['detailed_analysis']
                contextual_response = analyzer.generate_contextual_response(cached_analysis, user_input)
                return f"{user_input}\n\n[ENHANCED IMAGE ANALYSIS: {contextual_response}]"

        # Fallback to legacy analyses if available
        session_analyses = st.session_state.get('image_analyses', [])
        for analysis in session_analyses:
            if analysis['path'] == image_path:
                image_description = analysis['detailed_analysis'].get('chat_summary', 'Image analysis completed.')
                return f"{user_input}\n\n[UPLOADED IMAGE ANALYSIS: {image_description}]"

        # Final fallback if no analysis found
        building_type = getattr(st.session_state, 'project_type', 'architectural project')
        return f"{user_input}\n\n[IMAGE REFERENCE: I can see you're referencing a previously uploaded image for your {building_type}. Let's continue our discussion based on what we've already analyzed.]"

    def _get_conversation_summary(self) -> str:
        """Get a summary of the current conversation for context."""
        try:
            messages = getattr(st.session_state, 'messages', [])
            if not messages:
                return "New conversation starting"

            # Get the last few messages for context
            recent_messages = messages[-3:] if len(messages) > 3 else messages

            # Extract user messages for context
            user_messages = [msg.get('content', '') for msg in recent_messages if msg.get('role') == 'user']

            if user_messages:
                # Join the recent user messages to provide context
                summary = " | ".join(user_messages)
                return summary[:500]  # Limit length
            else:
                return "Conversation in progress"

        except Exception as e:
            print(f"⚠️ Error getting conversation summary: {e}")
            return "Conversation context unavailable"

    # Test action handlers removed - now handled in sidebar_components.py


def main():
    """Main function to run the dashboard."""
    dashboard = UnifiedArchitecturalDashboard()
    dashboard.run()


if __name__ == "__main__":
    main() <|MERGE_RESOLUTION|>--- conflicted
+++ resolved
@@ -1233,18 +1233,10 @@
                     st.session_state.last_phase_result = {}
                     print(f"🎨 DUPLICATE_PREVENTION: Cleared last_phase_result immediately")
 
-<<<<<<< HEAD
-                # CRITICAL FIX: Always handle generated image, even if transition message is skipped
-                generated_image = phase_result.get('generated_image')
-                print(f"🎨 PROCESSING_IMAGE: Generated image from phase result: {bool(generated_image)}")
-                if generated_image:
-                    print(f"🎨 DEBUG: Generated image keys: {list(generated_image.keys())}")
-=======
                 # FIXED: Handle generated image FIRST, regardless of phase transition
                 generated_image = phase_result.get('generated_image')
                 if generated_image:
                     print(f"🎨 DEBUG: Generated image found in phase result: {list(generated_image.keys())}")
->>>>>>> 8c795e24
                     print(f"🎨 DEBUG: Image URL: {generated_image.get('url', 'No URL')}")
 
                     # Check if we're running on Streamlit Cloud
@@ -1272,11 +1264,13 @@
                 else:
                     print(f"❌ DEBUG: No generated_image found in phase_result")
 
-<<<<<<< HEAD
                 # Only process transition MESSAGE if it should be processed (not a duplicate)
-=======
+                if should_process_transition and phase_result.get('phase_transition'):
+                    transition_msg = f"\n\n🎉 **Phase Transition!** {phase_result.get('transition_message', 'Moving to next phase!')}"
+                    response_content += transition_msg
+                    print(f"✅ PROCESSING_TRANSITION: Added phase transition message to response")
+
                 # Only process transition if it should be processed (not a duplicate)
->>>>>>> 8c795e24
                 if should_process_transition and phase_result.get('phase_transition'):
                     transition_msg = f"\n\n🎉 **Phase Transition!** {phase_result.get('transition_message', 'Moving to next phase!')}"
                     response_content += transition_msg
