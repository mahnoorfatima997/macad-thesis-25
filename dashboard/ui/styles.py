"""
CSS styles and theme management for the dashboard.
"""

import streamlit as st
from string import Template
from benchmarking.thesis_colors import THESIS_COLORS

def get_dashboard_css() -> str:
    """Generate the complete CSS for the dashboard using thesis colors."""
    css_template = Template(
        """
<style>
    :root {
        --primary-dark: $primary_dark;
        --primary-purple: $primary_purple;
        --primary-violet: $primary_violet;
        --primary-rose: $primary_rose;
        --primary-pink: $primary_pink;
        --neutral-light: $neutral_light;
        --neutral-warm: $neutral_warm;
        --neutral-orange: $neutral_orange;
        --accent-coral: $accent_coral;
        --accent-magenta: $accent_magenta;
    }

    /* App background and text */
    .stApp {
        background: #ffffff !important;
        color: var(--primary-dark) !important;
    }

    /* Ensure full width layout */
    .main .block-container {
<<<<<<< HEAD
        padding-left: 2rem !important;
        padding-right: 2rem !important;
=======
        padding-left: 1rem !important;
        padding-right: 1rem !important;
        max-width: none !important;
>>>>>>> 941e2b92
    }

    /* Full width for columns */
    .row-widget.stHorizontal > div {
        width: 100% !important;
    }

<<<<<<< HEAD
=======
    /* Chat interface full width */
    .chat-window {
        width: 100% !important;
        max-width: none !important;
        margin: 20px 0 !important;
    }

    .chat-messages {
        width: 100% !important;
        max-width: none !important;
    }

    .message {
        width: 100% !important;
        max-width: none !important;
    }

>>>>>>> 941e2b92
    /* Better spacing for form elements */
    .stForm > div {
        margin-bottom: 1rem !important;
    }

    /* Full width for text areas and inputs */
    .stTextArea textarea,
    .stTextInput input,
    .stSelectbox > div {
        width: 100% !important;
    }

    /* Better spacing between sections */
    .element-container {
        margin-bottom: 1.5rem !important;
    }

    /* Sidebar styling */
    section[data-testid="stSidebar"] {
        display: block !important;
        visibility: visible !important;
        background: #ffffff !important;
        border-right: 1px solid var(--primary-dark) !important;
    }

    /* Main container card feel */
    .main .block-container {
        background: #ffffff !important;
        max-width: none !important;
        padding-top: 1rem;
        padding-bottom: 2rem;
        margin-left: 0 !important;
        border-radius: 12px;
        box-shadow: 0 2px 16px rgba(0,0,0,0.06);
        border: 1px solid rgba(0,0,0,0.05);
    }

    /* Hide Streamlit misc */
    .stDeployButton{ display: none; }
    #MainMenu{ visibility: hidden; }
    footer{ visibility: hidden; }

    /* Headings + badges */
    .top-section { text-align: center; margin-bottom: 2rem; padding-top: 1rem; }
    .plan-badge {
        display: inline-block; background: #fff; color: var(--primary-dark);
        padding: 4px 12px; border-radius: 16px; font-size: 0.8rem;
        border: 1px solid var(--neutral-orange);
    }
    .greeting { font-size: 2.3rem; font-weight: 800; color: var(--primary-purple); margin-bottom: .25rem; }
    .compact-text { font-size: 14px; line-height: 1.5; color: var(--primary-dark); }

    /* Buttons */
    .stButton button {
        background: linear-gradient(135deg, var(--primary-purple), var(--primary-violet)) !important;
        color: #fff !important;
        border: 0 !important;
        border-radius: 10px !important;
        box-shadow: 0 3px 10px rgba(0,0,0,0.1);
        transition: transform .05s ease, box-shadow .2s ease, filter .2s ease;
    }
    .stButton button:hover { filter: brightness(1.05); box-shadow: 0 6px 16px rgba(0,0,0,0.12); }
    .stButton button:active { transform: translateY(1px); }
    /* Make Start button (form submit) larger and full-width */
    .stFormSubmitButton button {
        width: 100% !important;
        min-height: 46px !important;
        font-size: 16px !important;
        font-weight: 800 !important;
        letter-spacing: 0.2px !important;
        border-radius: 12px !important;
    }
    /* Make Start button inside forms larger and full-width */
    .stForm .stButton button {
        width: 100% !important;
        min-height: 46px !important;
        font-size: 16px !important;
        font-weight: 800 !important;
        letter-spacing: 0.2px !important;
        border-radius: 12px !important;
    }

    /* Inputs (scoped to main container to avoid global side effects) */
    .main .block-container textarea,
    .main .block-container input:not([type="checkbox"]),
    .main .block-container select {
        border-radius: 10px !important;
        border: 1px solid var(--neutral-orange) !important;
        box-shadow: none !important;
    }
    .main .block-container textarea:focus,
    .main .block-container input:not([type="checkbox"]):focus,
    .main .block-container select:focus {
        outline: 2px solid var(--accent-magenta) !important;
        border-color: var(--accent-magenta) !important;
        box-shadow: 0 0 0 3px rgba(207, 67, 111, 0.15) !important;
    }

    /* Streamlit selectbox/combobox (BaseWeb) */
    div[data-baseweb="select"] > div {
        border-radius: 10px !important;
        border: 1px solid var(--neutral-orange) !important;
        background: #fff !important;
        box-shadow: none !important;
        min-height: 40px;
    }
    div[data-baseweb="select"] > div:hover {
        border-color: var(--neutral-orange) !important;
        background: #fff !important;
    }
    div[data-baseweb="select"] > div:focus-within {
        outline: 2px solid var(--accent-magenta) !important;
        border-color: var(--accent-magenta) !important;
        box-shadow: 0 0 0 3px rgba(207, 67, 111, 0.15) !important;
    }
    /* Dropdown menu panel */
    div[data-baseweb="popover"] div[data-baseweb="menu"] {
        background: #fff !important;
        border: 1px solid var(--neutral-orange) !important;
        border-radius: 10px !important;
        box-shadow: 0 8px 24px rgba(0,0,0,0.08) !important;
        overflow: hidden;
    }
    /* Ensure popover/layer doesn't dim the page */
    div[data-baseweb="layer"],
    div[data-baseweb="layer-container"],
    div[data-baseweb="portal"] { background: transparent !important; }
    div[data-baseweb="menu"] ul { background: #fff !important; }
    div[data-baseweb="menu"] li[role="option"] {
        background: #fff !important;
        color: var(--primary-dark) !important;
        padding: 10px 12px !important;
    }
    div[data-baseweb="menu"] li[role="option"][aria-selected="true"],
    div[data-baseweb="menu"] li[role="option"][data-focus="true"],
    div[data-baseweb="menu"] li[role="option"]:hover {
        background: rgba(92,79,115,0.10) !important; /* primary-purple tint */
        color: var(--primary-purple) !important;
    }
    /* Fallback for environments using role=listbox */
    ul[role="listbox"] {
        background: #fff !important;
        border: 1px solid var(--neutral-orange) !important;
        border-radius: 10px !important;
        box-shadow: 0 8px 24px rgba(0,0,0,0.08) !important;
    }
    ul[role="listbox"] > li[role="option"] { color: var(--primary-dark) !important; }
    ul[role="listbox"] > li[role="option"][aria-selected="true"],
    ul[role="listbox"] > li[role="option"][data-focus="true"],
    ul[role="listbox"] > li[role="option"]:hover {
        background: rgba(92,79,115,0.10) !important;
        color: var(--primary-purple) !important;
    }
    /* Fallback for environments using role="combobox" */
    div[role="combobox"] {
        border-radius: 10px !important;
        border: 1px solid var(--neutral-orange) !important;
        background: #fff !important;
        min-height: 40px;
    }

    /* Enhanced Chat Input Styling */
    div[data-testid="stChatInput"] {
        background: white !important;
        border-radius: 20px !important;
        box-shadow: 0 4px 20px rgba(0,0,0,0.08) !important;
        border: 2px solid rgba(92,79,115,0.1) !important;
        padding: 8px !important;
        margin: 20px 0 !important;
        transition: all 0.3s ease !important;
        width: 100% !important;
        max-width: none !important;
    }

    div[data-testid="stChatInput"]:hover {
        box-shadow: 0 6px 25px rgba(0,0,0,0.12) !important;
        border-color: rgba(92,79,115,0.2) !important;
        transform: translateY(-2px) !important;
    }

    div[data-testid="stChatInput"]:focus-within {
        box-shadow: 0 0 0 3px rgba(92,79,115,0.15), 0 8px 30px rgba(0,0,0,0.15) !important;
        border-color: var(--primary-purple) !important;
        transform: translateY(-3px) !important;
    }

    div[data-testid="stChatInput"] textarea {
        background: transparent !important;
        border: none !important;
        border-radius: 16px !important;
        padding: 18px 24px !important;
        font-size: 16px !important;
        line-height: 1.5 !important;
        color: var(--primary-dark) !important;
        resize: none !important;
        min-height: 144px !important;
        max-height: 144px !important;
        font-family: inherit !important;
        box-shadow: none !important;
        outline: none !important;
        width: 100% !important;
        box-sizing: border-box !important;
    }

    div[data-testid="stChatInput"] textarea:focus {
        outline: none !important;
        box-shadow: none !important;
        border: none !important;
    }

    div[data-testid="stChatInput"] textarea::placeholder {
        color: rgba(92,79,115,0.6) !important;
        font-style: italic !important;
        font-size: 15px !important;
    }

    /* Enhanced Send Button */
    div[data-testid="stChatInput"] button {
        background: linear-gradient(135deg, var(--primary-purple), var(--primary-violet)) !important;
        color: white !important;
        border: none !important;
        border-radius: 50% !important;
        width: 52px !important;
        height: 52px !important;
        min-width: 52px !important;
        min-height: 52px !important;
        display: flex !important;
        align-items: center !important;
        justify-content: center !important;
        font-size: 18px !important;
        font-weight: 600 !important;
        box-shadow: 0 4px 15px rgba(92,79,115,0.3) !important;
        transition: all 0.3s ease !important;
        margin: 4px !important;
        position: relative !important;
        overflow: hidden !important;
    }

<<<<<<< HEAD
    /* Chat messages */
    .chat-message {
        background: #fff;
        padding: 16px;
        border-radius: 12px;
        margin: 12px 0;
        border: 1px solid rgba(0,0,0,0.06);
        word-wrap: break-word;
        white-space: pre-wrap;
        text-align: left;
        display: block;
        width: 100%;
        line-height: 1.4;
=======
    div[data-testid="stChatInput"] button:hover {
        background: linear-gradient(135deg, var(--primary-violet), var(--primary-purple)) !important;
        box-shadow: 0 6px 20px rgba(92,79,115,0.4) !important;
        transform: translateY(-2px) !important;
>>>>>>> 941e2b92
    }

    div[data-testid="stChatInput"] button:active {
        transform: translateY(0) !important;
        box-shadow: 0 2px 10px rgba(92,79,115,0.3) !important;
    }

    /* Send button icon - removed custom icon to prevent duplicates */

    /* Input container enhancements */
    div[data-testid="stChatInput"] > div {
        display: flex !important;
        align-items: flex-end !important;
        gap: 12px !important;
        padding: 0 !important;
        margin: 0 !important;
        width: 100% !important;
    }

    /* Textarea container */
    div[data-testid="stChatInput"] > div > div:first-child {
        flex: 1 !important;
        margin: 0 !important;
        padding: 0 !important;
        width: 100% !important;
    }

    /* Button container */
    div[data-testid="stChatInput"] > div > div:last-child {
        margin: 0 !important;
        padding: 0 !important;
        flex-shrink: 0 !important;
    }

    /* Modern Chat Interface - Clean & Seamless */
    .chat-window {
        background: #f8f9fa !important;
        border-radius: 16px !important;
        padding: 20px !important;
        margin: 20px 0 !important;
        border: 1px solid rgba(0,0,0,0.08) !important;
        box-shadow: 0 2px 12px rgba(0,0,0,0.04) !important;
        max-height: 600px !important;
        overflow-y: auto !important;
        width: 100% !important;
        max-width: none !important;
    }

    .chat-messages {
        display: flex !important;
        flex-direction: column !important;
        gap: 0 !important;
        width: 100% !important;
        padding: 0 !important;
        margin: 0 !important;
    }

    .message {
        display: flex !important;
        align-items: flex-start !important;
        gap: 12px !important;
        width: 100% !important;
        max-width: none !important;
        margin: 0 !important;
        padding: 8px 0 !important;
        position: relative !important;
        border: none !important;
        background: transparent !important;
        box-sizing: border-box !important;
    }

    .user-message {
        flex-direction: row-reverse !important;
        align-self: flex-end !important;
        margin-left: auto !important;
        max-width: 70% !important;
        margin-bottom: 0 !important;
        justify-content: flex-end !important;
    }

    .agent-message {
        flex-direction: row !important;
        align-self: flex-start !important;
        margin-right: auto !important;
        max-width: 70% !important;
        margin-bottom: 0 !important;
        justify-content: flex-start !important;
    }

    /* Clean avatar circles */
    .message-avatar {
        width: 40px !important;
        height: 40px !important;
        border-radius: 50% !important;
        display: flex !important;
        align-items: center !important;
        justify-content: center !important;
        font-size: 20px !important;
        flex-shrink: 0 !important;
        background: transparent !important;
        border: 2px solid rgba(0,0,0,0.1) !important;
        margin-top: 4px !important;
    }

    .user-avatar {
        background: transparent !important;
        border-color: var(--accent-coral) !important;
    }

    .agent-avatar {
        background: transparent !important;
        border-color: var(--primary-purple) !important;
    }

    /* Clean message content */
    .message-content {
        background: transparent !important;
        padding: 12px 16px !important;
        border-radius: 18px !important;
        box-shadow: none !important;
        border: none !important;
        position: relative !important;
        width: 100% !important;
        max-width: none !important;
        margin: 0 !important;
        box-sizing: border-box !important;
    }

    .user-content {
        background: linear-gradient(135deg, var(--accent-coral), var(--accent-magenta)) !important;
        color: white !important;
        border-radius: 18px !important;
        border: none !important;
        box-shadow: 0 1px 3px rgba(0,0,0,0.1) !important;
    }

    .agent-content {
        background: white !important;
        color: var(--primary-dark) !important;
        border-radius: 18px !important;
        border: 1px solid rgba(92,79,115,0.1) !important;
        box-shadow: 0 1px 3px rgba(0,0,0,0.05) !important;
    }

    .message-header {
        margin-bottom: 6px !important;
    }

    .agent-name {
        font-size: 12px !important;
        font-weight: 600 !important;
        color: var(--primary-purple) !important;
        text-transform: uppercase !important;
        letter-spacing: 0.5px !important;
    }

    .message-text {
        line-height: 1.5 !important;
        word-wrap: break-word !important;
        white-space: pre-wrap !important;
        margin: 0 !important;
    }

    .message-time {
        font-size: 11px !important;
        opacity: 0.7 !important;
        margin-top: 6px !important;
        text-align: right !important;
    }

    .user-content .message-time {
        text-align: left !important;
    }

    /* Create flowing conversation */
    .message:not(:last-child) {
        margin-bottom: 0 !important;
    }

    .user-message + .agent-message,
    .agent-message + .user-message {
        margin-top: 0 !important;
        padding-top: 0 !important;
        border-top: none !important;
    }

    /* Smooth spacing between messages */
    .user-message + .user-message,
    .agent-message + .agent-message {
        margin-top: -4px !important;
        padding-top: 4px !important;
    }

    .user-message + .agent-message {
        margin-top: 8px !important;
        padding-top: 8px !important;
    }

    .agent-message + .user-message {
        margin-top: 8px !important;
        padding-top: 8px !important;
    }

    /* Clean typing indicator */
    .typing-indicator {
        display: flex !important;
        align-items: center !important;
        gap: 12px !important;
        padding: 16px !important;
        background: white !important;
        border-radius: 18px !important;
        box-shadow: 0 1px 3px rgba(0,0,0,0.05) !important;
        border: 1px solid rgba(92,79,115,0.1) !important;
        margin-top: 16px !important;
        max-width: 200px !important;
        margin-left: 52px !important;
        position: relative !important;
    }

    .typing-dots {
        display: flex !important;
        gap: 4px !important;
    }

    .typing-dots span {
        width: 8px !important;
        height: 8px !important;
        border-radius: 50% !important;
        background: var(--primary-purple) !important;
        animation: typing 1.4s infinite ease-in-out !important;
    }

    .typing-dots span:nth-child(1) { animation-delay: -0.32s !important; }
    .typing-dots span:nth-child(2) { animation-delay: -0.16s !important; }

    @keyframes typing {
        0%, 80%, 100% {
            transform: scale(0.8);
            opacity: 0.5;
        }
        40% {
            transform: scale(1);
            opacity: 1;
        }
    }

    /* Message animations */
    .message {
        opacity: 1;
        transform: translateY(0);
        transition: all 0.3s ease;
    }

    .message.fade-in {
        animation: fadeInUp 0.3s ease forwards;
    }

    @keyframes fadeInUp {
        from {
            opacity: 0;
            transform: translateY(20px);
        }
        to {
            opacity: 1;
            transform: translateY(0);
        }
    }

    /* Hover effects for messages */
    .message-content:hover {
        transform: translateY(-2px);
        box-shadow: 0 4px 16px rgba(0,0,0,0.1);
        transition: all 0.2s ease;
    }

    /* Responsive design for mobile */
    @media (max-width: 768px) {
        .message {
            max-width: 95%;
        }
        
        .chat-window {
            padding: 15px;
            margin: 15px 0;
        }
        
        .message-avatar {
            width: 32px;
            height: 32px;
            font-size: 16px;
        }
        
        .message-content {
            padding: 12px;
        }

        div[data-testid="stChatInput"] {
            margin: 15px 0 !important;
            border-radius: 18px !important;
        }
        
        div[data-testid="stChatInput"] textarea {
            padding: 16px 20px !important;
            font-size: 15px !important;
            min-height: 64px !important;
        }
        
        div[data-testid="stChatInput"] button {
            width: 48px !important;
            height: 48px !important;
            min-width: 48px !important;
            min-height: 48px !important;
        }
    }

    /* Old chat message styles removed - new seamless interface takes precedence */

    /* Cards */
    .metric-card, .mode-selector, .chat-container {
        background: #fff;
        padding: 1rem;
        border-radius: 12px;
        border: 1px solid rgba(0,0,0,0.06);
        box-shadow: 0 1px 8px rgba(0,0,0,0.05);
        margin: 0.5rem 0;
    }

    /* Status chips */
    .status-indicator { display:inline-block; width: 10px; height: 10px; border-radius: 50%; margin-right: 8px; }
    .status-ready { background: var(--accent-coral); }
    .status-warning { background: var(--neutral-orange); }
    .status-error { background: var(--accent-magenta); }

    /* Tabs (if present) */
    div[role="tablist"] { gap: .5rem; border-bottom: 1px solid var(--neutral-orange); }
    div[role="tab"] {
        padding: .5rem 1rem; border-radius: 10px 10px 0 0; color: var(--primary-dark);
    }
    div[role="tab"][aria-selected="true"] {
        background: #fff; color: var(--primary-purple); border: 1px solid var(--neutral-orange); border-bottom-color: #fff;
    }

    /* Info blocks: Socratic/Agentic boxes */
    .info-tile {
        background: #fff; border: 1px solid var(--neutral-orange); border-left: 5px solid var(--primary-purple);
        border-radius: 12px; padding: 16px;
    }

    /* Animation for new messages */
    .message-input-animation {
        animation: slideInUp 0.4s ease-out !important;
    }

    @keyframes slideInUp {
        from {
            opacity: 0;
            transform: translateY(20px);
        }
        to {
            opacity: 1;
            transform: translateY(0);
        }
    }


</style>
"""
    )
    return css_template.substitute(**THESIS_COLORS)

def apply_dashboard_styles():
    """Apply the dashboard CSS styles to the current Streamlit app."""
    st.markdown(get_dashboard_css(), unsafe_allow_html=True) <|MERGE_RESOLUTION|>--- conflicted
+++ resolved
@@ -32,14 +32,9 @@
 
     /* Ensure full width layout */
     .main .block-container {
-<<<<<<< HEAD
-        padding-left: 2rem !important;
-        padding-right: 2rem !important;
-=======
         padding-left: 1rem !important;
         padding-right: 1rem !important;
         max-width: none !important;
->>>>>>> 941e2b92
     }
 
     /* Full width for columns */
@@ -47,8 +42,6 @@
         width: 100% !important;
     }
 
-<<<<<<< HEAD
-=======
     /* Chat interface full width */
     .chat-window {
         width: 100% !important;
@@ -66,7 +59,6 @@
         max-width: none !important;
     }
 
->>>>>>> 941e2b92
     /* Better spacing for form elements */
     .stForm > div {
         margin-bottom: 1rem !important;
@@ -305,26 +297,10 @@
         overflow: hidden !important;
     }
 
-<<<<<<< HEAD
-    /* Chat messages */
-    .chat-message {
-        background: #fff;
-        padding: 16px;
-        border-radius: 12px;
-        margin: 12px 0;
-        border: 1px solid rgba(0,0,0,0.06);
-        word-wrap: break-word;
-        white-space: pre-wrap;
-        text-align: left;
-        display: block;
-        width: 100%;
-        line-height: 1.4;
-=======
     div[data-testid="stChatInput"] button:hover {
         background: linear-gradient(135deg, var(--primary-violet), var(--primary-purple)) !important;
         box-shadow: 0 6px 20px rgba(92,79,115,0.4) !important;
         transform: translateY(-2px) !important;
->>>>>>> 941e2b92
     }
 
     div[data-testid="stChatInput"] button:active {
