--- conflicted
+++ resolved
@@ -1,4 +1,4 @@
-<<<<<<< HEAD
+
 """
 Enhanced Visual Gamification System
 Creates engaging, interactive, visual game experiences with improved UI elements.
@@ -4059,3947 +4059,4 @@
 def inject_gamification_css() -> None:
     """Inject CSS for enhanced gamification animations."""
     # This is handled by _inject_enhanced_css in the renderer
-=======
-"""
-Enhanced Visual Gamification System
-Creates engaging, interactive, visual game experiences with improved UI elements.
-Maintains Streamlit compatibility while adding creative visual enhancements.
-"""
-
-import streamlit as st
-import random
-import time
-from typing import Dict, List, Any, Optional
-import json
-import time
-import re
-import openai
-import os
-
-# Load environment variables from .env file
-# try:
-#     from dotenv import load_dotenv
-#     load_dotenv()
-# except ImportError:
-#     # Manual .env loading if python-dotenv not available
-#     env_path = os.path.join(os.path.dirname(__file__), '..', '..', '.env')
-#     if os.path.exists(env_path):
-#         with open(env_path, 'r') as f:
-#             for line in f:
-#                 if '=' in line and not line.startswith('#'):
-#                     key, value = line.strip().split('=', 1)
-#                     os.environ[key] = value.strip('"')
-
-class RobustJSONParser:
-    """
-    Comprehensive JSON parsing utility for AI-generated content.
-    Handles all common JSON parsing failures with intelligent recovery strategies.
-    """
-
-    @staticmethod
-    def parse_ai_json(json_string: str, expected_type: str = "dict", data_type: str = "data") -> Any:
-        """
-        FIXED: More conservative JSON parsing that preserves rich AI content.
-        Only falls back to regex extraction when absolutely necessary.
-
-        Args:
-            json_string: Raw AI response containing JSON
-            expected_type: "dict", "list", or "auto"
-            data_type: Description for error messages
-
-        Returns:
-            Parsed JSON data or None if parsing fails (let caller handle fallback)
-        """
-        if not json_string or not json_string.strip():
-            print(f"⚠️ Empty {data_type} response from AI")
-            return None
-
-        # Step 1: Clean the JSON string
-        cleaned_json = RobustJSONParser._clean_json_string(json_string)
-
-        # Step 2: Try standard JSON parsing
-        try:
-            result = json.loads(cleaned_json)
-
-            # Validate result type and content
-            if RobustJSONParser._validate_result(result, expected_type, data_type):
-                return result
-
-        except json.JSONDecodeError as e:
-            print(f"⚠️ {data_type} JSON parsing failed: {e}")
-            # Don't print raw response to reduce noise
-
-        # Step 3: Apply ONLY the most conservative repair strategies
-        repaired_result = RobustJSONParser._conservative_repair_and_parse(cleaned_json, expected_type, data_type)
-        if repaired_result is not None:
-            return repaired_result
-
-        # Step 4: REMOVED aggressive regex extraction - let caller handle fallback
-        # This preserves the rich AI content instead of extracting shallow descriptions
-
-        # Step 5: Return None to let caller use contextual fallbacks
-        print(f"⚠️ {data_type} JSON parsing failed, caller should use contextual fallback")
-        return None
-
-    @staticmethod
-    def _clean_json_string(json_string: str) -> str:
-        """Clean and prepare JSON string for parsing."""
-        # Remove markdown code blocks
-        if "```json" in json_string:
-            json_string = json_string.split("```json")[1].split("```")[0].strip()
-        elif "```" in json_string:
-            json_string = json_string.split("```")[1].strip()
-
-        # Remove common prefixes/suffixes
-        json_string = json_string.strip()
-
-        # Remove trailing commas before closing braces/brackets
-        json_string = re.sub(r',(\s*[}\]])', r'\1', json_string)
-
-        return json_string
-
-    @staticmethod
-    def _validate_result(result: Any, expected_type: str, data_type: str) -> bool:
-        """Validate parsed JSON result."""
-        if result is None:
-            return False
-
-        if expected_type == "dict":
-            return isinstance(result, dict) and len(result) > 0
-        elif expected_type == "list":
-            return isinstance(result, list) and len(result) > 0
-        else:  # auto
-            return (isinstance(result, (dict, list)) and
-                   len(result) > 0)
-
-    @staticmethod
-    def _conservative_repair_and_parse(json_string: str, expected_type: str, data_type: str) -> Any:
-        """Apply ONLY conservative repair strategies that preserve rich content."""
-        # Only try the most basic fixes that don't risk losing content
-        try:
-            # Fix 1: Add missing closing braces/brackets
-            repaired = RobustJSONParser._fix_incomplete_structures(json_string, expected_type)
-            if repaired != json_string:  # Only if we actually changed something
-                result = json.loads(repaired)
-                if RobustJSONParser._validate_result(result, expected_type, data_type):
-                    print(f"✔ {data_type} repaired by adding missing closing structure")
-                    return result
-        except Exception:
-            pass
-
-        # Fix 2: Remove trailing commas (very safe)
-        try:
-            repaired = re.sub(r',(\s*[}\]])', r'\1', json_string)
-            if repaired != json_string:
-                result = json.loads(repaired)
-                if RobustJSONParser._validate_result(result, expected_type, data_type):
-                    print(f"✔ {data_type} repaired by removing trailing commas")
-                    return result
-        except Exception:
-            pass
-
-        return None
-
-    @staticmethod
-    def _repair_and_parse(json_string: str, expected_type: str, data_type: str) -> Any:
-        """Apply intelligent repair strategies to fix common JSON issues."""
-        repair_strategies = [
-            RobustJSONParser._fix_unterminated_strings,
-            RobustJSONParser._fix_unescaped_quotes,
-            RobustJSONParser._fix_incomplete_structures,
-            RobustJSONParser._fix_control_characters
-        ]
-
-        for strategy in repair_strategies:
-            try:
-                repaired = strategy(json_string, expected_type)
-                if repaired:
-                    result = json.loads(repaired)
-                    if RobustJSONParser._validate_result(result, expected_type, data_type):
-                        print(f"✔ {data_type} repaired using {strategy.__name__}")
-                        return result
-            except Exception:
-                continue
-
-        return None
-
-    @staticmethod
-    def _fix_unterminated_strings(json_string: str, expected_type: str) -> str:
-        """Fix unterminated strings by adding missing quotes."""
-        lines = json_string.split('\n')
-        fixed_lines = []
-
-        for line in lines:
-            # Count quotes in line
-            quote_count = line.count('"')
-
-            # If odd number of quotes and line contains a colon, likely unterminated string
-            if quote_count % 2 != 0 and ':' in line:
-                # Add closing quote before comma or closing brace
-                line = re.sub(r'([^"]*?)(\s*[,}]|$)', r'\1"\2', line)
-
-            fixed_lines.append(line)
-
-        return '\n'.join(fixed_lines)
-
-    @staticmethod
-    def _fix_unescaped_quotes(json_string: str, expected_type: str) -> str:
-        """Fix unescaped quotes within string values."""
-        # Escape quotes that are inside string values
-        return re.sub(r'(?<=: ")(.*?)(?=")', lambda m: m.group(1).replace('"', '\\"'), json_string)
-
-    @staticmethod
-    def _fix_incomplete_structures(json_string: str, expected_type: str) -> str:
-        """Fix incomplete JSON structures."""
-        json_string = json_string.strip()
-
-        if expected_type == "dict" or (expected_type == "auto" and json_string.startswith('{')):
-            if not json_string.endswith('}'):
-                # Remove trailing comma and add closing brace
-                json_string = json_string.rstrip(',\n ') + '\n}'
-        elif expected_type == "list" or (expected_type == "auto" and json_string.startswith('[')):
-            if not json_string.endswith(']'):
-                # Remove trailing comma and add closing bracket
-                json_string = json_string.rstrip(',\n ') + '\n]'
-
-        return json_string
-
-    @staticmethod
-    def _fix_control_characters(json_string: str, expected_type: str) -> str:
-        """Remove or fix control characters that break JSON parsing."""
-        # Remove control characters except newlines and tabs
-        json_string = re.sub(r'[\x00-\x08\x0B\x0C\x0E-\x1F\x7F]', '', json_string)
-        return json_string
-
-    @staticmethod
-    def _extract_with_regex(json_string: str, expected_type: str, data_type: str) -> Any:
-        """Extract content using regex patterns as last resort."""
-        if expected_type == "dict" or expected_type == "auto":
-            return RobustJSONParser._extract_dict_with_regex(json_string, data_type)
-        elif expected_type == "list":
-            return RobustJSONParser._extract_list_with_regex(json_string, data_type)
-        return None
-
-    @staticmethod
-    def _extract_dict_with_regex(json_string: str, data_type: str) -> Dict[str, Any]:
-        """Extract dictionary content using regex patterns."""
-        result = {}
-
-        # Pattern 1: Complete key-value pairs
-        complete_pattern = r'"([^"]+)":\s*"([^"]*)"'
-        complete_matches = re.findall(complete_pattern, json_string)
-
-        # Pattern 2: Unterminated strings
-        unterminated_pattern = r'"([^"]+)":\s*"([^"]*?)(?=\s*[,}\n]|$)'
-        unterminated_matches = re.findall(unterminated_pattern, json_string)
-
-        # Pattern 3: Array values
-        array_pattern = r'"([^"]+)":\s*\[(.*?)\]'
-        array_matches = re.findall(array_pattern, json_string)
-
-        # Combine all matches
-        all_matches = complete_matches + unterminated_matches
-
-        for key, value in all_matches:
-            if key and len(value.strip()) > 0:
-                result[key.strip()] = value.strip()
-
-        # Handle array matches
-        for key, array_content in array_matches:
-            if key and array_content:
-                # Extract array items
-                items = re.findall(r'"([^"]*)"', array_content)
-                if items:
-                    result[key.strip()] = items
-
-        if result:
-            print(f"✔ {data_type} extracted using regex patterns ({len(result)} items)")
-
-        return result
-
-    @staticmethod
-    def _extract_list_with_regex(json_string: str, data_type: str) -> List[str]:
-        """Extract list content using regex patterns."""
-        # Extract quoted strings from array-like structure
-        items = re.findall(r'"([^"]*)"', json_string)
-
-        # Filter out empty items and keys (items with colons)
-        filtered_items = [item.strip() for item in items if item.strip() and ':' not in item]
-
-        if filtered_items:
-            print(f"✔ {data_type} extracted using regex patterns ({len(filtered_items)} items)")
-
-        return filtered_items
-
-# Enhanced visual themes with thesis colors
-ENHANCED_THEMES = {
-    "role_play": {
-        "primary": "#4f3a3e",      # Dark burgundy
-        "secondary": "#5c4f73",    # Deep purple
-        "accent": "#e0ceb5",       # Light beige
-        "gradient": "linear-gradient(135deg, #4f3a3e 0%, #5c4f73 50%, #e0ceb5 100%)",
-        "icon": "◉",
-        "animation": "bounce",
-        "symbol": "▲"
-    },
-    "perspective_shift": {
-        "primary": "#784c80",      # Rich violet
-        "secondary": "#b87189",    # Dusty rose
-        "accent": "#cda29a",       # Soft pink
-        "gradient": "linear-gradient(135deg, #784c80 0%, #b87189 50%, #cda29a 100%)",
-        "icon": "◈",
-        "animation": "pulse",
-        "symbol": "◆"
-    },
-    "detective": {
-        "primary": "#cd766d",      # Coral red
-        "secondary": "#d99c66",    # Soft orange
-        "accent": "#dcc188",       # Warm sand
-        "gradient": "linear-gradient(135deg, #cd766d 0%, #d99c66 50%, #dcc188 100%)",
-        "icon": "◎",
-        "animation": "shake",
-        "symbol": "●"
-    },
-    "constraint": {
-        "primary": "#5c4f73",      # Deep purple
-        "secondary": "#784c80",    # Rich violet
-        "accent": "#b87189",       # Dusty rose
-        "gradient": "linear-gradient(135deg, #5c4f73 0%, #784c80 50%, #b87189 100%)",
-        "icon": "◐",
-        "animation": "rotate",
-        "symbol": "■"
-    },
-    "storytelling": {
-        "primary": "#d99c66",      # Soft orange
-        "secondary": "#dcc188",    # Warm sand
-        "accent": "#e0ceb5",       # Light beige
-        "gradient": "linear-gradient(135deg, #d99c66 0%, #dcc188 50%, #e0ceb5 100%)",
-        "icon": "◈",
-        "animation": "fade",
-        "symbol": "◈"
-    },
-    "time_travel": {
-        "primary": "#b87189",      # Dusty rose
-        "secondary": "#cda29a",    # Soft pink
-        "accent": "#e0ceb5",       # Light beige
-        "gradient": "linear-gradient(135deg, #b87189 0%, #cda29a 50%, #e0ceb5 100%)",
-        "icon": "◉",
-        "animation": "pulse",
-        "symbol": "◉"
-    },
-    "transformation": {
-        "primary": "#4f3a3e",      # Dark burgundy
-        "secondary": "#cd766d",    # Coral red
-        "accent": "#d99c66",       # Soft orange
-        "gradient": "linear-gradient(135deg, #4f3a3e 0%, #cd766d 50%, #d99c66 100%)",
-        "icon": "▲",
-        "animation": "bounce",
-        "symbol": "▲"
-    }
-}
-
-class FlexibleContentGenerator:
-    """Generate dynamic game content based on user input and context."""
-
-    def __init__(self):
-        # Initialize safe JSON parser
-        self._safe_json_parse = self._create_safe_json_parser()
-
-        # Initialize templates
-        self.persona_templates = {
-            "community center": ["Community Leader", "Parent with Children", "Teenager", "Senior Citizen", "Person with Disability"],
-            "library": ["Student", "Researcher", "Parent with Toddler", "Senior Reader", "Librarian"],
-            "school": ["Student", "Teacher", "Parent", "Administrator", "Maintenance Staff"],
-            "hospital": ["Patient", "Visitor", "Doctor", "Nurse", "Emergency Responder"],
-            "museum": ["Art Enthusiast", "Tourist", "School Group Leader", "Researcher", "Security Guard"]
-        }
-
-        self.constraint_templates = {
-            "budget": ["Limited Budget", "Cost Overrun", "Funding Cut", "Value Engineering"],
-            "site": ["Difficult Terrain", "Small Site", "Flood Zone", "Historic District"],
-            "program": ["Changing Requirements", "Multi-Use Needs", "Accessibility", "Technology Integration"],
-            "time": ["Tight Schedule", "Phased Construction", "Seasonal Constraints", "Permit Delays"]
-        }
-
-        self.mystery_templates = {
-            "circulation": ["People avoid main entrance", "Confusing wayfinding", "Bottlenecks in corridors"],
-            "comfort": ["Spaces feel uncomfortable", "Poor acoustics", "Temperature issues"],
-            "usage": ["Spaces underutilized", "Unexpected user behavior", "Maintenance problems"]
-        }
-
-    def _create_safe_json_parser(self):
-        """Create a safe JSON parser method."""
-        def safe_parse(json_string: str, fallback_data: Any = None, data_type: str = "data") -> Any:
-            try:
-                # Clean the JSON string
-                json_string = json_string.strip()
-
-                # Remove markdown code blocks if present
-                if "```json" in json_string:
-                    json_string = json_string.split("```json")[1].split("```")[0].strip()
-                elif "```" in json_string:
-                    json_string = json_string.split("```")[1].strip()
-
-                # Parse JSON
-                result = json.loads(json_string)
-
-                # Validate result is not None or empty
-                if result is None:
-                    raise ValueError(f"{data_type} is None")
-
-                if isinstance(result, dict) and len(result) == 0:
-                    raise ValueError(f"{data_type} dictionary is empty")
-
-                if isinstance(result, list) and len(result) == 0:
-                    raise ValueError(f"{data_type} list is empty")
-
-                return result
-
-            except (json.JSONDecodeError, ValueError, TypeError) as e:
-                print(f"⚠️ {data_type} JSON parsing failed: {e}")
-                print(f"Raw response: {json_string[:200]}...")
-
-                if fallback_data is not None:
-                    print(f"Using fallback {data_type}")
-                    return fallback_data
-
-                # Return safe defaults
-                if data_type.lower() in ["personas", "constraints", "transformations"]:
-                    return {}
-                elif data_type.lower() in ["perspectives", "chapters"]:
-                    return []
-                else:
-                    return None
-
-        return safe_parse
-
-    def generate_personas_from_context(self, building_type: str, user_message: str) -> Dict[str, Dict[str, Any]]:
-        """Generate contextual personas using AI for flexible content generation."""
-        # CONVERSATION-AWARE CACHING: Include conversation context for better games
-        conversation_context = getattr(st.session_state, 'messages', [])[-3:]  # Last 3 messages for context
-        context_hash = hash(str(conversation_context) + user_message[:50])  # Include conversation in cache key
-        cache_key = f"personas_{building_type}_{context_hash}"
-
-        if hasattr(st.session_state, 'game_cache') and cache_key in st.session_state.game_cache:
-            # Reduced caching - only use cache if exact same conversation context
-            return st.session_state.game_cache[cache_key]
-
-        # FLEXIBLE AI-POWERED: Generate contextual personas for ANY topic
-        try:
-            result = self._generate_ai_contextual_personas(building_type, user_message)
-            # Cache the result
-            if not hasattr(st.session_state, 'game_cache'):
-                st.session_state.game_cache = {}
-            st.session_state.game_cache[cache_key] = result
-            return result
-        except Exception as e:
-            print(f"⚠️ AI persona generation failed: {e}")
-            # Fallback to basic personas
-            return self._generate_fallback_personas(building_type, user_message)
-
-    def _generate_ai_contextual_personas(self, building_type: str, user_message: str) -> Dict[str, Dict[str, Any]]:
-        """Generate contextual personas using AI for any architectural topic"""
-        import openai
-        client = openai.OpenAI()
-
-        # Escape quotes in user message to prevent string formatting issues
-        safe_user_message = user_message.replace('"', '\\"').replace("'", "\\'")
-        safe_building_type = building_type.replace('"', '\\"').replace("'", "\\'")
-
-        persona_prompt = f"""
-        Generate 3-4 diverse user personas for an architecture student working on a {safe_building_type} project.
-
-        User's question/context: "{safe_user_message}"
-        Building type: "{safe_building_type}"
-
-        Create personas that:
-        1. Relate specifically to the user's question/topic
-        2. Represent diverse users of the {building_type}
-        3. Have different needs, perspectives, and experiences
-        4. Are realistic and specific (not generic)
-        5. Help the student think about user-centered design
-
-        Return as JSON with this exact format:
-        {{
-            "persona1_name": {{
-                "description": "Brief description of who they are",
-                "mission": "What they want to achieve in this space and how it relates to the topic",
-                "insights": ["Insight 1 about their experience", "Insight 2 about design implications"]
-            }},
-            "persona2_name": {{
-                "description": "Brief description",
-                "mission": "Their goals and needs",
-                "insights": ["Insight 1", "Insight 2"]
-            }}
-        }}
-
-        Make persona names specific and relatable (not generic like "User 1").
-        """
-
-        response = client.chat.completions.create(
-            model="gpt-4o-mini",
-            messages=[{"role": "user", "content": persona_prompt}],
-            max_tokens=800,  # INCREASED: Prevent JSON truncation
-            temperature=0.5  # REDUCED: More consistent JSON formatting
-        )
-
-        # ENHANCED: Use robust JSON parser
-        content = response.choices[0].message.content
-        if content is None:
-            print("⚠️ AI response content is None, using fallback personas")
-            return self._generate_fallback_personas(building_type, user_message)
-
-        # FIXED: Try conservative JSON parsing first, preserve rich AI content
-        parsed_personas = RobustJSONParser.parse_ai_json(content, "dict", "personas")
-
-        # If parsing failed, use contextual fallback
-        if parsed_personas is None:
-            print("⚠️ Using contextual persona fallback to preserve rich content")
-            return self._generate_fallback_personas(building_type, user_message)
-
-        # Validate and fix persona structure
-        for persona_name, persona_data in parsed_personas.items():
-            if not isinstance(persona_data, dict):
-                parsed_personas[persona_name] = {"description": str(persona_data)}
-                persona_data = parsed_personas[persona_name]
-
-            # Ensure required fields exist
-            if 'mission' not in persona_data:
-                persona_data['mission'] = f"Experience the {building_type} from this perspective"
-            if 'description' not in persona_data:
-                persona_data['description'] = f"A user of the {building_type}"
-            if 'insights' not in persona_data:
-                persona_data['insights'] = ["Consider this perspective", "Think about user needs"]
-
-        return parsed_personas
-
-
-
-    def _generate_fallback_personas(self, building_type: str, user_message: str) -> Dict[str, Dict[str, Any]]:
-        """ENHANCED: Generate contextually relevant fallback personas based on user's message"""
-
-        user_lower = user_message.lower()
-
-        # Context-aware persona generation based on user's topic
-        if 'elder' in user_lower or 'elderly' in user_lower or 'senior' in user_lower:
-            return {
-                "Elderly Visitor": {
-                    "description": f"A senior citizen who uses the {building_type} regularly for social activities and services",
-                    "mission": f"Access services comfortably and maintain social connections in the {building_type}",
-                    "insights": ["May have mobility considerations", "Values familiar, accessible spaces", "Appreciates clear signage and seating"]
-                },
-                "Adult Child": {
-                    "description": f"Someone accompanying an elderly parent to the {building_type}",
-                    "mission": f"Help their parent navigate and feel comfortable in the {building_type}",
-                    "insights": ["Concerned about accessibility", "Wants efficient, stress-free visits", "Notices safety and comfort details"]
-                },
-                "Staff Member": {
-                    "description": f"Someone who works at the {building_type} and regularly assists elderly visitors",
-                    "mission": f"Provide excellent service while managing operational efficiency",
-                    "insights": ["Understands elderly visitors' needs", "Knows common accessibility challenges", "Balances assistance with independence"]
-                }
-            }
-
-        elif 'workshop' in user_lower or 'market' in user_lower or 'hub' in user_lower:
-            return {
-                "Workshop Participant": {
-                    "description": f"Someone who regularly attends workshops and classes at the {building_type}",
-                    "mission": f"Learn new skills and connect with others through {building_type} programs",
-                    "insights": ["Values hands-on learning spaces", "Needs storage for materials", "Appreciates flexible room layouts"]
-                },
-                "Market Visitor": {
-                    "description": f"Someone who comes to shop and browse at the {building_type} market spaces",
-                    "mission": f"Find quality products and enjoy the market atmosphere",
-                    "insights": ["Wants easy circulation between vendors", "Needs places to rest and eat", "Values vibrant, welcoming atmosphere"]
-                },
-                "Community Organizer": {
-                    "description": f"Someone who helps coordinate activities and events at the {building_type}",
-                    "mission": f"Create successful programs that bring the community together",
-                    "insights": ["Understands space flexibility needs", "Knows how different activities interact", "Sees the big picture of community use"]
-                }
-            }
-
-        elif 'journey' in user_lower or 'flow' in user_lower or 'circulation' in user_lower:
-            return {
-                "First-time Visitor": {
-                    "description": f"Someone experiencing the {building_type} for the first time",
-                    "mission": f"Navigate confidently and understand how to use the space",
-                    "insights": ["Relies on intuitive wayfinding", "Forms first impressions quickly", "Needs clear spatial hierarchy"]
-                },
-                "Regular User": {
-                    "description": f"Someone who knows the {building_type} well and uses it efficiently",
-                    "mission": f"Move through the space quickly to accomplish their goals",
-                    "insights": ["Has established movement patterns", "Notices when circulation changes", "Values predictable layouts"]
-                },
-                "Accessibility User": {
-                    "description": f"Someone who uses mobility aids or has accessibility needs",
-                    "mission": f"Navigate the {building_type} safely and independently",
-                    "insights": ["Needs clear, wide pathways", "Values accessible routes", "Notices barriers others might miss"]
-                }
-            }
-
-        else:
-            # Generic but still contextual fallback
-            return {
-                "Regular User": {
-                    "description": f"Someone who frequently uses the {building_type} for various activities",
-                    "mission": f"Make the most of what the {building_type} offers",
-                    "insights": ["Familiar with the space", "Has established routines", "Knows what works and what doesn't"]
-                },
-                "First-time Visitor": {
-                    "description": f"Someone discovering the {building_type} for the first time",
-                    "mission": f"Understand the space and find what they need",
-                    "insights": ["Needs clear orientation", "Forms lasting first impressions", "May feel uncertain about unwritten rules"]
-                },
-                "Community Member": {
-                    "description": f"Someone who sees the {building_type} as part of their neighborhood identity",
-                    "mission": f"Use and support the {building_type} as a community asset",
-                    "insights": ["Cares about the space's role in the community", "Notices how design affects social interaction", "Values inclusive, welcoming environments"]
-                }
-            }
-
-    def generate_constraints_from_context(self, building_type: str, user_message: str, challenge_data: Optional[Dict[str, Any]] = None) -> Dict[str, Dict[str, Any]]:
-        """Generate highly contextual constraints using AI for flexible content generation."""
-        # CONVERSATION-AWARE CACHING: Include conversation context for better games
-        conversation_context = getattr(st.session_state, 'messages', [])[-3:]  # Last 3 messages for context
-        context_hash = hash(str(conversation_context) + user_message[:50])
-        cache_key = f"constraints_{building_type}_{context_hash}"
-
-        if hasattr(st.session_state, 'game_cache') and cache_key in st.session_state.game_cache:
-            return st.session_state.game_cache[cache_key]
-
-        # FLEXIBLE AI-POWERED: Generate contextual constraints for ANY topic
-        try:
-            result = self._generate_ai_contextual_constraints(building_type, user_message, challenge_data)
-            # Cache the result
-            if not hasattr(st.session_state, 'game_cache'):
-                st.session_state.game_cache = {}
-            st.session_state.game_cache[cache_key] = result
-            return result
-        except Exception as e:
-            print(f"⚠️ AI constraint generation failed: {e}")
-            # Fallback to basic constraints
-            return self._generate_fallback_constraints(building_type, user_message)
-
-    def _generate_ai_contextual_constraints(self, building_type: str, user_message: str, challenge_data: Optional[Dict[str, Any]] = None) -> Dict[str, Dict[str, Any]]:
-        """Generate contextual constraints using AI for any architectural topic"""
-        # PERFORMANCE: Skip AI if no API key available
-        import os
-        if not os.getenv("OPENAI_API_KEY"):
-            print("⚠️ No OpenAI API key - using fallback constraints")
-            return self._generate_fallback_constraints(building_type, user_message)
-
-        try:
-            from openai import OpenAI
-            client = OpenAI(api_key=os.getenv("OPENAI_API_KEY"))
-
-            # Escape quotes in user message to prevent string formatting issues
-            safe_user_message = user_message.replace('"', '\\"').replace("'", "\\'")
-            safe_building_type = building_type.replace('"', '\\"').replace("'", "\\'")
-
-            constraint_prompt = f"""
-            Generate 3-4 realistic design constraints for an architecture student working on a {safe_building_type} project.
-
-            User's question/context: "{safe_user_message}"
-            Building type: "{safe_building_type}"
-
-            Create constraints that:
-            1. Relate specifically to the user's question/topic
-            2. Are realistic challenges architects face
-            3. Force creative problem-solving
-            4. Are specific to the building type and context
-            5. Have clear impacts on design decisions
-
-            IMPORTANT: Make the "impact" descriptions rich and detailed (100-200 characters).
-            Explain HOW the constraint affects the design, not just WHAT the constraint is.
-
-            Return as JSON with this exact format:
-            {{
-                "constraint1_name": {{
-                    "impact": "Rich, detailed description of how this constraint affects the design, including specific implications for spatial organization, user experience, and architectural decisions (100-200 characters)",
-                    "challenge": "Thoughtful question that challenges the student to solve it creatively",
-                    "color": "#cd766d",
-                    "icon": "◐"
-                }},
-                "constraint2_name": {{
-                    "impact": "Another rich, detailed description explaining the specific design implications and challenges this constraint creates (100-200 characters)",
-                    "challenge": "Another challenging question that requires creative problem-solving",
-                    "color": "#d99c66",
-                    "icon": "◐"
-                }}
-            }}
-
-            Make each constraint specific to the user's context and building type. Avoid generic constraints.
-
-            Make constraint names specific and relevant (not generic like "Budget" or "Site").
-            """
-
-            response = client.chat.completions.create(
-                model="gpt-4o-mini",
-                messages=[{"role": "user", "content": constraint_prompt}],
-                max_tokens=800,  # INCREASED: Prevent JSON truncation
-                temperature=0.5,  # REDUCED: More consistent JSON formatting
-                timeout=10  # PERFORMANCE: Add timeout to prevent hanging
-            )
-
-            # ENHANCED: Use robust JSON parser
-            constraints_json = response.choices[0].message.content
-            if not constraints_json:
-                print("⚠️ Empty constraints response from AI")
-                return self._generate_fallback_constraints(building_type, user_message)
-
-            # FIXED: Try conservative JSON parsing first, preserve rich AI content
-            result = RobustJSONParser.parse_ai_json(constraints_json, "dict", "constraints")
-
-            # If parsing failed, use contextual fallback
-            if result is None:
-                print("⚠️ Using contextual constraint fallback to preserve rich content")
-                return self._generate_fallback_constraints(building_type, user_message)
-
-            # Validate and fix constraint structure with HTML cleaning
-            cleaned_result = {}
-            for constraint_name, constraint_data in result.items():
-                # CRITICAL FIX: Clean constraint names to prevent HTML display issues like ">"
-                clean_name = constraint_name.replace('<', '').replace('>', '').replace('&', 'and').strip()
-                if not clean_name:
-                    clean_name = f"Design Constraint {len(cleaned_result) + 1}"
-
-                if not isinstance(constraint_data, dict):
-                    cleaned_result[clean_name] = {"description": str(constraint_data)}
-                    constraint_data = cleaned_result[clean_name]
-                else:
-                    cleaned_result[clean_name] = constraint_data
-
-                # Ensure required fields exist
-                if 'description' not in constraint_data:
-                    constraint_data['description'] = f"A design constraint for {building_type}"
-                if 'impact' not in constraint_data:
-                    constraint_data['impact'] = "Consider how this affects your design decisions"
-                if 'examples' not in constraint_data:
-                    constraint_data['examples'] = ["Think about practical implications"]
-
-            result = cleaned_result
-
-            return result
-        except Exception as e:
-            print(f"⚠️ AI constraint generation completely failed: {e}")
-            raise e
-
-    def _generate_fallback_constraints(self, building_type: str, user_message: str) -> Dict[str, Dict[str, Any]]:
-        """ENHANCED fallback constraint generation when AI fails - ensures interactivity"""
-        # CONTEXTUAL: Generate better fallbacks based on user message
-        user_lower = user_message.lower()
-
-        constraints = {}
-
-        # Add contextual constraints based on user message
-        if "circulation" in user_lower or "flow" in user_lower:
-            constraints["Circulation Bottleneck"] = {
-                "impact": f"Main pathways create congestion in {building_type}",
-                "challenge": "How to distribute movement flows effectively?",
-                "color": "#cd766d",
-                "icon": "◐"
-            }
-
-        if "lighting" in user_lower or "natural light" in user_lower:
-            constraints["Limited Natural Light"] = {
-                "impact": f"North-facing windows limit daylight in {building_type}",
-                "challenge": "How to maximize natural light penetration?",
-                "color": "#d99c66",
-                "icon": "◐"
-            }
-
-        if "space" in user_lower or "layout" in user_lower:
-            constraints["Space Limitations"] = {
-                "impact": f"Compact footprint restricts {building_type} layout",
-                "challenge": "How to create spacious feeling in limited area?",
-                "color": "#b87189",
-                "icon": "◐"
-            }
-
-        # Always include at least 3 constraints for interactivity
-        if len(constraints) < 3:
-            fallback_constraints = {
-                "Budget Limitation": {
-                    "impact": f"Reduced funding affects {building_type} design choices",
-                    "challenge": "How to maintain quality with limited resources?",
-                    "color": "#cd766d",
-                    "icon": "◐"
-                },
-                "Site Constraints": {
-                    "impact": f"Physical site limitations for {building_type}",
-                    "challenge": "How to work within site boundaries?",
-                    "color": "#d99c66",
-                    "icon": "◐"
-                },
-                "Program Requirements": {
-                    "impact": f"Complex functional needs for {building_type}",
-                    "challenge": "How to accommodate all required functions?",
-                    "color": "#b87189",
-                    "icon": "◐"
-                },
-                "Accessibility Compliance": {
-                    "impact": f"ADA requirements affect {building_type} design",
-                    "challenge": "How to integrate accessibility elegantly?",
-                    "color": "#8b7ca6",
-                    "icon": "◐"
-                }
-            }
-
-            # Add fallbacks until we have at least 3 total
-            for name, data in fallback_constraints.items():
-                if len(constraints) >= 4:
-                    break
-                if name not in constraints:
-                    constraints[name] = data
-
-        # PERFORMANCE: Disable debug prints
-        # print(f"🔧 FALLBACK CONSTRAINTS: Generated {len(constraints)} interactive constraints")
-        return constraints
-
-    def generate_mystery_from_context(self, building_type: str, user_message: str) -> Dict[str, Any]:
-        """ENHANCED: Generate rich contextual mystery using AI for any architectural topic."""
-
-        # PERFORMANCE: Skip AI if no API key available
-        import os
-        if not os.getenv('OPENAI_API_KEY'):
-            return self._generate_fallback_mystery(building_type, user_message)
-
-        try:
-            from openai import OpenAI
-            client = OpenAI(api_key=os.getenv('OPENAI_API_KEY'))
-
-            # Clean user message for AI prompt
-            safe_user_message = user_message.replace('"', '\\"').replace("'", "\\'")
-            safe_building_type = building_type.replace('"', '\\"').replace("'", "\\'")
-
-            mystery_prompt = f"""
-            Create an engaging architectural detective mystery for a student working on a {safe_building_type} project.
-
-            User's current focus: "{safe_user_message}"
-            Building type: "{safe_building_type}"
-
-            Generate a mystery that:
-            1. Relates specifically to the user's architectural challenge or question
-            2. Creates an intriguing problem that requires investigation
-            3. Provides meaningful clues that lead to design insights
-            4. Is realistic and educational for architecture students
-            5. Connects to the specific building type and context
-
-            Return as JSON with this exact structure:
-            {{
-                "mystery_description": "A compelling mystery description (100-150 characters)",
-                "clues": ["Clue 1 with specific details", "Clue 2 with specific details", "Clue 3 with specific details"],
-                "red_herrings": ["Red herring 1", "Red herring 2"],
-                "solution_hint": "A hint toward the solution"
-            }}
-
-            Make the mystery engaging and specific to the user's project context.
-            """
-
-            response = client.chat.completions.create(
-                model="gpt-4o-mini",
-                messages=[{"role": "user", "content": mystery_prompt}],
-                max_tokens=800,  # Allow for rich, detailed content
-                temperature=0.7  # Allow for creative, varied content
-            )
-
-            # ENHANCED: Use robust JSON parser
-            mystery_json = response.choices[0].message.content
-            if not mystery_json:
-                print("⚠️ Empty mystery response from AI")
-                return self._generate_fallback_mystery(building_type, user_message)
-
-            # Parse using robust JSON parser
-            result = RobustJSONParser.parse_ai_json(mystery_json, "dict", "mystery")
-
-            # If parsing failed, use contextual fallback
-            if result is None:
-                print("⚠️ Using contextual mystery fallback to preserve rich content")
-                return self._generate_fallback_mystery(building_type, user_message)
-
-            # Validate and fix mystery structure
-            if 'mystery_description' not in result:
-                result['mystery_description'] = f"An intriguing design challenge has emerged in your {building_type} project"
-            if 'clues' not in result or not isinstance(result['clues'], list):
-                result['clues'] = ["Investigate the user flow patterns", "Examine the spatial relationships", "Consider the environmental factors"]
-            if 'red_herrings' not in result or not isinstance(result['red_herrings'], list):
-                result['red_herrings'] = ["The obvious solution might not be the best", "Consider alternative approaches"]
-            if 'solution_hint' not in result:
-                result['solution_hint'] = "The answer lies in understanding user needs and spatial relationships"
-
-            return result
-
-        except Exception as e:
-            print(f"⚠️ AI mystery generation failed: {e}")
-            return self._generate_fallback_mystery(building_type, user_message)
-
-    def _generate_fallback_mystery(self, building_type: str, user_message: str) -> Dict[str, Any]:
-        """Generate rich contextual mystery fallback when AI fails."""
-
-        user_lower = user_message.lower()
-
-        # Context-aware mystery generation
-        if 'warehouse' in user_lower and 'community center' in user_lower:
-            return {
-                "mystery_description": "The warehouse conversion is creating unexpected spatial conflicts between different user groups",
-                "clues": [
-                    "Elderly visitors avoid certain areas during busy workshop times",
-                    "The market vendors complain about noise from the cultural activities",
-                    "Young families seem to cluster near the entrance instead of exploring deeper spaces"
-                ],
-                "red_herrings": [
-                    "The lighting seems too dim in some areas",
-                    "The acoustics create echo in the main hall"
-                ],
-                "solution_hint": "The solution involves understanding how different community groups use space and time"
-            }
-        elif 'elder' in user_lower or 'elderly' in user_lower:
-            return {
-                "mystery_description": f"Senior users are not engaging with your {building_type} as expected - what's missing?",
-                "clues": [
-                    "Elderly visitors spend most time near the entrance and rarely venture deeper",
-                    "They prefer certain seating areas and avoid others entirely",
-                    "Staff notice they often ask for directions even after multiple visits"
-                ],
-                "red_herrings": [
-                    "The signage might be too small to read",
-                    "The building might be too large and overwhelming"
-                ],
-                "solution_hint": "Consider how familiarity, comfort, and social connection influence spatial behavior"
-            }
-        else:
-            return {
-                "mystery_description": f"Users are not experiencing your {building_type} the way you intended - investigate why",
-                "clues": [
-                    "People are using spaces differently than planned",
-                    "Certain areas remain empty while others are overcrowded",
-                    "The flow between activities doesn't feel natural to users"
-                ],
-                "red_herrings": [
-                    "The furniture arrangement might need adjustment",
-                    "The color scheme could be more inviting"
-                ],
-                "solution_hint": "The answer lies in understanding the gap between design intent and user behavior"
-            }
-
-    def generate_perspectives_from_context(self, building_type: str, user_message: str) -> List[str]:
-        """Generate contextual perspectives using AI for flexible content generation."""
-        # CONVERSATION-AWARE CACHING: Include conversation context for better games
-        conversation_context = getattr(st.session_state, 'messages', [])[-3:]  # Last 3 messages for context
-        context_hash = hash(str(conversation_context) + user_message[:50])
-        cache_key = f"perspectives_{building_type}_{context_hash}"
-
-        if hasattr(st.session_state, 'game_cache') and cache_key in st.session_state.game_cache:
-            return st.session_state.game_cache[cache_key]
-
-        # FLEXIBLE AI-POWERED: Generate contextual perspectives for ANY topic
-        try:
-            result = self._generate_ai_contextual_perspectives(building_type, user_message)
-            # Cache the result
-            if not hasattr(st.session_state, 'game_cache'):
-                st.session_state.game_cache = {}
-            st.session_state.game_cache[cache_key] = result
-            return result
-        except Exception as e:
-            print(f"⚠️ AI perspective generation failed: {e}")
-            # Fallback to basic perspectives
-            return self._generate_fallback_perspectives(building_type, user_message)
-
-    def _generate_ai_contextual_perspectives(self, building_type: str, user_message: str) -> List[str]:
-        """Generate contextual perspectives using AI for any architectural topic"""
-        import openai
-        client = openai.OpenAI()
-
-        # Escape quotes in user message to prevent string formatting issues
-        safe_user_message = user_message.replace('"', '\\"').replace("'", "\\'")
-        safe_building_type = building_type.replace('"', '\\"').replace("'", "\\'")
-
-        perspective_prompt = f"""
-        Generate 4-6 diverse user perspectives for an architecture student working on a {safe_building_type} project.
-
-        User's question/context: "{safe_user_message}"
-        Building type: "{safe_building_type}"
-
-        Create perspectives that:
-        1. Relate specifically to the user's question/topic
-        2. Represent different user types who would use the {building_type}
-        3. Include diverse ages, abilities, and roles
-        4. Are specific and realistic (not generic)
-        5. Help the student think about different user needs
-
-        Return as a simple JSON array of perspective names:
-        ["Perspective 1", "Perspective 2", "Perspective 3", "Perspective 4"]
-
-        Make perspective names specific and relatable (like "Working Parent", "Wheelchair User", "Local Artist").
-        """
-
-        response = client.chat.completions.create(
-            model="gpt-4o-mini",
-            messages=[{"role": "user", "content": perspective_prompt}],
-            max_tokens=600,  # INCREASED: Prevent JSON truncation
-            temperature=0.5  # REDUCED: More consistent JSON formatting
-        )
-
-        # ENHANCED: Use robust JSON parser
-        perspectives_json = response.choices[0].message.content
-        if not perspectives_json:
-            print("⚠️ Empty perspectives response from AI")
-            return self._generate_fallback_perspectives(building_type, user_message)
-
-        # FIXED: Try conservative JSON parsing first, preserve rich AI content
-        result = RobustJSONParser.parse_ai_json(perspectives_json, "list", "perspectives")
-
-        # If parsing failed, use contextual fallback
-        if result is None:
-            print("⚠️ Using contextual perspective fallback to preserve rich content")
-            return self._generate_fallback_perspectives(building_type, user_message)
-
-        return result
-
-    def _generate_fallback_perspectives(self, building_type: str, user_message: str) -> List[str]:
-        """Fallback perspective generation when AI fails"""
-        return ["Regular User", "First-time Visitor", "Staff Member", "Community Leader", "Senior Citizen", "Young Adult"]
-
-    def generate_story_chapters_from_context(self, building_type: str, user_message: str) -> Dict[str, str]:
-        """ENHANCED: Generate rich contextual story chapters using AI."""
-
-        # PERFORMANCE: Skip AI if no API key available
-        import os
-        if not os.getenv('OPENAI_API_KEY'):
-            return self._generate_fallback_story_chapters(building_type, user_message)
-
-        try:
-            from openai import OpenAI
-            client = OpenAI(api_key=os.getenv('OPENAI_API_KEY'))
-
-            # Clean user message for AI prompt
-            safe_user_message = user_message.replace('"', '\\"').replace("'", "\\'")
-            safe_building_type = building_type.replace('"', '\\"').replace("'", "\\'")
-
-            story_prompt = f"""
-            Create engaging story chapters for an architecture student's {safe_building_type} project.
-
-            User's current focus: "{safe_user_message}"
-            Building type: "{safe_building_type}"
-
-            Generate 4-5 story chapters that:
-            1. Tell the story of how people experience the building throughout different times/situations
-            2. Are specific to the user's architectural challenge or question
-            3. Show the building's role in people's lives and community
-            4. Are engaging and help the student think about user experience
-            5. Connect to the specific building type and context
-
-            Return as JSON with chapter names as keys and rich descriptions as values:
-            {{
-                "Chapter Name 1": "Rich description of this part of the building's story (80-120 characters)",
-                "Chapter Name 2": "Rich description of this part of the building's story (80-120 characters)",
-                "Chapter Name 3": "Rich description of this part of the building's story (80-120 characters)",
-                "Chapter Name 4": "Rich description of this part of the building's story (80-120 characters)"
-            }}
-
-            Make the chapters specific to the user's project context and building type.
-            """
-
-            response = client.chat.completions.create(
-                model="gpt-4o-mini",
-                messages=[{"role": "user", "content": story_prompt}],
-                max_tokens=800,  # Allow for rich, detailed content
-                temperature=0.7  # Allow for creative, varied content
-            )
-
-            # ENHANCED: Use robust JSON parser
-            chapters_json = response.choices[0].message.content
-            if not chapters_json:
-                print("⚠️ Empty story chapters response from AI")
-                return self._generate_fallback_story_chapters(building_type, user_message)
-
-            # Parse using robust JSON parser
-            result = RobustJSONParser.parse_ai_json(chapters_json, "dict", "story_chapters")
-
-            # If parsing failed, use contextual fallback
-            if result is None:
-                print("⚠️ Using contextual story chapters fallback to preserve rich content")
-                return self._generate_fallback_story_chapters(building_type, user_message)
-
-            return result
-
-        except Exception as e:
-            print(f"⚠️ AI story chapters generation failed: {e}")
-            return self._generate_fallback_story_chapters(building_type, user_message)
-
-    def _generate_fallback_story_chapters(self, building_type: str, user_message: str) -> Dict[str, str]:
-        """Generate rich contextual story chapters fallback when AI fails."""
-
-        user_lower = user_message.lower()
-
-        # Context-aware story chapter generation
-        if 'warehouse' in user_lower and 'community center' in user_lower:
-            return {
-                "Industrial Dawn": "The old warehouse awakens to new purpose as early morning light filters through industrial windows, revealing spaces where community life will unfold",
-                "Cultural Convergence": "Artists, workshop leaders, and market vendors arrive, transforming the industrial shell into a vibrant hub of creative and commercial activity",
-                "Community Crossroads": "Families, elderly residents, and young professionals intersect in the central space, each finding their place within the adaptive reuse narrative",
-                "Evening Reflection": "As activities wind down, the warehouse holds the day's memories while preparing for tomorrow's community stories to unfold"
-            }
-        elif 'elder' in user_lower or 'elderly' in user_lower:
-            return {
-                "Morning Ritual": f"Senior community members begin their day at the {building_type}, finding familiar comfort in spaces designed with their needs in mind",
-                "Social Connection": f"The {building_type} becomes a bridge between generations as elderly visitors share stories and wisdom with younger community members",
-                "Accessible Journey": f"Every pathway and space in the {building_type} tells a story of thoughtful design that honors the dignity and independence of older adults",
-                "Legacy Building": f"Through their daily presence, elderly users help shape the {building_type} into a true community anchor that serves all generations"
-            }
-        else:
-            return {
-                "First Light": f"The {building_type} comes alive as morning light reveals spaces carefully designed to serve the community's diverse needs",
-                "Active Engagement": f"Throughout the day, the {building_type} adapts to different activities, showing how thoughtful architecture supports human interaction",
-                "Community Rhythm": f"The {building_type} pulses with the natural rhythms of community life, each space playing its role in the larger urban story",
-                "Lasting Impact": f"As evening falls, the {building_type} stands as a testament to architecture's power to strengthen communities and enrich lives"
-            }
-
-    def generate_time_periods_from_context(self, building_type: str, user_message: str) -> Dict[str, str]:
-        """ENHANCED: Generate rich contextual time periods using AI with caching."""
-
-        # PERFORMANCE: Check cache first to avoid unnecessary API calls
-        cache_key = f"time_periods_{building_type}_{hash(user_message[:50])}"
-        if hasattr(st.session_state, cache_key):
-            print(f"🎮 CACHE_HIT: Using cached time periods for {building_type}")
-            return getattr(st.session_state, cache_key)
-
-        # PERFORMANCE: Skip AI if no API key available
-        import os
-        if not os.getenv('OPENAI_API_KEY'):
-            return self._generate_fallback_time_periods(building_type, user_message)
-
-        try:
-            from openai import OpenAI
-            client = OpenAI(api_key=os.getenv('OPENAI_API_KEY'))
-
-            # Clean user message for AI prompt
-            safe_user_message = user_message.replace('"', '\\"').replace("'", "\\'")
-            safe_building_type = building_type.replace('"', '\\"').replace("'", "\\'")
-
-            time_prompt = f"""
-            Create engaging time periods for an architecture student's {safe_building_type} project time travel challenge.
-
-            User's current focus: "{safe_user_message}"
-            Building type: "{safe_building_type}"
-
-            Generate 3-4 time periods that:
-            1. Show how the building and its context evolve over time
-            2. Are specific to the user's architectural challenge or question
-            3. Help the student understand the building's role in different eras
-            4. Are engaging and educational for architecture students
-            5. Connect to the specific building type and context
-
-            Return as JSON with time period names as keys and rich descriptions as values:
-            {{
-                "Time Period 1": "Rich description of the building/site in this era (100-150 characters)",
-                "Time Period 2": "Rich description of the building/site in this era (100-150 characters)",
-                "Time Period 3": "Rich description of the building/site in this era (100-150 characters)"
-            }}
-
-            Make the time periods specific to the user's project context and building type.
-            """
-
-            response = client.chat.completions.create(
-                model="gpt-4o-mini",
-                messages=[{"role": "user", "content": time_prompt}],
-                max_tokens=800,  # Allow for rich, detailed content
-                temperature=0.7  # Allow for creative, varied content
-            )
-
-            # ENHANCED: Use robust JSON parser
-            periods_json = response.choices[0].message.content
-            if not periods_json:
-                print("⚠️ Empty time periods response from AI")
-                return self._generate_fallback_time_periods(building_type, user_message)
-
-            # Parse using robust JSON parser
-            result = RobustJSONParser.parse_ai_json(periods_json, "dict", "time_periods")
-
-            # If parsing failed, use contextual fallback
-            if result is None:
-                print("⚠️ Using contextual time periods fallback to preserve rich content")
-                result = self._generate_fallback_time_periods(building_type, user_message)
-            else:
-                # PERFORMANCE: Cache successful AI-generated time periods
-                setattr(st.session_state, cache_key, result)
-                print(f"🎮 CACHE_STORE: Cached time periods for {building_type}")
-
-            return result
-
-        except Exception as e:
-            print(f"⚠️ AI time periods generation failed: {e}")
-            return self._generate_fallback_time_periods(building_type, user_message)
-
-    def _generate_fallback_time_periods(self, building_type: str, user_message: str) -> Dict[str, str]:
-        """Generate rich contextual time periods fallback when AI fails."""
-
-        user_lower = user_message.lower()
-
-        # Context-aware time period generation
-        if 'warehouse' in user_lower and 'community center' in user_lower:
-            return {
-                "Industrial Era": "The site bustles with industrial activity - warehouses store goods, workers shape the neighborhood's character, and the area serves the city's economic engine",
-                "Transition Period": "As industry moves elsewhere, the warehouse stands empty, its solid bones waiting for new purpose while the community around it evolves and adapts",
-                "Community Renaissance": "The warehouse transforms into a vibrant community center, its industrial heritage celebrated as it becomes a hub for cultural activities, learning, and local commerce"
-            }
-        elif 'elder' in user_lower or 'elderly' in user_lower:
-            return {
-                "Foundation Years": f"The {building_type} is designed with universal accessibility in mind, anticipating the needs of an aging population and creating inclusive spaces",
-                "Mature Community": f"The {building_type} becomes a cornerstone for senior services, adapting its programs and spaces to serve multiple generations with dignity and respect",
-                "Intergenerational Legacy": f"The {building_type} evolves into a model for age-friendly design, where seniors and youth learn from each other in thoughtfully designed spaces"
-            }
-        else:
-            return {
-                "Vision Phase": f"The {building_type} exists first as an idea, shaped by community needs and architectural imagination, waiting to take physical form",
-                "Active Life": f"The {building_type} serves its community daily, adapting to changing needs while maintaining its core mission and architectural integrity",
-                "Future Evolution": f"The {building_type} continues to evolve, demonstrating how thoughtful architecture can adapt and remain relevant across generations"
-            }
-
-    def generate_transformations_from_context(self, building_type: str, user_message: str) -> Dict[str, str]:
-        """Generate contextual transformation types using AI for flexible content generation."""
-        # ISSUE 1 FIX: Reduce caching to allow more contextual generation
-        # Only cache if the exact same message is repeated (very unlikely in real conversation)
-        cache_key = f"transformations_{building_type}_{hash(user_message[:100])}"  # Only hash first 100 chars
-
-        # Skip cache for transformation responses to ensure fresh generation
-        is_transformation_response = any(keyword in user_message.lower() for keyword in
-                                       ['movable partitions', 'modular furniture', 'flexible spaces'])
-
-        if (not is_transformation_response and
-            hasattr(st.session_state, 'game_cache') and
-            cache_key in st.session_state.game_cache):
-            # ISSUE 3 FIX: Commented out cache hit print
-            # print(f"🚀 CACHE HIT: Using cached transformations for {building_type}")
-            return st.session_state.game_cache[cache_key]
-
-        # FLEXIBLE AI-POWERED: Generate contextual transformations for ANY topic
-        try:
-            result = self._generate_ai_contextual_transformations(building_type, user_message)
-            # Cache the result
-            if not hasattr(st.session_state, 'game_cache'):
-                st.session_state.game_cache = {}
-            st.session_state.game_cache[cache_key] = result
-            return result
-        except Exception as e:
-            print(f"⚠️ AI transformation generation failed: {e}")
-            # Fallback to basic transformations
-            return self._generate_fallback_transformations(building_type, user_message)
-
-    def _generate_ai_contextual_transformations(self, building_type: str, user_message: str) -> Dict[str, str]:
-        """Generate contextual transformations using AI for any architectural topic"""
-        import os
-        from openai import OpenAI
-        client = OpenAI(api_key=os.getenv("OPENAI_API_KEY"))
-
-        # Escape quotes in user message to prevent string formatting issues
-        safe_user_message = user_message.replace('"', '\\"').replace("'", "\\'")
-        safe_building_type = building_type.replace('"', '\\"').replace("'", "\\'")
-
-        transformation_prompt = f"""
-        Generate exactly 3 transformation scenarios for an architecture student working on a {safe_building_type} project.
-
-        User's question/context: "{safe_user_message}"
-        Building type: "{safe_building_type}"
-
-        Create transformation scenarios that:
-        1. Relate specifically to the user's question/topic
-        2. Show how spaces can adapt and change
-        3. Are realistic and achievable
-        4. Encourage creative thinking about flexibility
-        5. Are specific to the building type and context
-
-        IMPORTANT: Make descriptions rich and detailed (150-250 characters).
-        Explain HOW the space transforms and WHY it's meaningful for the project.
-
-        Format:
-        {{
-            "Descriptive Space Name 1": "Rich, detailed description of how this space transforms to serve different needs, including specific design strategies and user benefits (150-250 characters)",
-            "Descriptive Space Name 2": "Another rich description explaining the transformation process, design implications, and community impact (150-250 characters)",
-            "Descriptive Space Name 3": "Third detailed description showing creative adaptation strategies and their architectural significance (150-250 characters)"
-        }}
-
-        Use descriptive, engaging names that reflect the transformation concept.
-        Make each description specific to the user's context and building type.
-        Ensure all strings are properly closed with quotes.
-        """
-
-        response = client.chat.completions.create(
-            model="gpt-4o-mini",
-            messages=[{"role": "user", "content": transformation_prompt}],
-            max_tokens=600,  # INCREASED: Allow for richer, more detailed content
-            temperature=0.7  # RESTORED: Allow for more creative, varied content
-        )
-
-        # ENHANCED: Use robust JSON parser
-        transformations_json = response.choices[0].message.content
-        if not transformations_json:
-            print("⚠️ Empty transformations response from AI")
-            return self._generate_fallback_transformations(building_type, user_message)
-
-        # FIXED: Try conservative JSON parsing first, preserve rich AI content
-        result = RobustJSONParser.parse_ai_json(transformations_json, "dict", "transformations")
-
-        # If parsing failed, use contextual fallback (not generic)
-        if result is None:
-            print("⚠️ Using contextual transformation fallback to preserve rich content")
-            return self._generate_fallback_transformations(building_type, user_message)
-
-        return result
-
-    def _generate_fallback_transformations(self, building_type: str, user_message: str) -> Dict[str, str]:
-        """FIXED: Generate rich contextual transformation fallbacks when AI fails."""
-        user_lower = user_message.lower()
-
-        # Context-aware rich transformation generation
-        if 'warehouse' in user_lower and 'community center' in user_lower:
-            return {
-                "Industrial Heritage Entrance": f"Transform the warehouse loading dock into a welcoming entrance that celebrates the building's industrial heritage while clearly marking its new role as a {building_type}, incorporating original steel elements and adding accessible ramps",
-                "Flexible Community Spaces": f"Convert the open warehouse floor into adaptable spaces that can host everything from community meetings to cultural events, maintaining the industrial character while adding warmth through strategic lighting, acoustic treatments, and moveable partitions",
-                "Cultural Activity Zones": f"Create distinct zones within the warehouse volume for different community activities - workshops, gatherings, and quiet spaces - using the existing structural elements as natural dividers while ensuring clear sightlines and accessibility for elderly users"
-            }
-        elif 'elder' in user_lower or 'elderly' in user_lower:
-            return {
-                "Comfort-Focused Social Areas": f"Transform existing spaces into comfortable social areas specifically designed for elderly users, with appropriate seating heights, good lighting for reading and conversation, and easy access to restrooms and refreshment areas",
-                "Intergenerational Activity Spaces": f"Adapt spaces to encourage interaction between elderly users and other community members through shared activities like gardening, crafts, or storytelling, with flexible furniture arrangements that support both intimate conversations and larger group activities",
-                "Accessible Circulation Networks": f"Redesign pathways and circulation areas to be fully accessible for elderly users with mobility aids, incorporating rest areas, clear wayfinding, and non-slip surfaces while maintaining the dignity and independence of all users"
-            }
-        else:
-            return {
-                "Adaptive Multi-Purpose Spaces": f"Transform key areas of your {building_type} into flexible spaces that can serve multiple functions throughout the day, using moveable partitions, modular furniture, and adaptable lighting systems to support diverse community activities and changing needs",
-                "Community Connection Hub": f"Create a central gathering space within your {building_type} that serves as the heart of community interaction, incorporating comfortable seating areas, information displays, and informal meeting spaces that encourage spontaneous social connections",
-                "Responsive Outdoor Integration": f"Develop seamless connections between indoor and outdoor spaces in your {building_type}, creating covered transition areas, outdoor activity zones, and flexible spaces that can expand or contract based on weather, season, and community programming needs"
-            }
-
-class EnhancedGamificationRenderer:
-    """Enhanced visual gamification with creative interactive elements."""
-
-    def __init__(self):
-        self.themes = ENHANCED_THEMES
-        self.content_generator = FlexibleContentGenerator()
-
-    def clean_ai_generated_html(self, content: str) -> str:
-        """Clean malformed HTML from AI-generated content."""
-        import re
-        if not content:
-            return content
-
-        # Remove malformed closing tags without opening tags
-        cleaned = re.sub(r'</h[1-6]>', '', content)      # Remove orphaned closing headers
-        cleaned = re.sub(r'</p>', '', cleaned)           # Remove orphaned closing paragraphs
-        cleaned = re.sub(r'</div>', '', cleaned)         # Remove orphaned closing divs
-        cleaned = re.sub(r'</span>', '', cleaned)        # Remove orphaned closing spans
-        cleaned = re.sub(r'</strong>', '', cleaned)      # Remove orphaned closing strong tags
-        cleaned = re.sub(r'</em>', '', cleaned)          # Remove orphaned closing emphasis tags
-        cleaned = re.sub(r'</li>', '', cleaned)          # Remove orphaned closing list items
-        cleaned = re.sub(r'</ul>', '', cleaned)          # Remove orphaned closing unordered lists
-        cleaned = re.sub(r'</ol>', '', cleaned)          # Remove orphaned closing ordered lists
-
-        return cleaned.strip()
-
-    def _ensure_game_state(self, state_key: str, default_state: Dict[str, Any]) -> Dict[str, Any]:
-        """Ensure game state is properly initialized and return reference to session state."""
-        if state_key not in st.session_state:
-            st.session_state[state_key] = default_state.copy()
-        return st.session_state[state_key]
-
-    def _generate_contextual_storytelling_challenge(self, user_message: str, building_type: str) -> str:
-        """Generate a contextual storytelling challenge based on user's message topic."""
-
-        # Extract key themes from user message
-        user_lower = user_message.lower()
-
-        # Context-aware challenge generation based on user's topic
-        if 'user journey' in user_lower or 'journey through' in user_lower:
-            return f"Create a narrative following different visitors as they move through your {building_type}. Tell the story from arrival to departure, showing how the space guides their experience."
-
-        elif 'narrative flow' in user_lower or 'story that guides' in user_lower:
-            return f"Develop a storytelling framework for your {building_type} that naturally guides people through different experiences. How does the architecture itself tell a story?"
-
-        elif 'central hub' in user_lower or 'hub' in user_lower:
-            return f"Tell the story of your {building_type}'s central space from multiple perspectives. How does this hub connect different activities and create community?"
-
-        elif 'workshops' in user_lower and 'market' in user_lower:
-            return f"Create interconnected stories showing how workshop activities and market spaces complement each other in your {building_type}. What narratives emerge from these different uses?"
-
-        elif 'arrival' in user_lower or 'entrance' in user_lower:
-            return f"Craft a welcoming story that begins the moment someone approaches your {building_type}. How does the architecture create anticipation and guide first impressions?"
-
-        elif 'pause' in user_lower or 'moments of' in user_lower:
-            return f"Design narrative moments of rest and reflection within your {building_type}. Where do stories slow down, and how do these pauses enhance the overall experience?"
-
-        else:
-            # Generic but contextual fallback
-            return f"Create a multi-layered narrative about your {building_type} that reveals different stories depending on who experiences the space and when they visit."
-
-    def _safe_json_parse(self, json_string: str, fallback_data: Any = None, data_type: str = "data") -> Any:
-        """Safely parse JSON with comprehensive error handling and validation."""
-        try:
-            # Clean the JSON string
-            json_string = json_string.strip()
-
-            # Remove markdown code blocks if present
-            if "```json" in json_string:
-                json_string = json_string.split("```json")[1].split("```")[0].strip()
-            elif "```" in json_string:
-                json_string = json_string.split("```")[1].strip()
-
-            # Parse JSON
-            result = json.loads(json_string)
-
-            # Validate result is not None or empty
-            if result is None:
-                raise ValueError(f"{data_type} is None")
-
-            if isinstance(result, dict) and len(result) == 0:
-                raise ValueError(f"{data_type} dictionary is empty")
-
-            if isinstance(result, list) and len(result) == 0:
-                raise ValueError(f"{data_type} list is empty")
-
-            return result
-
-        except (json.JSONDecodeError, ValueError, TypeError) as e:
-            print(f"⚠️ {data_type} JSON parsing failed: {e}")
-            print(f"Raw response: {json_string[:200]}...")
-
-            if fallback_data is not None:
-                print(f"Using fallback {data_type}")
-                return fallback_data
-
-            # Return safe defaults based on expected type
-            if "dict" in str(type(fallback_data)) or data_type.lower() in ["personas", "constraints", "transformations"]:
-                return {}
-            elif "list" in str(type(fallback_data)) or data_type.lower() in ["perspectives", "chapters"]:
-                return []
-            else:
-                return None
-
-    def _get_personas_for_building(self, building_type: str) -> Dict[str, Dict[str, Any]]:
-        """Return personas for a given building type."""
-        # Example personas for demonstration
-        personas_data = {
-            "community center": {
-                "Parent": {
-                    "description": "A parent seeking a safe, engaging space for their children.",
-                    "mission": "Find activities and spaces that foster learning and play.",
-                    "insights": ["Parents value safety and visibility.", "Flexible spaces are appreciated."]
-                },
-                "Teen": {
-                    "description": "A teenager looking for a place to hang out and express themselves.",
-                    "mission": "Discover creative zones and social areas.",
-                    "insights": ["Teens want autonomy and creative outlets.", "Social spaces are important."]
-                },
-                "Senior": {
-                    "description": "An older adult seeking community and accessibility.",
-                    "mission": "Locate accessible paths and welcoming gathering spots.",
-                    "insights": ["Accessibility is crucial.", "Quiet, comfortable areas are valued."]
-                }
-            },
-            "hospital": {
-                "Patient": {
-                    "description": "A patient navigating the hospital for treatment.",
-                    "mission": "Find clear directions and comfortable waiting areas.",
-                    "insights": ["Wayfinding is essential.", "Comfort reduces stress."]
-                },
-                "Visitor": {
-                    "description": "A visitor supporting a loved one.",
-                    "mission": "Locate patient rooms and amenities easily.",
-                    "insights": ["Clear signage helps visitors.", "Amenities improve experience."]
-                },
-                "Staff": {
-                    "description": "A staff member working long shifts.",
-                    "mission": "Access efficient workspaces and rest areas.",
-                    "insights": ["Efficiency and rest spaces matter.", "Staff need quick access to resources."]
-                }
-            }
-        }
-        return personas_data.get(building_type, personas_data["community center"])
-        
-    def render_enhanced_challenge(self, challenge_data: Dict[str, Any]) -> None:
-        """Render an enhanced visual challenge experience with CONTEXTUAL content generation."""
-        challenge_type = challenge_data.get("challenge_type", "alternative_challenge")  # FIXED: Use correct default
-        challenge_text = challenge_data.get("challenge_text", "")
-        building_type = challenge_data.get("building_type", "community center")
-
-        # Store challenge data in session state for context-aware rendering
-        st.session_state['current_challenge_data'] = challenge_data
-
-        # CRITICAL: Get user's original message for contextual content generation
-        user_message = challenge_data.get("user_message", "")
-        gamification_applied = challenge_data.get("gamification_applied", False)
-
-        # PERFORMANCE: Disable debug prints to improve speed
-        # print(f"🎮 CONTEXTUAL RENDERING: User message = '{user_message}'")
-        print(f"🎮 CONTEXTUAL RENDERING: Challenge type = '{challenge_type}'")
-        # print(f"🎮 CONTEXTUAL RENDERING: Building type = '{building_type}'")
-
-        # Check for cognitive enhancement patterns in the text
-        # CRITICAL FIX: Exclude time travel challenges from cognitive enhancement detection
-        is_time_travel_challenge = challenge_type == "time_travel_challenge"
-        is_cognitive_enhancement = self._is_cognitive_enhancement_challenge(challenge_text) and not is_time_travel_challenge
-
-        # CRITICAL DEBUG: Log routing decision
-        print(f"🎮 ROUTING_DEBUG: challenge_type='{challenge_type}', is_time_travel_challenge={is_time_travel_challenge}, is_cognitive_enhancement={is_cognitive_enhancement}")
-
-        # Map challenge types to enhanced versions
-        type_mapping = {
-            "perspective_challenge": "role_play",
-            "metacognitive_challenge": "detective",
-            "constraint_challenge": "constraint",
-            "alternative_challenge": "perspective_shift",
-            "spatial_storytelling": "storytelling",
-            "time_travel_challenge": "time_travel",
-            "space_transformation": "transformation",
-            "lifecycle_adventure": "time_travel",
-            "daily_rhythm_challenge": "time_travel"
-        }
-
-        enhanced_type = type_mapping.get(challenge_type, challenge_type)
-        if not enhanced_type:  # Only fallback if truly empty/None
-            enhanced_type = "constraint"
-        theme = self.themes.get(enhanced_type, self.themes["role_play"])
-
-        # Inject enhanced CSS
-        self._inject_enhanced_css()
-
-        # REMOVED: Duplicate detective key generation that conflicts with actual game rendering
-        # The actual detective game uses stable keys in _render_animated_mystery_game
-
-        # If this is a rich cognitive enhancement challenge, render with full content
-        if is_cognitive_enhancement and challenge_text:
-            print(f"🎮 ROUTING_PATH: Taking COGNITIVE ENHANCEMENT path for {enhanced_type}")
-            self._render_cognitive_enhancement_challenge(challenge_text, enhanced_type, theme, building_type)
-        else:
-            print(f"🎮 ROUTING_PATH: Taking INTERACTIVE GAME path for {enhanced_type}")
-            # Render CONTEXTUAL interactive games using user's actual message
-            if enhanced_type == "role_play":
-                self._render_enhanced_persona_game(user_message, theme, building_type)
-            elif enhanced_type == "perspective_shift":
-                self._render_spinning_wheel_game(user_message, theme, building_type)
-            elif enhanced_type == "detective":
-                self._render_animated_mystery_game(user_message, theme, building_type)
-            elif enhanced_type == "constraint":
-                self._render_interactive_constraint_game(user_message, theme, building_type)
-            elif enhanced_type == "storytelling":
-                # FIXED: Generate contextual storytelling challenge instead of using raw user message
-                contextual_challenge = self._generate_contextual_storytelling_challenge(user_message, building_type)
-                self._render_storytelling_game(contextual_challenge, theme, building_type, challenge_data)
-            elif enhanced_type == "time_travel":
-                print(f"🎮 TIME_TRAVEL_GAME: Calling _render_time_travel_game with challenge_text='{challenge_text[:100]}...'")
-                # CRITICAL FIX: Pass challenge_text (AI-generated content) instead of user_message for time travel
-                self._render_time_travel_game(challenge_text, theme, building_type)
-            elif enhanced_type == "transformation":
-                self._render_transformation_game(user_message, theme, building_type)
-    
-    def _inject_enhanced_css(self):
-        """Inject compact CSS with thesis colors only."""
-        st.markdown("""
-        <style>
-        /* Compact Animations */
-        @keyframes bounce {
-            0%, 20%, 50%, 80%, 100% { transform: translateY(0); }
-            40% { transform: translateY(-8px); }
-            60% { transform: translateY(-4px); }
-        }
-
-        @keyframes pulse {
-            0% {
-                transform: scale(1);
-                box-shadow: 0 0 0 0 rgba(120, 76, 128, 0.4);
-            }
-            50% {
-                transform: scale(1.05);
-                box-shadow: 0 0 0 15px rgba(120, 76, 128, 0.1);
-            }
-            100% {
-                transform: scale(1);
-                box-shadow: 0 0 0 0 rgba(120, 76, 128, 0);
-            }
-        }
-
-        @keyframes shake {
-            0%, 100% { transform: translateX(0) rotate(0deg); }
-            10% { transform: translateX(-3px) rotate(-1deg); }
-            20% { transform: translateX(3px) rotate(1deg); }
-            30% { transform: translateX(-3px) rotate(-1deg); }
-            40% { transform: translateX(3px) rotate(1deg); }
-            50% { transform: translateX(-2px) rotate(-0.5deg); }
-            60% { transform: translateX(2px) rotate(0.5deg); }
-            70% { transform: translateX(-2px) rotate(-0.5deg); }
-            80% { transform: translateX(2px) rotate(0.5deg); }
-            90% { transform: translateX(-1px) rotate(-0.5deg); }
-        }
-
-        @keyframes rotate {
-            0% { transform: rotate(0deg) scale(1); }
-            25% { transform: rotate(90deg) scale(1.1); }
-            50% { transform: rotate(180deg) scale(1); }
-            75% { transform: rotate(270deg) scale(1.1); }
-            100% { transform: rotate(360deg) scale(1); }
-        }
-
-        @keyframes wheelSpin {
-            0% { transform: rotate(0deg); }
-            100% { transform: rotate(1800deg); }
-        }
-
-        @keyframes cardFlip {
-            0% { transform: rotateY(0deg); }
-            50% { transform: rotateY(90deg); }
-            100% { transform: rotateY(0deg); }
-        }
-
-        @keyframes slideInScale {
-            0% {
-                opacity: 0;
-                transform: translateY(30px) scale(0.8);
-            }
-            100% {
-                opacity: 1;
-                transform: translateY(0) scale(1);
-            }
-        }
-
-        @keyframes glow {
-            0% {
-                box-shadow: 0 0 15px rgba(79, 58, 62, 0.3), 0 0 30px rgba(79, 58, 62, 0.2);
-                transform: scale(1);
-            }
-            50% {
-                box-shadow: 0 0 25px rgba(79, 58, 62, 0.6), 0 0 50px rgba(79, 58, 62, 0.4);
-                transform: scale(1.02);
-            }
-            100% {
-                box-shadow: 0 0 15px rgba(79, 58, 62, 0.3), 0 0 30px rgba(79, 58, 62, 0.2);
-                transform: scale(1);
-            }
-        }
-
-        @keyframes float {
-            0%, 100% { transform: translateY(0px) rotate(0deg); }
-            50% { transform: translateY(-15px) rotate(180deg); }
-        }
-
-        /* Enhanced Button Styles */
-        .stButton > button {
-            transition: all 0.4s cubic-bezier(0.4, 0, 0.2, 1);
-            border-radius: 20px;
-            white-space: normal !important;
-            height: auto !important;
-            min-height: 80px;
-            padding: 20px 25px !important;
-            text-align: center !important;
-            line-height: 1.6 !important;
-            background: linear-gradient(135deg, #f8f9fa 0%, #e9ecef 100%);
-            border: 3px solid transparent;
-            position: relative;
-            overflow: hidden;
-            font-weight: 600 !important;
-            box-shadow: 0 8px 25px rgba(0,0,0,0.1);
-        }
-
-        .stButton > button::before {
-            content: '';
-            position: absolute;
-            top: 0;
-            left: -100%;
-            width: 100%;
-            height: 100%;
-            background: linear-gradient(90deg, transparent, rgba(255,255,255,0.4), transparent);
-            transition: left 0.6s;
-        }
-
-        .stButton > button:hover {
-            transform: translateY(-5px) scale(1.02);
-            box-shadow: 0 15px 40px rgba(0,0,0,0.2);
-            border-color: rgba(79, 58, 62, 0.5);
-            background: linear-gradient(135deg, rgba(79, 58, 62, 0.1), rgba(92, 79, 115, 0.1));
-        }
-
-        .stButton > button:hover::before {
-            left: 100%;
-        }
-
-        .stButton > button:active {
-            transform: translateY(-2px) scale(1.01);
-            box-shadow: 0 8px 25px rgba(0,0,0,0.25);
-        }
-
-        /* Wheel Animation */
-        .spinning-wheel {
-            animation: wheelSpin 3s cubic-bezier(0.25, 0.46, 0.45, 0.94);
-        }
-
-        /* Card Flip Animation */
-        .card-flip {
-            animation: cardFlip 0.6s ease-in-out;
-        }
-
-        /* Glowing Elements */
-        .glow-effect {
-            animation: glow 2s ease-in-out infinite;
-        }
-
-        /* Progressive Loading Bar */
-        .progress-bar {
-            width: 100%;
-            height: 15px;
-            background: rgba(224, 206, 181, 0.3);
-            border-radius: 10px;
-            overflow: hidden;
-            margin: 15px 0;
-            box-shadow: inset 0 2px 5px rgba(0,0,0,0.1);
-        }
-
-        .progress-fill {
-            height: 100%;
-            background: linear-gradient(90deg, #4f3a3e, #5c4f73, #784c80);
-            border-radius: 10px;
-            transition: width 1.2s cubic-bezier(0.4, 0, 0.2, 1);
-            box-shadow: 0 2px 10px rgba(79, 58, 62, 0.3);
-            position: relative;
-            overflow: hidden;
-        }
-
-        .progress-fill::after {
-            content: '';
-            position: absolute;
-            top: 0;
-            left: -100%;
-            width: 100%;
-            height: 100%;
-            background: linear-gradient(90deg, transparent, rgba(255,255,255,0.3), transparent);
-            animation: shimmer 2s infinite;
-        }
-
-        @keyframes shimmer {
-            0% { left: -100%; }
-            100% { left: 100%; }
-        }
-
-        /* Interactive Cards */
-        .interactive-card {
-            transition: all 0.4s cubic-bezier(0.4, 0, 0.2, 1);
-            cursor: pointer;
-            position: relative;
-            overflow: hidden;
-        }
-
-        .interactive-card:hover {
-            transform: translateY(-8px) scale(1.03);
-            box-shadow: 0 20px 50px rgba(0,0,0,0.15);
-        }
-
-        .interactive-card::before {
-            content: '';
-            position: absolute;
-            top: 0;
-            left: -100%;
-            width: 100%;
-            height: 100%;
-            background: linear-gradient(90deg, transparent, rgba(255,255,255,0.2), transparent);
-            transition: left 0.6s;
-        }
-
-        .interactive-card:hover::before {
-            left: 100%;
-        }
-
-        /* Floating Elements */
-        .floating-element {
-            animation: float 6s ease-in-out infinite;
-        }
-
-        /* Text Area Enhancements - Fix double border issue */
-        .stTextArea > div > div {
-            border-radius: 12px !important;
-            border: none !important;
-            background: transparent !important;
-        }
-
-        .stTextArea > div > div > textarea {
-            border-radius: 12px !important;
-            border: 2px solid #e0ceb5 !important;
-            transition: all 0.3s ease !important;
-            font-size: 1.1em !important;
-            line-height: 1.6 !important;
-            padding: 20px !important;
-            background: white !important;
-        }
-
-        .stTextArea > div > div > textarea:focus {
-            border-color: #ffffff !important;
-            border-radius: 12px !important;
-            box-shadow: 0 0 0 0 transparent !important;
-            outline: none !important;
-        }
-
-        /* Button Hover & Active States - Thesis Purple Theme */
-        .stButton > button {
-            transition: all 0.3s ease !important;
-            border: 1px solid #e0ceb5 !important;
-            box-shadow: none !important;
-        }
-
-        .stButton > button:hover {
-            background-color: #5c4f73 !important;
-            border-color: #5c4f73 !important;
-            color: white !important;
-            transform: translateY(-1px) !important;
-            box-shadow: none !important;
-        }
-
-        .stButton > button:active, .stButton > button:focus {
-            background-color: #5c4f73 !important;
-            border-color: #ffffff !important;
-            color: white !important;
-            transform: translateY(0px) !important;
-            box-shadow: none !important;
-            outline: none !important;
-        }
-
-        /* Primary Button Styling - Remove dark borders */
-        .stButton > button[kind="primary"] {
-            background-color: #5c4f73 !important;
-            border-color: #fffff !important;
-            color: white !important;
-            box-shadow: none !important;
-        }
-
-        .stButton > button[kind="primary"]:hover {
-            background-color: #5c4f73 !important;
-            border-color: #5c4f73 !important;
-            opacity: 0.9 !important;
-            box-shadow: none !important;
-        }
-
-        .stButton > button[kind="primary"]:active, .stButton > button[kind="primary"]:focus {
-            background-color: #5c4f73 !important;
-            border-color: #ffffff !important;
-            box-shadow: none !important;
-            outline: none !important;
-        }
-
-        /* Secondary Button Styling */
-        .stButton > button[kind="secondary"] {
-            background-color: transparent !important;
-            border-color: #e0ceb5 !important;
-            color: #4f3a3e !important;
-            box-shadow: none !important;
-        }
-
-        .stButton > button[kind="secondary"]:hover {
-            background-color: #5c4f73 !important;
-            border-color: #5c4f73 !important;
-            color: white !important;
-            box-shadow: none !important;
-        }
-
-        .stButton > button[kind="secondary"]:active, .stButton > button[kind="secondary"]:focus {
-            background-color: #5c4f73 !important;
-            border-color: #fffff    !important;
-            color: white !important;
-            box-shadow: none !important;
-            outline: none !important;
-        }
-
-        /* Text Input Styling - Fix double border issue */
-        .stTextInput > div > div {
-            border-radius: 12px !important;
-            border: none !important;
-            background: transparent !important;
-        }
-
-        .stTextInput > div > div > input {
-            border-radius: 12px !important;
-            border: 2px solid #e0ceb5 !important;
-            transition: all 0.3s ease !important;
-            font-size: 1.1em !important;
-            padding: 12px 20px !important;
-            background: white !important;
-        }
-
-        .stTextInput > div > div > input:focus {
-            border-color: #ffffff !important;
-            border-radius: 12px !important;
-            box-shadow: 0 0 0 0 transparent !important;
-            outline: none !important;
-        }
-
-        /* Number Input Styling - Fix double border issue */
-        .stNumberInput > div > div {
-            border-radius: 12px !important;
-            border: none !important;
-            background: transparent !important;
-        }
-
-        .stNumberInput > div > div > input {
-            border-radius: 12px !important;
-            border: 2px solid #e0ceb5 !important;
-            transition: all 0.3s ease !important;
-            font-size: 1.1em !important;
-            padding: 12px 20px !important;
-            background: white !important;
-        }
-
-        .stNumberInput > div > div > input:focus {
-            border-color: #ffffff !important;
-            border-radius: 12px !important;
-            box-shadow: 0 0 0 0 transparent !important;
-            outline: none !important;
-        }
-
-        /* Chat Input Area - Fix double border issue */
-        .stChatInput > div > div {
-            border-radius: 12px !important;
-            border: none !important;
-            background: transparent !important;
-        }
-
-        .stChatInput > div > div > textarea {
-            border-radius: 12px !important;
-            border: 2px solid #e0ceb5 !important;
-            transition: all 0.3s ease !important;
-            background: white !important;
-        }
-
-        .stChatInput > div > div > textarea:focus {
-            border-color: #5fffff !important;
-            border-radius: 12px !important;
-            box-shadow: 0 0 0 0 transparent !important;
-            outline: none !important;
-        }
-        </style>
-        """, unsafe_allow_html=True)
-
-    def _render_enhanced_persona_game(self, challenge_text: str, theme: Dict, building_type: str) -> None:
-        """Render compact persona game with error handling."""
-        try:
-            # Validate inputs
-            if not theme:
-                theme = {"gradient": "linear-gradient(135deg, #4f3a3e 0%, #5c4f73 50%, #e0ceb5 100%)",
-                        "accent": "#e0ceb5", "primary": "#4f3a3e", "icon": "◉", "symbol": "▲"}
-            if not building_type:
-                building_type = "community center"
-            if not challenge_text:
-                challenge_text = "design challenge"
-
-            # Compact header
-            st.markdown(f"""
-            <div style="
-                background: {theme.get('gradient', 'linear-gradient(135deg, #4f3a3e 0%, #5c4f73 50%, #e0ceb5 100%)')};
-                border-radius: 15px;
-                padding: 20px;
-                margin: 15px 0;
-                text-align: center;
-            ">
-                <div style="
-                    width: 50px;
-                    height: 50px;
-                    background: {theme.get('accent', '#e0ceb5')};
-                    border-radius: 50%;
-                    display: flex;
-                    align-items: center;
-                    justify-content: center;
-                    margin: 0 auto 10px;
-                    font-size: 1.5em;
-                    color: {theme.get('primary', '#4f3a3e')};
-                ">
-                    {theme.get('icon', '◉')}
-                </div>
-                <h3 style="color: white; margin: 0; font-weight: 400;">
-                    {theme.get('icon', '◉')} Role Play
-                </h3>
-            </div>
-            """, unsafe_allow_html=True)
-        except Exception as e:
-            print(f"🎮 ERROR in persona game header: {e}")
-            st.markdown("### 🎭 Role Play Challenge")
-            st.markdown("*Experience your design from different perspectives*")
-
-        # Generate dynamic personas based on context with error handling
-        try:
-            personas = self.content_generator.generate_personas_from_context(building_type, challenge_text)
-            if not personas or len(personas) == 0:
-                raise Exception("No personas generated")
-        except Exception as e:
-            print(f"🎮 ERROR generating personas: {e}")
-            # Fallback personas
-            personas = {
-                "Regular User": {
-                    "description": f"Someone who frequently uses the {building_type}",
-                    "mission": f"Navigate and use the {building_type} effectively",
-                    "insights": ["Familiar with the space", "Has established routines"]
-                },
-                "First-time Visitor": {
-                    "description": f"Someone visiting the {building_type} for the first time",
-                    "mission": f"Find their way and understand how to use the space",
-                    "insights": ["Needs clear wayfinding", "May feel overwhelmed"]
-                }
-            }
-
-        # Initialize persona state
-        persona_key = f"persona_{building_type}_{hash(challenge_text)}"
-        if persona_key not in st.session_state:
-            st.session_state[persona_key] = {
-                'selected_persona': None,
-                'persona_data': None,
-                'response_given': False,
-                'persona_points': 0
-            }
-
-        persona_state = st.session_state[persona_key]
-
-        # CRITICAL FIX: Check if game is completed and freeze (like constraint game)
-        is_completed = persona_state.get('response_given', False)
-
-        if is_completed:
-            # Show completion status and freeze game
-            points = persona_state.get('persona_points', 0)
-            st.success(f"🎉 Role Play Challenge Completed! +{points} points")
-
-            # Show the completed persona and insights
-            if persona_state.get('persona_data'):
-                persona_data = persona_state['persona_data']
-                persona_name = persona_state['selected_persona']
-                symbol = theme.get('symbol', '●')
-
-                # Show selected persona (frozen state)
-                st.markdown(f"""
-                <div style="
-                    background: {theme['accent']};
-                    padding: 15px;
-                    border-radius: 10px;
-                    margin: 10px 0;
-                    border-left: 4px solid {theme['primary']};
-                    opacity: 0.8;
-                ">
-                    <strong style="color: {theme['primary']};">{symbol} {persona_name} (Completed):</strong>
-                    <span style="color: #2c2328;">{persona_data.get('mission', 'Experience completed')}</span>
-                </div>
-                """, unsafe_allow_html=True)
-
-                # Show insights
-                insights = persona_data.get('insights', ["Great thinking!"])
-                for i, insight in enumerate(insights):
-                    st.markdown(f"""
-                    <div style="
-                        background: {theme['accent']};
-                        padding: 12px;
-                        border-radius: 8px;
-                        margin: 8px 0;
-                        border-left: 3px solid {theme['primary']};
-                    ">
-                        <strong style="color: {theme['primary']};">{symbol} Insight {i+1}:</strong>
-                        <span style="color: #2c2328; line-height: 1.5;">{insight}</span>
-                    </div>
-                    """, unsafe_allow_html=True)
-
-            # Show completion progress
-            self._show_contextual_progress("Role Play", points, 30)
-            return  # CRITICAL FIX: Stop rendering completely when completed
-
-        # Compact persona selection (only show if not completed)
-        for i, (persona_name, persona_data) in enumerate(personas.items()):
-            is_selected = persona_state['selected_persona'] == persona_name
-
-            # Compact persona card with click interaction
-            symbol = theme.get('symbol', '●')
-            description = persona_data.get('description', 'A user of this space')[:60]
-
-            if st.button(
-                f"{symbol} {persona_name}: {description}...",
-                key=f"select_persona_{i}_{hash(challenge_text)}",
-                type="primary" if is_selected else "secondary",
-                use_container_width=True
-            ):
-                persona_state['selected_persona'] = persona_name
-                persona_state['persona_data'] = persona_data
-                persona_state['response_given'] = False
-                st.rerun()
-
-
-        #ADDED 2008'selected_persona']...` block
-        persona_data: dict[str, Any] = {}
-        persona_name: str = ""
-
-        
-        # Show selected persona experience
-        if persona_state['selected_persona'] and persona_state['persona_data']:
-            persona_data = persona_state['persona_data']
-            persona_name = persona_state['selected_persona']
-
-            # Compact experience section with safe field access
-            mission = persona_data.get('mission', f"Experience the {building_type} from this perspective")
-            symbol = theme.get('symbol', '●')
-
-            st.markdown(f"""
-            <div style="
-                background: {theme['accent']};
-                padding: 15px;
-                border-radius: 10px;
-                margin: 10px 0;
-                border-left: 4px solid {theme['primary']};
-            ">
-                <strong style="color: {theme['primary']};">{symbol} {persona_name}:</strong>
-                <span style="color: #2c2328;">{mission}</span>
-            </div>
-            """, unsafe_allow_html=True)
-
-            # Compact response area
-            user_response = st.text_area(
-                "Your experience:",
-                placeholder=f"As {persona_name}, I experience..",
-                height=100,
-                key=f"response_{persona_key}",
-                help="Describe your thoughts, feelings, and observations from this persona's perspective"
-            )
-
-            if st.button(f"{symbol} Submit Experience", key=f"submit_{persona_key}", type="primary"):
-                if user_response.strip():
-                    persona_state['response_given'] = True
-                    persona_state['persona_points'] += 30
-
-                    # INTEGRATE WITH MENTOR: Send game response back to conversation
-                    game_response = f"{user_response.strip()}"
-                    if 'messages' not in st.session_state:
-                        st.session_state.messages = []
-                    st.session_state.messages.append({"role": "user", "content": game_response})
-                    st.session_state.should_process_message = True
-                    st.rerun()
-
-        # Show insights after submission
-        if persona_state.get('response_given', False):
-            # Compact insights display
-            insights = persona_data.get('insights', ["Great thinking!"])
-            symbol = theme.get('symbol', '●')
-
-            for i, insight in enumerate(insights):
-                st.markdown(f"""
-                <div style="
-                    background: {theme['accent']};
-                    padding: 12px;
-                    border-radius: 8px;
-                    margin: 8px 0;
-                    border-left: 3px solid {theme['primary']};
-                ">
-                    <strong style="color: {theme['primary']};">{symbol} Insight {i+1}:</strong>
-                    <span style="color: #2c2328; line-height: 1.5;">{insight}</span>
-                </div>
-                """, unsafe_allow_html=True)
-
-            # Show only contextual progress (no success message)
-            self._show_contextual_progress("Role Play", persona_state['persona_points'], 30)
-
-    def _render_spinning_wheel_game(self, challenge_text: str, theme: Dict, building_type: str) -> None:
-        """Render compact perspective wheel game."""
-        # Compact header
-        st.markdown(f"""
-        <div style="
-            background: {theme['gradient']};
-            border-radius: 15px;
-            padding: 20px;
-            margin: 15px 0;
-            text-align: center;
-        ">
-            <div style="
-                width: 50px;
-                height: 50px;
-                background: {theme['accent']};
-                border-radius: 50%;
-                display: flex;
-                align-items: center;
-                justify-content: center;
-                margin: 0 auto 10px;
-                font-size: 1.5em;
-                color: {theme['primary']};
-            ">
-                {theme['icon']}
-            </div>
-            <h3 style="color: white; margin: 0; font-weight: 400;">
-                {theme['icon']} Perspective Wheel
-            </h3>
-        </div>
-        """, unsafe_allow_html=True)
-
-        # Initialize wheel state
-        wheel_key = f"wheel_{building_type}_{hash(challenge_text)}"
-        if wheel_key not in st.session_state:
-            st.session_state[wheel_key] = {
-                'spun_perspective': None,
-                'response_given': False,
-                'perspective_points': 0,
-                'spins_count': 0,
-                'is_spinning': False
-            }
-
-        wheel_state = st.session_state[wheel_key]
-
-        # Check if game is completed for frozen state display
-        is_completed = wheel_state.get('response_given', False)
-
-        # Generate dynamic perspectives based on context
-        perspective_names = self.content_generator.generate_perspectives_from_context(building_type, challenge_text)
-        print(f"🎮 WHEEL_PERSPECTIVES_GENERATED: {len(perspective_names)} perspectives: {perspective_names}")
-
-        # Create perspective objects with thesis colors and geometric icons
-        icons = ["●", "■", "▲", "◆", "◉", "◈"]
-        colors = [theme['primary'], theme['secondary'], theme['accent']]
-
-        perspectives = []
-        for i, name in enumerate(perspective_names):
-            perspectives.append({
-                "name": f"{name}'s View",
-                "icon": icons[i % len(icons)],
-                "color": colors[i % len(colors)],
-                "challenge": f"From a {name.lower()}'s perspective: How does this {building_type} serve their specific needs?"
-            })
-
-        print(f"🎮 WHEEL_PERSPECTIVES_CREATED: {len(perspectives)} perspective objects created")
-
-        # CRITICAL FIX: Use static unique key (timestamp keys break Streamlit button handling)
-        unique_key = f"spin_{wheel_key}"
-
-        # Show completion status if completed
-        if is_completed:
-            st.success(f"🎉 Perspective Wheel Challenge Completed! +{wheel_state.get('perspective_points', 0)} points")
-
-        # Spin button - frozen state if completed
-        if is_completed:
-            st.button(
-                f"✓ Perspective Explored",
-                key=f"{unique_key}_disabled",
-                type="secondary",
-                use_container_width=True,
-                disabled=True
-            )
-        else:
-            # Interactive spin button
-            if st.button(
-                f"{theme['icon']} Spin Perspective Wheel",
-                key=unique_key,
-                type="primary",
-                use_container_width=True
-            ):
-                selected_perspective = random.choice(perspectives)
-                wheel_state['spun_perspective'] = selected_perspective
-                wheel_state['response_given'] = False
-                wheel_state['spins_count'] += 1
-                st.rerun()
-
-        # Show spun perspective
-        if wheel_state['spun_perspective']:
-            perspective = wheel_state['spun_perspective']
-
-            # Compact perspective display
-            st.markdown(f"""
-            <div style="
-                background: {perspective['color']};
-                border-radius: 10px;
-                padding: 15px;
-                margin: 10px 0;
-                text-align: center;
-            ">
-                <div style="font-size: 1.5em; margin-bottom: 8px; color: white;">{perspective['icon']}</div>
-                <h4 style="margin: 8px 0; color: white;">{perspective['name']}</h4>
-                <p style="margin: 8px 0; color: white; font-size: 0.9em;">{perspective['challenge']}</p>
-            </div>
-            """, unsafe_allow_html=True)
-
-            # Response area - frozen state if completed
-            if is_completed:
-                # Show submitted response in disabled state
-                st.text_area(
-                    "Your submitted insight:",
-                    value="Response submitted successfully",  # Could store actual response if needed
-                    height=100,
-                    key=f"perspective_response_{wheel_key}_disabled",
-                    disabled=True
-                )
-                st.button(f"✓ Perspective Submitted", key=f"submit_perspective_{wheel_key}_disabled", type="secondary", disabled=True)
-            else:
-                # Interactive response area
-                response = st.text_area(
-                    "Your insight:",
-                    placeholder=f"From this perspective, I see...",
-                    height=100,
-                    key=f"perspective_response_{wheel_key}"
-                )
-
-                if st.button(f"{theme['symbol']} Submit Perspective", key=f"submit_perspective_{wheel_key}", type="primary"):
-                    if response.strip():
-                        wheel_state['response_given'] = True
-                        wheel_state['perspective_points'] += 20
-
-                        # INTEGRATE WITH MENTOR: Send game response back to conversation
-                        game_response = f"{response.strip()}"
-                        if 'messages' not in st.session_state:
-                            st.session_state.messages = []
-                        st.session_state.messages.append({"role": "user", "content": game_response})
-                        st.session_state.should_process_message = True
-                        st.rerun()
-
-        # Show progress after submission
-        if wheel_state.get('response_given', False):
-            # Show only contextual progress (no success message)
-            self._show_contextual_progress("Perspective Challenge", wheel_state['perspective_points'], 20)
-
-
-
-    def _render_animated_mystery_game(self, challenge_text: str, theme: Dict, building_type: str) -> None:
-        """Render compact mystery investigation game with user input."""
-        # Compact header
-        st.markdown(f"""
-        <div style="
-            background: {theme['gradient']};
-            border-radius: 15px;
-            padding: 20px;
-            margin: 15px 0;
-            text-align: center;
-        ">
-            <div style="
-                width: 50px;
-                height: 50px;
-                background: {theme['accent']};
-                border-radius: 50%;
-                display: flex;
-                align-items: center;
-                justify-content: center;
-                margin: 0 auto 10px;
-                font-size: 1.5em;
-                color: {theme['primary']};
-            ">
-                {theme['icon']}
-            </div>
-            <h3 style="color: white; margin: 0; font-weight: 400;">
-                {theme['icon']} Mystery Investigation
-            </h3>
-        </div>
-        """, unsafe_allow_html=True)
-
-        # STABLE INSTANCE MANAGEMENT: Use stable key that doesn't change on re-renders
-        # This ensures the same game instance persists across button clicks
-        investigation_key = f"mystery_{building_type}_{hash(challenge_text)}"
-
-        print(f"🎮 DETECTIVE_STABLE_INSTANCE: Using stable detective instance with key {investigation_key}")
-
-        if investigation_key not in st.session_state:
-            st.session_state[investigation_key] = {
-                'investigated_clues': [],
-                'detective_points': 0,
-                'mystery_solved': False,
-                'original_mystery': None,  # Store original mystery when game completes
-                'persistent_mystery': None  # Store mystery content to prevent regeneration
-            }
-
-        investigation_state = st.session_state[investigation_key]
-
-        # UNIQUE INSTANCE SYSTEM: Each detective instance is independent and always playable
-        # Skip completion check since each instance should be fresh and interactive
-        print(f"🎮 DETECTIVE_FRESH_INSTANCE: New detective instance is always playable")
-
-        # CRITICAL FIX: Use persistent mystery to prevent regeneration
-        if investigation_state.get('persistent_mystery'):
-            # Use stored mystery to prevent regeneration
-            mystery = investigation_state['persistent_mystery']
-            print(f"🎮 MYSTERY_PERSISTENCE: Using stored mystery to prevent regeneration")
-        else:
-            # Generate mystery ONLY ONCE when game starts
-            print(f"🎮 MYSTERY_PERSISTENCE: Generating new mystery for first time")
-            mystery_data = self.content_generator.generate_mystery_from_context(building_type, challenge_text)
-            mystery = {
-                "case": mystery_data["mystery_description"],
-                "clues": mystery_data["clues"],
-                "red_herrings": mystery_data["red_herrings"],
-                "solution": mystery_data["solution_hint"]
-            }
-            # Store the mystery to prevent regeneration
-            investigation_state['persistent_mystery'] = mystery
-            print(f"🎮 MYSTERY_PERSISTENCE: Stored mystery with {len(mystery['clues'])} clues")
-
-        # Compact case presentation
-        # CRITICAL FIX: Clean AI-generated mystery content
-        cleaned_mystery_case = self.clean_ai_generated_html(mystery['case'])
-
-        st.markdown(f"""
-        <div style="
-            background: {theme['accent']};
-            padding: 15px;
-            border-radius: 10px;
-            margin: 10px 0;
-            border-left: 4px solid {theme['primary']};
-        ">
-            <strong style="color: {theme['primary']};">{theme['symbol']} The Mystery:</strong>
-            <span style="color: #2c2328;">{cleaned_mystery_case}</span>
-        </div>
-        """, unsafe_allow_html=True)
-
-        # Investigation state already initialized above
-
-        # NEW MYSTERY GAME LOGIC: Option selection with hints
-        all_options = mystery['clues'] + mystery['red_herrings']
-        correct_answer = mystery['clues'][0] if mystery['clues'] else "Unknown"  # First clue is the correct answer
-
-        # Show current hint if user made wrong choice
-        if investigation_state.get('last_wrong_choice'):
-            wrong_choice = investigation_state['last_wrong_choice']
-            hint_text = f"Not quite right. Hint: {wrong_choice} is a red herring. Look for something more fundamental to the design problem."
-
-            st.markdown(f"""
-            <div style="
-                background: #ffffff;
-                border: 1px solid #ffffff;
-                border-radius: 10px;
-                padding: 15px;
-                margin: 10px 0;
-                border-left: 4px solid #cd766d;
-            ">
-                <strong style="color: #cd766d;">● Detective Hint:</strong>
-                <span style="color: #2c2328;">{hint_text}</span>
-            </div>
-            """, unsafe_allow_html=True)
-
-        # Display all options as buttons
-        for i, option in enumerate(all_options):
-            is_correct = option == correct_answer
-
-            if st.button(f"{theme['symbol']} {option}", key=f"option_{i}_{investigation_key}", type="secondary", use_container_width=True):
-                if is_correct:
-                    # CORRECT ANSWER - Complete the game immediately
-                    print(f"🎮 MYSTERY_SOLVED: User selected correct answer: {option}")
-                    investigation_state['mystery_solved'] = True
-                    investigation_state['detective_points'] += 50
-                    investigation_state['correct_answer'] = option
-
-                    # PERMANENT COMPLETION SYSTEM: Mark this instance as permanently completed
-                    permanent_game_id = f"detective_mystery_{investigation_key}"
-                    if 'permanently_completed_games' not in st.session_state:
-                        st.session_state.permanently_completed_games = set()
-                    st.session_state.permanently_completed_games.add(permanent_game_id)
-                    print(f"🎮 DETECTIVE_PERMANENTLY_COMPLETED: Added {permanent_game_id} to permanent completion")
-
-                    # COMPLETION TRACKING: Record mystery game completion
-                    try:
-                        from dashboard.ui.gamification_components import complete_advanced_challenge
-                        complete_advanced_challenge("mystery_investigation", True, 180.0)
-                        print(f"🎮 MYSTERY_COMPLETION: Recorded mystery investigation completion")
-                    except Exception as e:
-                        print(f"⚠️ MYSTERY_COMPLETION: Could not record completion: {e}")
-
-                    st.rerun()
-                else:
-                    # WRONG ANSWER - Show hint and continue
-                    print(f"🎮 MYSTERY_WRONG: User selected wrong answer: {option}")
-                    investigation_state['last_wrong_choice'] = option
-                    investigation_state['detective_points'] = max(0, investigation_state['detective_points'] - 5)  # Small penalty
-                    st.rerun()
-
-        # Show completion message if mystery is solved (this is handled by the early completion check above)
-        # The game completion logic is now in the option selection buttons above
-
-
-
-
-
-
-    def _render_interactive_constraint_game(self, challenge_text: str, theme: Dict, building_type: str) -> None:
-        """Render standardized constraint puzzle game with consistent UI."""
-        # STANDARDIZED HEADER - matches other games
-        st.markdown(f"""
-        <div style="
-            background: {theme['gradient']};
-            border-radius: 15px;
-            padding: 20px;
-            margin: 15px 0;
-            text-align: center;
-            box-shadow: 0 4px 15px rgba(0,0,0,0.1);
-        ">
-            <div style="
-                width: 60px;
-                height: 60px;
-                background: rgba(255,255,255,0.2);
-                border-radius: 50%;
-                display: flex;
-                align-items: center;
-                justify-content: center;
-                margin: 0 auto 15px;
-                font-size: 1.8em;
-                color: white;
-                animation: {theme['animation']} 2s infinite;
-            ">
-                {theme['icon']}
-            </div>
-            <h3 style="color: white; margin: 0 0 10px 0; font-weight: 600; font-size: 1.4em;">
-                Constraint Challenge
-            </h3>
-            <p style="color: rgba(255,255,255,0.9); margin: 0; font-size: 0.95em;">
-                Select constraints and create innovative solutions
-            </p>
-        </div>
-        """, unsafe_allow_html=True)
-
-        # STABLE INSTANCE MANAGEMENT: Use stable key that doesn't change on re-renders
-        # This ensures the same game instance persists across button clicks
-        constraint_key = f"constraints_{building_type}_{hash(challenge_text)}"
-
-        print(f"🎮 CONSTRAINT_STABLE_INSTANCE: Using stable constraint instance with key {constraint_key}")
-
-        if constraint_key not in st.session_state:
-            st.session_state[constraint_key] = {
-                'selected_constraints': [],
-                'solution': '',
-                'points': 0,
-                'completed': False,
-                'original_constraints': None  # Store original constraints when game completes
-            }
-
-        constraint_state = st.session_state[constraint_key]
-
-        # CRITICAL FIX: Use stored constraints for completed games, generate new ones for active games
-        if constraint_state.get('completed', False) and constraint_state.get('original_constraints'):
-            # Use stored constraints for completed games to prevent name changes
-            constraints = constraint_state['original_constraints']
-        else:
-            # Generate dynamic constraints for active games
-            challenge_data = getattr(st.session_state, 'current_challenge_data', {})
-            constraints = self.content_generator.generate_constraints_from_context(building_type, challenge_text, challenge_data)
-
-        # Check if game is completed for frozen state display
-        is_completed = constraint_state.get('completed', False)
-
-        # Show completion status if completed
-        if is_completed:
-            st.success(f"🎉 Constraint Challenge Completed! +{constraint_state.get('points', 0)} points")
-
-        # STANDARDIZED CONSTRAINT SELECTION - show frozen state if completed
-        header_text = "Selected Constraints:" if is_completed else "Select Constraints (max 3):"
-        st.markdown(f"""
-        <div style="
-            background: rgba(255,255,255,0.05);
-            border-radius: 10px;
-            padding: 15px;
-            margin: 15px 0;
-            border: 1px solid rgba(255,255,255,0.1);
-            {'opacity: 0.7;' if is_completed else ''}
-        ">
-            <h4 style="color: {theme['primary']}; margin: 0 0 15px 0; font-size: 1.1em;">
-                {theme['symbol']} {header_text}
-            </h4>
-        </div>
-        """, unsafe_allow_html=True)
-
-        # Display constraints in a grid layout
-        constraint_items = list(constraints.items())
-        for i in range(0, len(constraint_items), 2):
-            cols = st.columns(2)
-            for j, col in enumerate(cols):
-                if i + j < len(constraint_items):
-                    constraint_name, constraint_data = constraint_items[i + j]
-                    is_selected = constraint_name in constraint_state['selected_constraints']
-
-                    with col:
-                        # ENHANCED CONSTRAINT BUTTON with better styling and HTML escaping
-                        button_style = "primary" if is_selected else "secondary"
-                        # CRITICAL FIX: Escape HTML characters to prevent ">" display issues
-                        safe_constraint_name = constraint_name.replace('<', '&lt;').replace('>', '&gt;').replace('&', '&amp;')
-                        button_text = f"{'✓ ' if is_selected else ''}{constraint_data.get('icon', '◐')} {safe_constraint_name}"
-
-                        # Show button in disabled state if completed
-                        if is_completed:
-                            # Frozen state - show selected constraints but disabled
-                            st.button(
-                                button_text,
-                                key=f"constraint_{constraint_name}_{constraint_key}_disabled",
-                                type=button_style,
-                                use_container_width=True,
-                                help="Game completed - constraints locked",
-                                disabled=True
-                            )
-                        else:
-                            # Interactive state - normal functionality
-                            if st.button(
-                                button_text,
-                                key=f"constraint_{constraint_name}_{constraint_key}",
-                                type=button_style,
-                                use_container_width=True,
-                                help=constraint_data.get('impact', 'Design constraint')
-                            ):
-                                if is_selected:
-                                    constraint_state['selected_constraints'].remove(constraint_name)
-                                else:
-                                    if len(constraint_state['selected_constraints']) < 3:
-                                        constraint_state['selected_constraints'].append(constraint_name)
-                                    else:
-                                        st.warning("Maximum 3 constraints allowed. Deselect one first.")
-                                st.rerun()
-
-        # Show selection status
-        if constraint_state['selected_constraints']:
-            selected_count = len(constraint_state['selected_constraints'])
-            st.info(f"🎯 {selected_count}/3 constraints selected: {', '.join(constraint_state['selected_constraints'])}")
-
-        # Show solution area when constraints are selected
-        if constraint_state['selected_constraints']:
-            # Compact challenge display
-            # CRITICAL FIX: Simplified HTML to prevent rendering issues
-            selected_names = ', '.join([name.replace('<', '&lt;').replace('>', '&gt;').replace('&', '&amp;') for name in constraint_state['selected_constraints']])
-            st.markdown(f"""
-            <div style="background: {theme['accent']}; padding: 15px; border-radius: 10px; margin: 10px 0; border-left: 4px solid {theme['primary']};">
-                <strong style="color: {theme['primary']};">{theme['symbol']} Active Constraints:</strong>
-                <span style="color: #2c2328;">{selected_names}</span>
-            </div>
-            """, unsafe_allow_html=True)
-
-            # Solution area and submission logic
-            solution = ""
-            submit_button = False
-
-            if is_completed:
-                # FROZEN STATE: Show submitted solution in disabled state
-                st.text_area(
-                    "Your submitted solution:",
-                    value=constraint_state.get('solution', ''),
-                    height=120,
-                    key=f"solution_{constraint_key}_disabled",
-                    disabled=True
-                )
-
-                # Show disabled buttons
-                col1, col2 = st.columns([3, 1])
-                with col1:
-                    st.button(
-                        f"✓ Solution Submitted",
-                        key=f"submit_{constraint_key}_disabled",
-                        type="secondary",
-                        use_container_width=True,
-                        disabled=True
-                    )
-                with col2:
-                    st.button("🔒 Locked", key=f"reset_{constraint_key}_disabled", use_container_width=True, disabled=True)
-
-            else:
-                # INTERACTIVE STATE: Normal functionality
-                solution = st.text_area(
-                    "Your creative solution:",
-                    placeholder="With these constraints, I would...",
-                    height=120,
-                    key=f"solution_{constraint_key}"
-                )
-
-                col1, col2 = st.columns([3, 1])
-                with col1:
-                    submit_button = st.button(
-                        f"{theme['symbol']} Submit Solution",
-                        key=f"submit_{constraint_key}",
-                        type="primary",
-                        use_container_width=True
-                    )
-                with col2:
-                    if st.button("🔄 Reset", key=f"reset_{constraint_key}", use_container_width=True):
-                        constraint_state['selected_constraints'] = []
-                        constraint_state['solution'] = ''
-                        st.rerun()
-
-                # Handle submission
-                if submit_button and solution.strip():
-                    # COMPLETE SUBMISSION PROCESSING
-                    constraint_state['completed'] = True
-                    constraint_state['solution'] = solution
-                    constraint_state['points'] += len(constraint_state['selected_constraints']) * 15
-                    # CRITICAL FIX: Store original constraints to prevent name changes after completion
-                    constraint_state['original_constraints'] = constraints
-
-                    # Show immediate feedback
-                    st.success(f"🎉 Solution submitted! +{len(constraint_state['selected_constraints']) * 15} points")
-                    st.balloons()
-
-                    # ENHANCED INTEGRATION: Format response for mentor system
-                    selected_constraints_text = ", ".join(constraint_state['selected_constraints'])
-                    formatted_response = f"**Response:**\n\n**Selected Constraints:** {selected_constraints_text}\n\n**My Solution:** {solution.strip()}"
-
-                    # Send to conversation
-                    if 'messages' not in st.session_state:
-                        st.session_state.messages = []
-                    st.session_state.messages.append({"role": "user", "content": formatted_response})
-                    st.session_state.should_process_message = True
-
-                    # PERMANENT COMPLETION SYSTEM: Mark this instance as permanently completed
-                    permanent_game_id = f"constraint_challenge_{constraint_key}"
-                    if 'permanently_completed_games' not in st.session_state:
-                        st.session_state.permanently_completed_games = set()
-                    st.session_state.permanently_completed_games.add(permanent_game_id)
-                    print(f"🎮 CONSTRAINT_PERMANENTLY_COMPLETED: Added {permanent_game_id} to permanent completion")
-
-                    # Track completion for gamification stats
-                    try:
-                        from dashboard.ui.gamification_components import GamificationTracker
-                        tracker = GamificationTracker()
-                        tracker.add_challenge_completion("constraint_challenge", 25)
-                    except Exception as e:
-                        print(f"⚠️ Gamification tracking failed: {e}")
-
-                    st.rerun()
-                else:
-                    st.warning("Please enter a solution before submitting.")
-
-        # Show progress after completion
-        if constraint_state.get('completed', False):
-            # Show only contextual progress (no success message)
-            self._show_contextual_progress("Constraint Challenge", constraint_state['points'], 15)
-
-    def _render_cognitive_enhancement_challenge(self, challenge_text: str, challenge_type: str, theme: Dict, building_type: str) -> None:
-        """Render rich cognitive enhancement challenges with enhanced visuals."""
-        # Parse the challenge text to extract components
-        challenge_parts = self._parse_cognitive_challenge_text(challenge_text)
-
-        # Render enhanced header based on challenge type
-        self._render_enhanced_challenge_header(challenge_parts, challenge_type, theme)
-
-        # Render main challenge content with rich formatting
-        self._render_enhanced_challenge_content(challenge_parts, theme)
-
-        # Add interactive response area
-        self._render_enhanced_response_area(challenge_parts, challenge_type, theme, building_type)
-
-    def _parse_cognitive_challenge_text(self, challenge_text: str) -> Dict[str, str]:
-        """Parse cognitive enhancement challenge text into components."""
-        parts = {
-            "title": "",
-            "subtitle": "",
-            "main_content": challenge_text,
-            "question": ""
-        }
-
-        lines = challenge_text.split('\n')
-
-        # Extract title (lines with emojis and caps)
-        for line in lines:
-            line = line.strip()
-            if line and ('🎭' in line or '🎯' in line or '🔍' in line or '🏗️' in line or '🎨' in line):
-                if line.isupper() or ':' in line:
-                    parts["title"] = line
-                    break
-
-        # Extract subtitle (lines in italics)
-        for line in lines:
-            line = line.strip()
-            if line.startswith('*') and line.endswith('*'):
-                parts["subtitle"] = line.strip('*')
-                break
-
-        # Extract question (lines ending with ?)
-        for line in reversed(lines):
-            line = line.strip()
-            if line.endswith('?'):
-                parts["question"] = line
-                break
-
-        # Clean main content
-        content_lines = []
-        skip_patterns = [parts["title"], f"*{parts['subtitle']}*", parts["question"]]
-
-        for line in lines:
-            line = line.strip()
-            if line and not any(pattern in line for pattern in skip_patterns if pattern):
-                content_lines.append(line)
-
-        parts["main_content"] = '\n'.join(content_lines)
-
-        return parts
-
-    def _is_cognitive_enhancement_challenge(self, challenge_text: str) -> bool:
-        """Detect if this is a rich cognitive enhancement challenge vs basic interactive game."""
-        if not challenge_text:
-            return False
-
-        # Look for cognitive enhancement patterns
-        cognitive_patterns = [
-            "🎨 SPATIAL STORYTELLING",
-            "DESIGN CHALLENGE:",
-            "*Your building",
-            "Phase Transition",
-            "materialization phase",
-            "Reflect on how",
-            "Consider the spatial",
-            "Think about how",
-            "As you evaluate",
-            "What story does"
-        ]
-
-        # Check if the text contains rich cognitive enhancement content
-        text_lower = challenge_text.lower()
-        has_cognitive_patterns = any(pattern.lower() in text_lower for pattern in cognitive_patterns)
-
-        # Check for multi-line structured content (cognitive enhancement is usually longer and structured)
-        lines = [line.strip() for line in challenge_text.split('\n') if line.strip()]
-        has_structured_content = len(lines) > 3
-
-        # Check for italicized content (cognitive enhancement uses *text* format)
-        has_italics = '*' in challenge_text and challenge_text.count('*') >= 2
-
-        return has_cognitive_patterns or (has_structured_content and has_italics)
-
-    def _render_enhanced_challenge_header(self, challenge_parts: Dict, challenge_type: str, theme: Dict) -> None:
-        """Render enhanced challenge header with rich styling."""
-        title = challenge_parts.get("title", f"{theme['icon']} Challenge")
-        subtitle = challenge_parts.get("subtitle", "")
-
-        st.markdown(f"""
-        <div style="
-            background: {theme['gradient']};
-            border-radius: 20px;
-            padding: 30px;
-            margin: 20px 0;
-            text-align: center;
-            box-shadow: 0 10px 30px rgba(0,0,0,0.2);
-        ">
-            <div style="
-                width: 80px;
-                height: 80px;
-                background: {theme['accent']};
-                border-radius: 50%;
-                display: flex;
-                align-items: center;
-                justify-content: center;
-                margin: 0 auto 20px;
-                font-size: 2.5em;
-                color: {theme['primary']};
-                box-shadow: 0 5px 15px rgba(0,0,0,0.3);
-            ">
-                {theme['icon']}
-            </div>
-            <h2 style="
-                color: white;
-                margin: 0 0 10px 0;
-                font-weight: 300;
-                font-size: 1.8em;
-                text-shadow: 0 2px 4px rgba(0,0,0,0.3);
-            ">
-                {title}
-            </h2>
-            {f'<p style="color: rgba(255,255,255,0.9); margin: 0; font-size: 1.1em; font-style: italic;">{subtitle}</p>' if subtitle else ''}
-        </div>
-        """, unsafe_allow_html=True)
-
-    def _render_enhanced_challenge_content(self, challenge_parts: Dict, theme: Dict) -> None:
-        """Render main challenge content with enhanced formatting."""
-        main_content = challenge_parts.get("main_content", "")
-
-        if main_content:
-            # CRITICAL FIX: Clean malformed HTML from AI-generated cognitive enhancement content
-            cleaned_content = self.clean_ai_generated_html(main_content)
-
-            st.markdown(f"""
-            <div style="
-                background: white;
-                border-left: 5px solid {theme['primary']};
-                padding: 25px;
-                margin: 20px 0;
-                border-radius: 10px;
-                box-shadow: 0 5px 15px rgba(0,0,0,0.1);
-            ">
-                <div style="
-                    color: #2c2328;
-                    font-size: 1.1em;
-                    line-height: 1.7;
-                ">
-                    {cleaned_content.replace(chr(10), '<br>')}
-                </div>
-            </div>
-            """, unsafe_allow_html=True)
-
-    def _render_enhanced_response_area(self, challenge_parts: Dict, challenge_type: str, theme: Dict, building_type: str) -> None:
-        """Render interactive response area for cognitive challenges."""
-        question = challenge_parts.get("question", "What are your thoughts on this challenge?")
-
-        # Create unique key for this challenge
-        challenge_key = f"cognitive_challenge_{challenge_type}_{hash(question) % 10000}"
-
-        # Initialize session state
-        if challenge_key not in st.session_state:
-            st.session_state[challenge_key] = {
-                'response': '',
-                'submitted': False,
-                'points': 0
-            }
-
-        challenge_state = st.session_state[challenge_key]
-
-        # Question display
-        # CRITICAL FIX: Clean malformed HTML from AI-generated question content
-        cleaned_question = self.clean_ai_generated_html(question)
-
-        st.markdown(f"""
-        <div style="
-            background: {theme['accent']};
-            padding: 20px;
-            border-radius: 15px;
-            margin: 20px 0;
-            border-left: 4px solid {theme['primary']};
-        ">
-            <strong style="color: {theme['primary']}; font-size: 1.1em;">
-                {theme['symbol']} Reflection Question:
-            </strong>
-            <p style="color: #2c2328; margin: 10px 0 0 0; font-size: 1.05em;">
-                {cleaned_question}
-            </p>
-        </div>
-        """, unsafe_allow_html=True)
-
-        # Response input
-        if not challenge_state['submitted']:
-            response = st.text_area(
-                "Your thoughtful response:",
-                placeholder="Share your insights and reflections...",
-                height=150,
-                key=f"response_{challenge_key}"
-            )
-
-            if st.button(f"{theme['symbol']} Submit Reflection", key=f"submit_{challenge_key}", type="primary"):
-                if response.strip():
-                    challenge_state['response'] = response
-                    challenge_state['submitted'] = True
-                    challenge_state['points'] = 25
-
-                    # INTEGRATE WITH MENTOR: Send game response back to conversation
-                    game_response = f"{response.strip()}"
-                    if 'messages' not in st.session_state:
-                        st.session_state.messages = []
-                    st.session_state.messages.append({"role": "user", "content": game_response})
-                    st.session_state.should_process_message = True
-                    st.rerun()
-        else:
-            # Show submitted response
-            st.success("Challenge completed! Your reflection has been recorded.")
-            self._show_contextual_progress("Cognitive Challenge", challenge_state['points'], 25)
-
-    def _show_contextual_progress(self, challenge_name: str, points: int, max_points: int) -> None:
-        """Show contextual progress for completed challenges with thesis colors."""
-        progress_percentage = (points / max_points) * 100 if max_points > 0 else 0
-
-        st.markdown(f"""
-        <div style="
-            background: linear-gradient(135deg, #4f3a3e 0%, #5c4f73 100%);
-            border-radius: 10px;
-            padding: 15px;
-            margin: 10px 0;
-            border-left: 4px solid #d99c66;
-        ">
-            <div style="
-                display: flex;
-                justify-content: space-between;
-                align-items: center;
-                color: white;
-            ">
-                <span style="font-weight: 500;">◉ {challenge_name} Complete</span>
-                <span style="
-                    background: #d99c66;
-                    color: #4f3a3e;
-                    padding: 4px 12px;
-                    border-radius: 15px;
-                    font-size: 0.9em;
-                    font-weight: 600;
-                ">
-                    +{points} points
-                </span>
-            </div>
-            <div style="
-                background: rgba(224, 206, 181, 0.3);
-                border-radius: 10px;
-                height: 6px;
-                margin-top: 8px;
-                overflow: hidden;
-            ">
-                <div style="
-                    background: #d99c66;
-                    height: 100%;
-                    width: {progress_percentage}%;
-                    border-radius: 10px;
-                    transition: width 0.3s ease;
-                "></div>
-            </div>
-        </div>
-        """, unsafe_allow_html=True)
-
-    def _render_storytelling_game(self, challenge_text: str, theme: Dict, building_type: str, challenge_data: Optional[Dict] = None) -> None:
-        """Render interactive storytelling challenge."""
-        try:
-            # CRITICAL FIX: Create unique instance ID for each storytelling trigger
-            import time
-            import hashlib
-
-            # Generate unique instance ID for each storytelling trigger
-            if challenge_data:
-                challenge_signature = str(challenge_data.get('generation_timestamp', '')) + str(challenge_text[:50])
-            else:
-                challenge_signature = str(challenge_text[:50]) + str(int(time.time() * 1000))
-            instance_hash = hashlib.md5(challenge_signature.encode()).hexdigest()[:8]
-            current_instance_id = instance_hash
-
-            # CRITICAL FIX: Each storytelling trigger creates its own state with unique instance ID
-            storytelling_key = f"storytelling_instance_{current_instance_id}"
-
-            # CRITICAL FIX: Check if this instance already exists and is frozen
-            if storytelling_key in st.session_state:
-                existing_state = st.session_state[storytelling_key]
-                if existing_state.get('frozen', False):
-                    print(f"🎮 STORYTELLING_ALREADY_FROZEN: Instance {current_instance_id} is frozen, showing full frozen UI")
-
-                    # CRITICAL FIX: Show the FULL FROZEN storytelling UI component, not just completion message
-                    # Use the existing state to render the complete frozen interface
-                    story_state = existing_state
-                    # Continue with full UI rendering but in frozen state
-                    # Don't return here - let the full UI render but in frozen mode
-
-            if storytelling_key not in st.session_state:
-                st.session_state[storytelling_key] = {
-                    'chapter': 1,
-                    'story_points': 0,
-                    'narrative_choices': [],
-                    'story_complete': False,
-                    'show_feedback': False,
-                    'feedback_message': '',
-                    'feedback_points': 0,
-                    'chapter_complete': False,  # CRITICAL FIX: Flag to control rendering
-                    'last_completed_chapter': 0,  # Track which chapter was last completed
-                    'completed': False,
-                    'instance_id': current_instance_id,  # UNIQUE INSTANCE ID FOR KEY GENERATION
-                    'frozen': False  # Track if this specific instance is frozen
-                }
-                print(f"🎮 STORYTELLING_NEW_INSTANCE: Created new storytelling instance {current_instance_id}")
-
-            # Use the instance-specific state
-            story_state = st.session_state[storytelling_key]
-
-            # CRITICAL FIX: Don't automatically advance chapters - stay frozen until user triggers again
-            last_completed_chapter = story_state.get('last_completed_chapter', 0)
-            current_chapter = story_state.get('chapter', 1)
-
-            # CRITICAL FIX: Check if chapter is complete and freeze game (like constraint game)
-            is_chapter_complete = story_state.get('chapter_complete', False)
-
-            if is_chapter_complete:
-                # Show completion status and freeze game
-                current_chapter = story_state.get('last_completed_chapter', 1)
-                points = story_state.get('story_points', 0)
-                st.success(f"🎉 Chapter {current_chapter} Complete! +{points} points")
-
-                # Show completion progress bar
-                self._show_contextual_progress("Storytelling Challenge", points, 100)
-
-                # Check if this is a NEW game trigger (different generation_timestamp)
-                current_timestamp = challenge_data.get('generation_timestamp', '') if challenge_data else ''
-                last_game_timestamp = story_state.get('last_game_timestamp', '')
-                is_new_trigger = current_timestamp != last_game_timestamp and current_timestamp != ''
-
-                if is_new_trigger and last_completed_chapter < 3:  # Max 3 chapters
-                    # User triggered game again - allow next chapter
-                    story_state['chapter_complete'] = False
-                    story_state['chapter'] = last_completed_chapter + 1
-                    story_state['last_game_timestamp'] = current_timestamp
-                    print(f"🎮 STORYTELLING_NEXT: New trigger detected - starting Chapter {story_state['chapter']}")
-                else:
-                    # Same trigger or max chapters reached - stay frozen
-                    print(f"🎮 STORYTELLING_FROZEN: Chapter {last_completed_chapter} completed - game frozen")
-                    return  # CRITICAL FIX: Stop rendering completely when frozen
-
-            # CRITICAL FIX: Validate and repair storytelling state if corrupted
-            required_keys = ['chapter', 'story_points', 'narrative_choices', 'show_feedback', 'feedback_message', 'feedback_points']
-            for key in required_keys:
-                if key not in story_state:
-                    if key == 'chapter':
-                        story_state[key] = 1
-                    elif key == 'story_points':
-                        story_state[key] = 0
-                    elif key == 'narrative_choices':
-                        story_state[key] = []
-                    elif key == 'show_feedback':
-                        story_state[key] = False
-                    elif key == 'feedback_message':
-                        story_state[key] = ''
-                    elif key == 'feedback_points':
-                        story_state[key] = 0
-                    print(f"🔧 STORYTELLING FIX: Added missing key '{key}' to storytelling state")
-
-            st.markdown(f"""
-        <div style="
-            background: {theme['gradient']};
-            border-radius: 15px;
-            padding: 20px;
-            margin: 15px 0;
-            border-left: 5px solid {theme['primary']};
-            color: white;
-        ">
-            <h3 style="margin: 0 0 15px 0; color: white;">
-                {theme['icon']} Storytelling Challenge
-            </h3>
-            <div style="
-                background: rgba(255,255,255,0.1);
-                border-radius: 10px;
-                padding: 15px;
-                margin: 10px 0;
-            ">
-                {challenge_text.replace('</div>', '').replace('<div>', '').strip() if challenge_text else 'Begin your storytelling journey...'}
-            </div>
-        </div>
-        """, unsafe_allow_html=True)
-
-            # Generate dynamic story chapters based on context
-            story_chapters_dict = self.content_generator.generate_story_chapters_from_context(building_type, challenge_text)
-            story_chapters = list(story_chapters_dict.values())
-
-            # ISSUE 2 FIX: Ultra-safe state access with comprehensive validation
-            try:
-                chapter_num = story_state.get('chapter', 1)
-                if not isinstance(chapter_num, int) or chapter_num < 1:
-                    chapter_num = 1
-                    story_state['chapter'] = 1
-
-                if len(story_chapters) == 0:
-                    story_chapters = ["Begin your architectural story..."]
-
-                # Ensure chapter index is within bounds
-                chapter_index = min(max(chapter_num - 1, 0), len(story_chapters) - 1)
-                current_chapter = story_chapters[chapter_index]
-
-            except Exception as chapter_error:
-                print(f"🔧 STORYTELLING CHAPTER FIX: {chapter_error}")
-                chapter_num = 1
-                story_state['chapter'] = 1
-                current_chapter = "Begin your architectural story..."
-
-            # CRITICAL FIX: Clean AI-generated story chapter content
-            cleaned_chapter = self.clean_ai_generated_html(current_chapter)
-
-            st.markdown(f"""
-            <div style="
-                background: rgba(255,255,255,0.1);
-                border-radius: 10px;
-                padding: 15px;
-                margin: 10px 0;
-                font-style: italic;
-            ">
-                {cleaned_chapter}
-            </div>
-            """, unsafe_allow_html=True)
-
-            # UI FIX: Show persistent feedback messages if available (now rarely used)
-            if story_state.get('show_feedback', False):
-                feedback_msg = story_state.get('feedback_message', '')
-                feedback_points = story_state.get('feedback_points', 0)
-
-                if feedback_msg:
-                    st.success(feedback_msg)
-
-                if feedback_points > 0:
-                    self._show_contextual_progress("Storytelling Challenge", story_state['story_points'], 100)
-
-                # CRITICAL FIX: Reset feedback state after displaying so user input area appears again
-                story_state['show_feedback'] = False
-                st.session_state[storytelling_key] = story_state
-
-                # Add a dismiss button to clear feedback - UNIQUE KEY FIX
-                story_instance_id = story_state.get('instance_id', hash(str(story_state.get('story_points', 0))))
-                # CRITICAL FIX: Add timestamp to ensure unique keys across multiple storytelling triggers
-                import time
-                unique_timestamp = int(time.time() * 1000)
-                dismiss_key = f"dismiss_feedback_{story_instance_id}_{story_state.get('chapter', 1)}_{unique_timestamp}"
-                if st.button("✓ Continue", key=dismiss_key, use_container_width=True):
-                    story_state['show_feedback'] = False
-                    story_state['feedback_message'] = ''
-                    story_state['feedback_points'] = 0
-                    st.session_state[storytelling_key] = story_state
-                    st.rerun()
-
-            # CRITICAL FIX: Stop rendering if chapter is complete
-            if story_state.get('chapter_complete', False):
-                # Chapter is complete - don't render any more input areas
-                return
-
-            # CRITICAL FIX: Check if this instance is frozen - show frozen UI instead of interactive elements
-            if story_state.get('frozen', False):
-                # Show frozen UI with user's submitted story
-                narrative_choices = story_state.get('narrative_choices', [])
-                if narrative_choices:
-                    last_story = narrative_choices[-1]
-                    st.markdown(f"""
-                    <div style="
-                        background: {theme['gradient']};
-                        border-radius: 15px;
-                        padding: 20px;
-                        margin: 15px 0;
-                        border-left: 5px solid {theme['primary']};
-                        color: white;
-                    ">
-                        <h3 style="margin: 0 0 15px 0; color: white;">◈ Your Story:</h3>
-                        <div style="
-                            background: rgba(255,255,255,0.1);
-                            border-radius: 10px;
-                            padding: 15px;
-                            margin: 10px 0;
-                            font-style: italic;
-                            line-height: 1.6;">{last_story}</div>
-                    </div>
-                    """, unsafe_allow_html=True)
-
-
-
-
-
-
-
-
-
-                # Show completion status
-                current_chapter = story_state.get('last_completed_chapter', 1)
-                narrative_count = len(narrative_choices)
-                st.markdown(f"""
-                <div style="
-                    background: linear-gradient(135deg, #d99c66 0%, #dcc188 50%, #e0ceb5 100%);
-                    border-radius: 15px;
-                    padding: 15px;
-                    margin: 10px 0;
-                    text-align: center;
-                ">
-                    <h4 style="color: #4f3a3e; margin-bottom: 5px;">◈ Chapter Complete</h4>
-                    <p style="color: #4f3a3e; font-size: 14px; margin: 0;">Chapter {current_chapter} submitted! Story continues... ({narrative_count}/3 chapters done)</p>
-                </div>
-                """, unsafe_allow_html=True)
-
-                return  # Don't render interactive elements for frozen state
-
-            # Story response (only show if not showing feedback AND not frozen)
-            story_response = None  # Initialize to prevent undefined variable errors
-            if not story_state.get('show_feedback', False):
-                # SIMPLE FIX: Generate a fresh key for each new storytelling trigger
-                # But keep it stable during the same storytelling session
-                story_instance_id = story_state.get('instance_id', 0)
-                current_points = story_state.get('story_points', 0)
-
-                # Create a key that's unique for this storytelling trigger but stable during submission
-                current_chapter = story_state.get('chapter', 1)
-                # CRITICAL FIX: Include generation timestamp to ensure uniqueness across different game instances
-                generation_timestamp = (challenge_data or {}).get('generation_timestamp', '').replace(':', '').replace('-', '').replace('.', '')[-10:]  # Last 10 chars for uniqueness
-                response_key = f"storytelling_input_{story_instance_id}_{current_chapter}_{current_points}_{generation_timestamp}"
-
-                story_response = st.text_area(
-                    "Continue the story - what happens next?",
-                    key=response_key,
-                    height=100
-                )
-
-            # Only show button if not showing feedback (frozen check already handled above)
-            if not story_state.get('show_feedback', False):
-                # UNIQUE KEY FIX for continue story button
-                story_instance_id = story_state.get('instance_id', hash(str(story_state.get('story_points', 0))))
-                continue_key = f"continue_story_{story_instance_id}_{story_state.get('chapter', 1)}"
-                if st.button(f"{theme['symbol']} Continue Story", key=continue_key, use_container_width=True):
-                    if story_response:
-                        # ISSUE 2 FIX: Safe state updates with validation
-                        try:
-                            story_state['chapter'] = story_state.get('chapter', 1) + 1
-                            story_state['story_points'] = story_state.get('story_points', 0) + 35
-                            if 'narrative_choices' not in story_state:
-                                story_state['narrative_choices'] = []
-                            story_state['narrative_choices'].append(story_response)
-                        except Exception as update_error:
-                            print(f"🔧 STORYTELLING UPDATE FIX: {update_error}")
-                            # Reset to safe state
-                            story_state = {
-                                'chapter': 2,
-                                'story_points': 35,
-                                'narrative_choices': [story_response],
-                                'show_feedback': False,
-                                'feedback_message': '',
-                                'feedback_points': 0
-                            }
-
-                        # CRITICAL FIX: Freeze this specific storytelling instance after submission
-                        story_state['chapter_complete'] = True
-                        story_state['last_completed_chapter'] = story_state.get('chapter', 1) - 1
-                        story_state['frozen'] = True
-
-                        # Add this instance to permanent completion to prevent re-rendering
-                        if 'permanently_completed_games' not in st.session_state:
-                            st.session_state.permanently_completed_games = set()
-
-                        instance_permanent_id = f"spatial_storytelling_instance_{story_state['instance_id']}"
-                        st.session_state.permanently_completed_games.add(instance_permanent_id)
-                        print(f"🎮 STORYTELLING_INSTANCE_FROZEN: Instance {story_state['instance_id']} permanently frozen")
-
-                        # Update the instance state in session
-                        st.session_state[storytelling_key] = story_state
-
-                        # ISSUE 3 FIX: Complete storytelling after 3 submissions
-                        if len(story_state['narrative_choices']) >= 3:
-                            # Story completion after 3 submissions - show immediate feedback with balloons
-                            st.success("🎉 **STORYTELLING CHALLENGE COMPLETE!** You've submitted 3 story chapters!")
-                            st.balloons()
-
-                            # Show final story summary
-                            with st.expander("📖 Your Complete Story", expanded=True):
-                                st.write("**Your 3-Chapter Narrative Journey:**")
-                                for i, choice in enumerate(story_state['narrative_choices'], 1):
-                                    st.write(f"**Chapter {i}:** {choice}")
-
-                            # PERMANENT COMPLETION SYSTEM: Mark this instance as permanently completed
-                            permanent_game_id = f"storytelling_challenge_{current_instance_id}"
-                            if 'permanently_completed_games' not in st.session_state:
-                                st.session_state.permanently_completed_games = set()
-                            st.session_state.permanently_completed_games.add(permanent_game_id)
-                            print(f"🎮 STORYTELLING_PERMANENTLY_COMPLETED: Added {permanent_game_id} to permanent completion")
-
-                            # Mark storytelling as permanently completed (all 3 chapters done)
-                            st.session_state['storytelling_completed'] = True
-                            print(f"🎮 STORYTELLING_ALL_CHAPTERS_COMPLETE: All 3 chapters submitted, storytelling fully complete")
-
-                            # Clear global storytelling state to prevent further challenges
-                            # Note: Individual instances remain frozen in their own keys
-                            if 'storytelling_state' in st.session_state:
-                                del st.session_state['storytelling_state']
-
-                            # Trigger message processing for follow-up
-                            st.session_state.should_process_message = True
-                            st.session_state.messages.append({
-                                "role": "user",
-                                "content": f"I completed the storytelling challenge with 3 chapters! Here's my narrative: {' '.join(story_state['narrative_choices'])}"
-                            })
-                        else:
-                            # CRITICAL FIX: Complete current chapter with completion bar (like other games)
-                            current_chapter = len(story_state['narrative_choices'])
-
-                            # Show completion bar instead of text notifications
-                            self._show_contextual_progress("Storytelling Challenge", story_state['story_points'], 100)
-
-                            # CRITICAL FIX: Mark chapter as complete to stop rendering
-                            story_state['show_feedback'] = False
-                            story_state['chapter_complete'] = True  # Flag to stop rendering
-                            story_state['last_completed_chapter'] = current_chapter  # Track completed chapter
-                            # CRITICAL FIX: Don't advance chapter automatically - stay at current chapter until next trigger
-                            # story_state['chapter'] = current_chapter + 1  # REMOVED: Don't auto-advance
-
-                        # Update session state
-                        st.session_state[storytelling_key] = story_state
-
-                        # CRITICAL FIX: Don't rerun after chapter completion - let user continue conversation
-                        # Only rerun if showing feedback (which we now don't do for chapter completion)
-
-        except Exception as e:
-            print(f"🎮 ERROR in storytelling game: {e}")
-            st.error("⚠️ Storytelling game encountered an issue. Please try again.")
-            # Reset storytelling state on error
-            if 'storytelling_state' in st.session_state:
-                del st.session_state.storytelling_state
-
-    def _render_time_travel_game(self, challenge_text: str, theme: Dict, building_type: str) -> None:
-        """Render interactive time travel challenge with unique instance management."""
-        # STABLE INSTANCE MANAGEMENT: Use stable key that doesn't change on re-renders
-        # This ensures the same game instance persists across button clicks
-        time_key = f"time_travel_{building_type}_{hash(challenge_text)}"
-        permanent_game_id = f"time_travel_challenge_{hash(challenge_text)}"
-
-        print(f"🎮 TIME_TRAVEL_STABLE_INSTANCE: Using stable time travel instance with key {time_key}")
-        print(f"🎮 TIME_TRAVEL_PERMANENT_ID: Permanent game ID {permanent_game_id}")
-
-        # CRITICAL FIX: Check permanent completion system first (like other games)
-        if 'permanently_completed_games' not in st.session_state:
-            st.session_state.permanently_completed_games = set()
-
-        # CRITICAL FIX: Use consistent permanent game ID format with main function
-        # Extract generation timestamp from challenge_text hash for consistency
-        generation_timestamp = str(abs(hash(challenge_text)))
-        permanent_game_id = f"time_travel_challenge_{generation_timestamp}"
-        print(f"🎮 TIME_TRAVEL_PERMANENT_CHECK: Checking permanent completion for {permanent_game_id}")
-        if permanent_game_id in st.session_state.permanently_completed_games:
-            print(f"🎮 TIME_TRAVEL_PERMANENTLY_COMPLETED: Game {permanent_game_id} is frozen, showing completion state")
-
-            # Show frozen completion state
-            st.markdown(f"""
-            <div style="
-                background: linear-gradient(135deg, #e8f5e8 0%, #f0f8f0 100%);
-                border: 2px solid #4CAF50;
-                border-radius: 15px;
-                padding: 20px;
-                margin: 15px 0;
-                text-align: center;
-            ">
-                <h3 style="color: #2E7D32; margin-bottom: 10px;">🕰️ Time Travel Challenge Complete</h3>
-                <p style="color: #388E3C; font-size: 16px; margin: 0;">✔ Time travel temporal insight recorded! Through time exploration complete. +15 points</p>
-            </div>
-            """, unsafe_allow_html=True)
-            return  # COMPLETELY STOP re-rendering this game
-
-        if time_key not in st.session_state:
-            st.session_state[time_key] = {
-                'current_era': 'present',
-                'time_points': 0,
-                'temporal_insights': [],
-                'completed': False
-            }
-        time_state = st.session_state[time_key]
-
-        # Check if game is completed for frozen state display
-        is_completed = time_state.get('completed', False)
-
-        if is_completed:
-            st.success("✔ **Time Travel Challenge Completed!**")
-            with st.expander("⏰ Your Temporal Journey", expanded=False):
-                for i, insight in enumerate(time_state['temporal_insights'], 1):
-                    st.write(f"**{i}. {insight['era']}:** {insight['insight']}")
-            return
-
-        st.markdown(f"""
-        <div style="
-            background: {theme['gradient']};
-            border-radius: 15px;
-            padding: 20px;
-            margin: 15px 0;
-            border-left: 5px solid {theme['primary']};
-            color: white;
-        ">
-            <h3 style="margin: 0 0 15px 0; color: white;">
-                {theme['icon']} Time Travel Challenge
-            </h3>
-            <div style="
-                background: rgba(255,255,255,0.1);
-                border-radius: 10px;
-                padding: 15px;
-                margin: 10px 0;
-            ">
-                Explore how your {building_type} design evolves across different time periods.
-                Consider how changing needs, technologies, and social patterns affect architectural decisions.
-            </div>
-        </div>
-        """, unsafe_allow_html=True)
-
-        # Generate dynamic time periods based on context
-        time_periods = self.content_generator.generate_time_periods_from_context(building_type, challenge_text)
-
-        # Dynamic time period selector
-        period_keys = list(time_periods.keys())
-
-        for period_key in time_periods.keys():
-            # CRITICAL FIX: Create truly unique button keys to prevent conflicts
-            unique_button_key = f"time_period_{period_key}_{building_type}_{abs(hash(challenge_text))}"
-            if st.button(f"{theme['symbol']} {period_key}", key=unique_button_key, use_container_width=True):
-                time_state['current_era'] = period_key
-                st.session_state[time_key] = time_state
-                st.rerun()  # CRITICAL FIX: Missing rerun() call was preventing UI updates
-
-        # Show current time period
-        current_era = time_state.get('current_era', period_keys[0] if period_keys else 'present')
-        current_description = time_periods.get(current_era, f"Your {building_type} in the current time")
-
-        # CRITICAL FIX: Clean malformed HTML from AI-generated content
-        cleaned_description = self.clean_ai_generated_html(current_description)
-
-        st.markdown(f"""
-        <div style="
-            background: rgba(255,255,255,0.1);
-            border-radius: 10px;
-            padding: 15px;
-            margin: 10px 0;
-            font-style: italic;
-        ">
-            {cleaned_description}
-        </div>
-        """, unsafe_allow_html=True)
-
-        # Temporal insight - show frozen state if completed
-        if is_completed:
-            # Show completed state with disabled input
-            unique_disabled_textarea_key = f"temporal_response_{building_type}_{abs(hash(challenge_text))}_disabled"
-            unique_disabled_button_key = f"record_temporal_{building_type}_{abs(hash(challenge_text))}_disabled"
-
-            st.text_area(
-                f"Your recorded insights from the {time_state['current_era']}:",
-                value=time_state['temporal_insights'][-1]['insight'] if time_state['temporal_insights'] else '',
-                key=unique_disabled_textarea_key,
-                height=100,
-                disabled=True
-            )
-            st.button(f"✓ Insights Recorded", key=unique_disabled_button_key, use_container_width=True, disabled=True)
-        else:
-            # Interactive state
-            unique_textarea_key = f"temporal_response_{building_type}_{abs(hash(challenge_text))}"
-            unique_button_key = f"record_temporal_{building_type}_{abs(hash(challenge_text))}"
-
-            temporal_response = st.text_area(
-                f"What do you observe in the {time_state['current_era']}? How does time affect your design?",
-                key=unique_textarea_key,
-                height=100
-            )
-
-            if st.button(f"{theme['symbol']} Record Temporal Insight", key=unique_button_key, use_container_width=True):
-                if temporal_response:
-                    time_state['time_points'] += 15
-                    time_state['temporal_insights'].append({
-                        'era': time_state['current_era'],
-                        'insight': temporal_response
-                    })
-
-                    # CRITICAL FIX: Add completion logic with permanent completion system
-                    if time_state['time_points'] >= 45:
-                        time_state['completed'] = True
-                        st.session_state[time_key] = time_state
-
-                        # CRITICAL FIX: Add to permanent completion system to prevent disappearing
-                        # Use same permanent game ID format as main function
-                        generation_timestamp = str(abs(hash(challenge_text)))
-                        permanent_game_id = f"time_travel_challenge_{generation_timestamp}"
-                        st.session_state.permanently_completed_games.add(permanent_game_id)
-                        print(f"🎮 TIME_TRAVEL_PERMANENTLY_FROZEN: Added {permanent_game_id} to permanent completion - will never disappear")
-
-                        st.success("🎉 **TIME TRAVEL COMPLETE!** You've mastered temporal design thinking!")
-                        st.balloons()
-
-                        # Show temporal insights summary
-                        with st.expander("⏰ Your Temporal Journey", expanded=True):
-                            for i, insight in enumerate(time_state['temporal_insights'], 1):
-                                st.write(f"**{i}. {insight['era']}:** {insight['insight']}")
-
-                        # REMOVED: Don't trigger automatic message processing to prevent duplicate points
-                        # The completion state will be preserved via permanent completion system
-                    else:
-                        st.session_state[time_key] = time_state
-                        st.success("Time travel temporal insight recorded! Through time exploration continues.")
-                        self._show_contextual_progress("Time Travel Challenge", time_state['time_points'], 45)
-
-    def _render_transformation_game(self, challenge_text: str, theme: Dict, building_type: str) -> None:
-        """Render interactive transformation challenge."""
-
-        # FIXED: Use proper game description instead of user message - ensure no HTML tags
-        game_description = f"Design your {building_type} to adapt and transform for different uses, times, and seasons. Explore how spaces can change to serve multiple functions while maintaining their architectural integrity."
-
-        st.markdown(f"""
-        <div style="
-            background: {theme['gradient']};
-            border-radius: 15px;
-            padding: 20px;
-            margin: 15px 0;
-            border-left: 5px solid {theme['primary']};
-            color: white;
-        ">
-            <h3 style="margin: 0 0 15px 0; color: white;">
-                {theme['icon']} Transformation Challenge
-            </h3>
-            <div style="
-                background: rgba(255,255,255,0.1);
-                border-radius: 10px;
-                padding: 15px;
-                margin: 10px 0;
-            ">
-                {game_description}
-            </div>
-        </div>
-        """, unsafe_allow_html=True)
-
-        # Generate dynamic transformations based on context
-        transformations_dict = self.content_generator.generate_transformations_from_context(building_type, challenge_text)
-
-        # Initialize transformation state properly
-        transform_key = f"transform_{building_type}_{hash(challenge_text)}"
-        if transform_key not in st.session_state:
-            st.session_state[transform_key] = {
-                'selected_transformation': None,
-                'transformation_data': None,
-                'response_given': False,
-                'transform_points': 0
-            }
-
-        transform_state = st.session_state[transform_key]
-
-        # Show transformation options (like roleplay personas)
-        st.markdown("**Choose your transformation approach:**")
-
-        for i, (transform_name, transform_description) in enumerate(transformations_dict.items()):
-            is_selected = transform_state['selected_transformation'] == transform_name
-
-            # Show transformation button with preview (like roleplay)
-            if st.button(
-                f"{theme['symbol']} {transform_name}: {transform_description[:60]}...",
-                key=f"select_transform_{i}_{hash(challenge_text)}",
-                type="primary" if is_selected else "secondary",
-                use_container_width=True
-            ):
-                transform_state['selected_transformation'] = transform_name
-                transform_state['transformation_data'] = transform_description
-                transform_state['response_given'] = False
-                st.rerun()
-
-        # Show selected transformation challenge (like roleplay experience)
-        if transform_state['selected_transformation'] and transform_state['transformation_data']:
-            transform_name = transform_state['selected_transformation']
-            transform_description = transform_state['transformation_data']
-
-            # Show full challenge description
-            st.markdown(f"""
-            <div style="
-                background: {theme['accent']};
-                padding: 15px;
-                border-radius: 10px;
-                margin: 10px 0;
-                border-left: 4px solid {theme['primary']};
-            ">
-                <strong style="color: {theme['primary']};">{theme['symbol']} {transform_name}:</strong><br>
-                <span style="color: #2c2328;">{transform_description}</span>
-            </div>
-            """, unsafe_allow_html=True)
-
-            # Response area (like roleplay)
-            transform_response = st.text_area(
-                "Your transformation approach:",
-                placeholder=f"To implement {transform_name.lower()}, I would...",
-                height=100,
-                key=f"response_{transform_key}",
-                help="Describe your design strategy, specific elements, and how they enable transformation"
-            )
-
-            if st.button(f"{theme['symbol']} Submit Transformation", key=f"submit_{transform_key}", type="primary"):
-                if transform_response.strip():
-                    transform_state['response_given'] = True
-                    transform_state['transform_points'] += 30
-
-                    # INTEGRATE WITH MENTOR: Send game response back to conversation (like roleplay)
-                    game_response = f"{transform_response.strip()}"
-                    if 'messages' not in st.session_state:
-                        st.session_state.messages = []
-                    st.session_state.messages.append({"role": "user", "content": game_response})
-                    st.session_state.should_process_message = True
-                    st.rerun()
-
-        # Show completion feedback (like roleplay)
-        if transform_state['response_given']:
-            st.markdown(f"""
-            <div style="
-                background: {theme['accent']};
-                padding: 10px;
-                border-radius: 8px;
-                margin: 10px 0;
-                border-left: 4px solid {theme['primary']};
-            ">
-                <span style="color: #2c2328; line-height: 1.5;">✔ Transformation approach submitted! Your response will be processed by the mentor.</span>
-            </div>
-            """, unsafe_allow_html=True)
-
-            # Show only contextual progress (no success message)
-            self._show_contextual_progress("Transformation Challenge", transform_state['transform_points'], 30)
-
-
-# Global functions for integration
-def render_enhanced_gamified_challenge(challenge_data: Dict[str, Any]) -> None:
-    """Main entry point for rendering enhanced gamified challenges with comprehensive game management."""
-    try:
-        print(f"🎮 ENHANCED GAMIFICATION: Starting render with data: {list(challenge_data.keys())}")
-
-        # Validate essential data
-        if not challenge_data:
-            print("🎮 ENHANCED GAMIFICATION: No challenge data provided")
-            st.info("💭 Continue exploring your design ideas!")
-            return
-
-        # Early exit if gamification is disabled
-        gamification_applied = challenge_data.get("gamification_applied", True)
-        if not gamification_applied:
-            print(f"🎮 EARLY_EXIT: Gamification disabled for this challenge")
-            return
-
-        # COMPREHENSIVE GAME MANAGEMENT SYSTEM
-        challenge_type = challenge_data.get('challenge_type', 'unknown')
-        generation_timestamp = challenge_data.get('generation_timestamp', '')
-
-        # Generate unique instance ID for this specific game instance
-        import time
-        import hashlib
-        unique_instance_id = f"{challenge_type}_{generation_timestamp}_{int(time.time() * 1000)}"
-
-        # CORRECT CONSECUTIVE GAME PREVENTION - Check if previous assistant response had a game
-        messages = st.session_state.get('messages', [])
-
-        # Find the last assistant message
-        last_assistant_message = None
-        for msg in reversed(messages):
-            if msg.get('role') == 'assistant':
-                last_assistant_message = msg
-                break
-
-        # Check if this is a re-render of an existing game (for interactivity)
-        is_interactive_rerender = unique_instance_id in st.session_state.get('rendered_challenges', set())
-
-        if not is_interactive_rerender:
-            # This is a NEW game trigger - check if previous assistant response had a game
-            if last_assistant_message:
-                # Check if the last assistant message contained gamification data
-                last_message_content = last_assistant_message.get('content', '')
-                had_previous_game = ('🎮' in last_message_content or
-                                   'gamification_data' in last_assistant_message or
-                                   any(game_marker in last_message_content for game_marker in
-                                       ['Mystery Investigation', 'Time Travel Challenge', 'Constraint Challenge',
-                                        'Transformation Challenge', 'Storytelling Challenge', 'Perspective Challenge']))
-
-                if had_previous_game:
-                    print(f"🎮 CONSECUTIVE_BLOCKED_CORRECT: NEW game blocked - previous assistant response contained a game")
-                    return  # Block before any UI rendering
-                else:
-                    print(f"🎮 CONSECUTIVE_ALLOWED: NEW game allowed - previous assistant response had no game")
-            else:
-                print(f"🎮 FIRST_GAME: NEW game allowed - no previous assistant messages")
-
-            print(f"🎮 NEW_GAME_PROCEEDING: Proceeding with NEW game instance {unique_instance_id}")
-
-        # Initialize game management systems
-        if 'game_instances' not in st.session_state:
-            st.session_state.game_instances = {}
-        if 'permanently_completed_games' not in st.session_state:
-            st.session_state.permanently_completed_games = set()
-        if 'last_game_timestamp' not in st.session_state:
-            st.session_state.last_game_timestamp = 0
-
-        # Consecutive prevention already handled at the beginning of function
-        if is_interactive_rerender:
-            print(f"🎮 INTERACTIVE_RERENDER: Allowing re-render for game interactivity {unique_instance_id}")
-        else:
-            print(f"🎮 NEW_GAME_CONFIRMED: This is a new game instance {unique_instance_id}")
-
-        # Check if this specific instance is already permanently completed
-        if unique_instance_id in st.session_state.permanently_completed_games:
-            print(f"🎮 PERMANENTLY_COMPLETED: Game instance {unique_instance_id} is frozen, not re-rendering")
-            return
-
-        # GAMES COMPLETION FIX: Check if this game is completed and should show completed state
-        challenge_type = challenge_data.get('challenge_type', 'unknown')
-
-        # Check completion state for each game type
-        is_completed = False
-        completion_message = ""
-
-        if challenge_type == 'spatial_storytelling':
-            # CRITICAL FIX: Check completion using instance-specific state
-            # Generate the same instance ID that would be used in _render_storytelling_game
-            import hashlib
-            challenge_signature = str(challenge_data.get('generation_timestamp', '')) + str(challenge_data.get('challenge_text', '')[:50])
-            instance_hash = hashlib.md5(challenge_signature.encode()).hexdigest()[:8]
-
-            # Look for the specific storytelling instance
-            storytelling_key = f"storytelling_instance_{instance_hash}"
-
-            is_completed = False
-            if storytelling_key in st.session_state:
-                story_state = st.session_state.get(storytelling_key, {})
-                is_completed = story_state.get('chapter_complete', False) or story_state.get('frozen', False)
-                if is_completed:
-                    current_chapter = story_state.get('last_completed_chapter', 1)
-                    completion_message = f" **Chapter {current_chapter} Complete!** Story continues... ({len(story_state.get('narrative_choices', []))}/3 chapters done)"
-
-        elif challenge_type == 'perspective_challenge':
-            persona_state = st.session_state.get('persona_challenge_state', {})
-            is_completed = persona_state.get('completed', False)
-            if is_completed:
-                completion_message = f" **Perspective Challenge Complete!** {persona_state.get('completion_message', 'Great perspective analysis!')}"
-
-        elif challenge_type == 'constraints_challenge':
-            constraints_state = st.session_state.get('constraints_challenge_state', {})
-            is_completed = constraints_state.get('completed', False)
-            if is_completed:
-                completion_message = f" **Constraints Challenge Complete!** {constraints_state.get('completion_message', 'Excellent constraint analysis!')}"
-
-        elif challenge_type == 'investigation_challenge':
-            investigation_state = st.session_state.get('investigation_state', {})
-            is_completed = investigation_state.get('completed', False)
-            if is_completed:
-                completion_message = f" **Investigation Complete!** {investigation_state.get('completion_message', 'Great detective work!')}"
-
-        elif challenge_type == 'transformation_challenge':
-            transformation_state = st.session_state.get('transformation_state', {})
-            is_completed = transformation_state.get('completed', False)
-            if is_completed:
-                completion_message = f" **Transformation Challenge Complete!** {transformation_state.get('completion_message', 'Excellent transformation analysis!')}"
-
-        elif challenge_type == 'time_travel_challenge':
-            # CRITICAL FIX: Use consistent key format with permanent completion system
-            generation_timestamp = str(abs(hash(challenge_data.get('challenge_text', ''))))
-            permanent_game_id = f"time_travel_challenge_{generation_timestamp}"
-
-            # Check permanent completion first (highest priority)
-            if permanent_game_id in st.session_state.permanently_completed_games:
-                is_completed = True
-                completion_message = f" **Time Travel Challenge Complete!** ✔ Time travel temporal insight recorded! Through time exploration complete. +15 points"
-                print(f"🎮 TIME_TRAVEL_PERMANENT_COMPLETED: {permanent_game_id} found in permanent completion")
-            else:
-                # Fallback: Check session state completion (for backwards compatibility)
-                time_key = f"time_travel_{challenge_data.get('building_type', 'community_center')}_{hash(challenge_data.get('challenge_text', ''))}"
-                time_state = st.session_state.get(time_key, {})
-                is_completed = time_state.get('completed', False)
-                print(f"🎮 TIME_TRAVEL_COMPLETION_CHECK: permanent_game_id='{permanent_game_id}', time_key='{time_key}', is_completed={is_completed}")
-                if is_completed:
-                    completion_message = f" **Time Travel Challenge Complete!** ✔ Time travel temporal insight recorded! Through time exploration complete. +15 points"
-                    print(f"🎮 TIME_TRAVEL_SHOWING_COMPLETION: {completion_message}")
-
-        # If game is completed, show completion state ONE FINAL TIME then freeze forever
-        # STORYTELLING EXCLUSION: Storytelling handles its own completion display
-        if is_completed and challenge_type != 'spatial_storytelling':
-            permanent_game_id = f"{challenge_type}_{challenge_data.get('generation_timestamp', '')}"
-
-            # Check if we've already shown the completion state
-            if permanent_game_id not in st.session_state.permanently_completed_games:
-                print(f"🎮 FINAL_COMPLETION_RENDER: Showing completion state for {challenge_type} one last time")
-                with st.container():
-                    st.markdown(f"""
-                    <div style="
-                        background: linear-gradient(135deg, #e8f5e8 0%, #f0f8f0 100%);
-                        border: 2px solid #4CAF50;
-                        border-radius: 15px;
-                        padding: 20px;
-                        margin: 15px 0;
-                        text-align: center;
-                    ">
-                        <h3 style="color: #ffffff; margin-bottom: 10px;">Challenge Completed</h3>
-                        <p style="color: #ffffff; font-size: 16px; margin: 0;">{completion_message}</p>
-                    </div>
-                    """, unsafe_allow_html=True)
-
-                # FREEZE FOREVER: Add to permanent completion tracker
-                st.session_state.permanently_completed_games.add(permanent_game_id)
-                print(f"🎮 PERMANENTLY_FROZEN: Game {permanent_game_id} will never re-render again")
-
-                # CRITICAL FIX: Clear current time travel challenge to allow new ones
-                if challenge_type == 'time_travel_challenge' and 'current_time_travel_challenge' in st.session_state:
-                    if st.session_state.current_time_travel_challenge == permanent_game_id:
-                        del st.session_state.current_time_travel_challenge
-                        print(f"🎮 TIME_TRAVEL_CLEARED: Cleared current time travel challenge {permanent_game_id} to allow new ones")
-
-                    # Also clear from rendered challenges to allow new ones
-                    if 'rendered_time_travel_challenges' in st.session_state and permanent_game_id in st.session_state.rendered_time_travel_challenges:
-                        st.session_state.rendered_time_travel_challenges.remove(permanent_game_id)
-                        print(f"🎮 TIME_TRAVEL_RENDER_CLEARED: Cleared {permanent_game_id} from rendered challenges")
-            else:
-                print(f"🎮 ALREADY_FROZEN: Game {permanent_game_id} completion state already shown, skipping")
-
-            return  # Don't render the interactive game again
-
-        # GAMES FREEZE FIX: Use permanent completion tracking to prevent ANY re-rendering
-        # Initialize permanent completion tracker
-        if 'permanently_completed_games' not in st.session_state:
-            st.session_state.permanently_completed_games = set()
-
-        # STORYTELLING FIX: Create unique permanent game ID for each storytelling instance
-        if challenge_type == 'spatial_storytelling':
-            # Generate the same instance hash used in _render_storytelling_game
-            import hashlib
-            challenge_signature = str(challenge_data.get('generation_timestamp', '')) + str(challenge_data.get('challenge_text', '')[:50])
-            instance_hash = hashlib.md5(challenge_signature.encode()).hexdigest()[:8]
-
-            # Use consistent permanent game ID
-            permanent_game_id = f"spatial_storytelling_instance_{instance_hash}"
-        else:
-            permanent_game_id = f"{challenge_type}_{challenge_data.get('generation_timestamp', '')}"
-
-        # Check if this specific game instance is permanently completed
-        if permanent_game_id in st.session_state.permanently_completed_games:
-            print(f"🎮 PERMANENTLY_COMPLETED: Game {permanent_game_id} is frozen, not re-rendering")
-            return  # COMPLETELY STOP re-rendering this game
-
-        # CRITICAL FIX: Allow Time Travel Challenge interactive re-rendering
-        # Games need to re-render for interactivity until completed
-        if challenge_type == 'time_travel_challenge':
-            print(f"🎮 TIME_TRAVEL_INTERACTIVE: Allowing Time Travel Challenge {permanent_game_id} to render for interactivity")
-
-        print(f"🎮 RENDER_PROCEEDING: Game {permanent_game_id} not permanently completed, proceeding")
-
-        # Mark as rendered to prevent duplicates
-        if 'rendered_challenges' not in st.session_state:
-            st.session_state.rendered_challenges = set()
-        st.session_state.rendered_challenges.add(unique_instance_id)
-        print(f"🎮 RENDER_ALLOWED: Rendering interactive challenge {unique_instance_id}")
-
-        # CRITICAL FIX: Track Time Travel Challenge rendering to prevent re-rendering
-        if challenge_type == 'time_travel_challenge':
-            if 'rendered_time_travel_challenges' not in st.session_state:
-                st.session_state.rendered_time_travel_challenges = set()
-            st.session_state.rendered_time_travel_challenges.add(permanent_game_id)
-            print(f"🎮 TIME_TRAVEL_RENDERED: Marked {permanent_game_id} as rendered")
-
-        # Ensure required fields exist with safe defaults and validation
-        safe_challenge_data = {
-            "challenge_text": challenge_data.get("challenge_text", "Let's explore your design challenge!"),
-            "challenge_type": challenge_data.get("challenge_type", "constraint_challenge"),  # FIXED: Use correct default
-            "building_type": challenge_data.get("building_type", "community center"),
-            "user_message": challenge_data.get("user_message", ""),
-            "gamification_applied": challenge_data.get("gamification_applied", True),
-            **challenge_data  # Include any additional data
-        }
-
-        # Validate critical fields
-        if not safe_challenge_data["challenge_text"] or safe_challenge_data["challenge_text"].strip() == "":
-            safe_challenge_data["challenge_text"] = "Let's explore your design challenge!"
-
-        if not safe_challenge_data["building_type"] or safe_challenge_data["building_type"].strip() == "":
-            safe_challenge_data["building_type"] = "community center"
-
-        # Initialize renderer
-        renderer = EnhancedGamificationRenderer()
-
-        # Render the challenge with additional safety
-        try:
-            renderer.render_enhanced_challenge(safe_challenge_data)
-        except Exception as render_error:
-            print(f"🎮 ERROR in render_enhanced_challenge: {render_error}")
-            # Try a simpler render approach
-            challenge_text = safe_challenge_data.get('challenge_text', 'Continue exploring your design ideas!')
-            st.markdown(f"""
-            <div style="
-                background: linear-gradient(135deg, #4f3a3e 0%, #5c4f73 50%, #e0ceb5 100%);
-                border-radius: 15px;
-                padding: 20px;
-                margin: 15px 0;
-                text-align: center;
-            ">
-                <h3 style="color: white; margin: 0 0 10px 0;">Design Challenge</h3>
-                <p style="color: white; margin: 0; font-size: 1.1em;">{challenge_text}</p>
-            </div>
-            """, unsafe_allow_html=True)
-            st.markdown("💬 **Continue the conversation** by sharing your thoughts, questions, or insights about this challenge.")
-            raise render_error  # Re-raise to trigger the outer exception handler
-
-        # PERFORMANCE: Disable debug prints
-        # print(f"🎮 ENHANCED GAMIFICATION: Render completed successfully")
-
-    except Exception as e:
-        print(f"🎮 ENHANCED GAMIFICATION ERROR: {e}")
-        import traceback
-        traceback.print_exc()
-
-        # Better fallback - try to render a simple version first
-        try:
-            challenge_text = challenge_data.get('challenge_text', 'Continue exploring your design ideas!')
-            challenge_type = challenge_data.get('challenge_type', 'general')
-
-            # Simple challenge display without complex UI
-            st.markdown(f"""
-            <div style="
-                background: linear-gradient(135deg, #4f3a3e 0%, #5c4f73 50%, #e0ceb5 100%);
-                border-radius: 15px;
-                padding: 20px;
-                margin: 15px 0;
-                text-align: center;
-            ">
-                <h3 style="color: white; margin: 0 0 10px 0;">Design Challenge</h3>
-                <p style="color: white; margin: 0; font-size: 1.1em;">{challenge_text}</p>
-            </div>
-            """, unsafe_allow_html=True)
-
-            st.markdown("💬 **Continue the conversation** by sharing your thoughts, questions, or insights about this challenge.")
-
-        except Exception as fallback_error:
-            print(f"🎮 ENHANCED GAMIFICATION FALLBACK ERROR: {fallback_error}")
-            # Last resort - minimal display
-            st.info("💭 Continue with your design exploration!")
-
-
-def inject_gamification_css() -> None:
-    """Inject CSS for enhanced gamification animations."""
-    # This is handled by _inject_enhanced_css in the renderer
->>>>>>> 09470861
     pass