"""
Configuration constants and settings for the Cognitive Enhancement Agent.
"""

from typing import Dict, List, Any

<<<<<<< HEAD
# Model configuration - ENHANCED: Updated to GPT-4o-mini per FROMOLDREPO
DEFAULT_MODEL = "gpt-4o-mini"
=======
# Model configuration - ENHANCED: Updated to GPT-4o for better response quality
DEFAULT_MODEL = "gpt-4o"
>>>>>>> 941e2b92
DEFAULT_TEMPERATURE = 0.6
MAX_TOKENS = 1200  # Increased for generous academic responses

# Cognitive metrics thresholds
COGNITIVE_THRESHOLDS = {
    "engagement": {
        "high": 0.7,
        "medium": 0.4,
        "low": 0.0
    },
    "complexity": {
        "high": 0.8,
        "medium": 0.5,
        "low": 0.0
    },
    "reflection": {
        "high": 0.7,
        "medium": 0.4,
        "low": 0.0
    },
    "cognitive_load": {
        "overload": 0.8,
        "optimal": 0.6,
        "underload": 0.3
    }
}

# Challenge templates for different types of cognitive interventions
CHALLENGE_TEMPLATES = {
    "constraint_challenges": {
        "space": [
            "What if your available space was reduced by 30%? How would this change your priorities?",
            "Consider you only had half the square footage. What would be most essential to keep?",
            "If you had to design in a narrow, linear space, how would your approach change?"
        ],
        "budget": [
            "With a significantly reduced budget, what would you prioritize and why?",
            "If you could only afford three key design elements, which would you choose?",
            "How would you achieve your design goals with basic materials?"
        ],
        "time": [
            "If this project had to be completed in half the time, what would change?",
            "What if you had unlimited time? Would your approach be different?",
            "Consider the long-term maintenance implications of your choices."
        ]
    },
    "perspective_challenges": {
        "user_groups": [
            "How would a person using a wheelchair experience your design differently?",
            "Consider how children versus elderly users might interact with your space.",
            "What would someone from a different cultural background think of your approach?"
        ],
        "professionals": [
            "How might a structural engineer view your proposal?",
            "What concerns might a building code official raise?",
            "How would a facilities manager evaluate your design?"
        ],
        "temporal": [
            "How will your design age over the next 20 years?",
            "What if technology changes significantly during construction?",
            "Consider how seasonal changes might affect your design."
        ]
    },
    "alternative_challenges": {
        "approach": [
            "What's the opposite approach to what you're proposing? Could it work?",
            "If you had to achieve the same goals with completely different methods, what would you do?",
            "Consider three radically different ways to solve this problem."
        ],
        "precedent": [
            "What if this type of building didn't exist before? How would you invent it?",
            "Look at a completely different building type. What can you learn from it?",
            "How would architects from a different era approach this?"
        ],
        "scale": [
            "What if this was 10 times larger? What would change?",
            "Consider this at the scale of a single room. What's essential?",
            "How would your solution work in a different climate?"
        ]
    },
    "metacognitive_challenges": {
        "assumptions": [
            "What assumptions are you making that might not be true?",
            "What do you take for granted in your approach?",
            "What biases might be influencing your decisions?"
        ],
        "process": [
            "How did you arrive at this solution? Walk through your thinking.",
            "What other options did you consider and why did you reject them?",
            "What would you do differently if you started over?"
        ],
        "evaluation": [
            "How will you know if your design is successful?",
            "What criteria are you using to evaluate your choices?",
            "What might you be overlooking or missing?"
        ]
    }
}

# Backward-compatibility aliases (singular keys expected by processors)
CHALLENGE_TEMPLATES["constraint_challenge"] = CHALLENGE_TEMPLATES.get("constraint_challenges", {})
CHALLENGE_TEMPLATES["perspective_challenge"] = CHALLENGE_TEMPLATES.get("perspective_challenges", {})
CHALLENGE_TEMPLATES["alternative_challenge"] = CHALLENGE_TEMPLATES.get("alternative_challenges", {})
CHALLENGE_TEMPLATES["metacognitive_challenge"] = CHALLENGE_TEMPLATES.get("metacognitive_challenges", {})

# Enhancement strategies based on cognitive state
ENHANCEMENT_STRATEGIES = {
    "high_engagement_low_complexity": "increase_challenge",
    "low_engagement_high_complexity": "reduce_cognitive_load",
    "high_overconfidence": "challenge_assumptions",
    "high_passivity": "increase_engagement",
    "low_metacognition": "promote_reflection",
    "shallow_thinking": "deepen_analysis",
    "repetitive_patterns": "encourage_exploration"
}

# Cognitive offloading patterns to detect
OFFLOADING_PATTERNS = {
    "premature_example_seeking": {
        "indicators": ["show me", "give me examples", "what should I do"],
        "threshold": 3,  # messages
        "intervention": "socratic_questioning"
    },
    "direct_answer_seeking": {
        "indicators": ["tell me the answer", "what's the solution", "just tell me"],
        "threshold": 1,
        "intervention": "constraint_challenge"
    },
    "passive_acceptance": {
        "indicators": ["ok", "sure", "that's fine", "whatever"],
        "threshold": 2,
        "intervention": "perspective_challenge"
    },
    "overconfident_dismissal": {
        "indicators": ["obviously", "clearly", "definitely", "of course"],
        "threshold": 2,
        "intervention": "alternative_challenge"
    }
}

# Scientific metrics configuration
SCIENTIFIC_METRICS = {
    "baseline_scores": {
        "engagement": 0.5,
        "complexity": 0.5,
        "reflection": 0.5,
        "cognitive_load": 0.5
    },
    "improvement_thresholds": {
        "significant": 0.2,
        "moderate": 0.1,
        "minimal": 0.05
    },
    "confidence_levels": {
        "high": 0.8,
        "medium": 0.6,
        "low": 0.4
    }
}

# Phase-specific cognitive demands
PHASE_DEMANDS = {
    "ideation": {
        "focus": "creative_thinking",
        "demands": "divergent thinking, exploration, concept generation",
        "duration": "weeks to months",
        "indicators": ["brainstorming", "exploring", "conceptualizing", "researching"]
    },
    "development": {
        "focus": "analytical_thinking", 
        "demands": "convergent thinking, decision-making, refinement",
        "duration": "months",
        "indicators": ["developing", "refining", "analyzing", "optimizing"]
    },
    "resolution": {
        "focus": "implementation_thinking",
        "demands": "technical thinking, problem-solving, finalization",
        "duration": "weeks to months", 
        "indicators": ["finalizing", "implementing", "detailing", "completing"]
    }
}

# Engagement indicators
ENGAGEMENT_INDICATORS = {
    "high": [
        "curious", "interested", "exploring", "wondering", "what if",
        "excited", "passionate", "engaged", "motivated", "inspired"
    ],
    "medium": [
        "thinking", "considering", "looking at", "working on", "trying"
    ],
    "low": [
        "ok", "sure", "fine", "whatever", "i guess", "boring", "tired"
    ]
}

# Complexity indicators
COMPLEXITY_INDICATORS = {
    "high": [
        "complex", "complicated", "sophisticated", "intricate", "multifaceted",
        "challenging", "demanding", "advanced", "comprehensive"
    ],
    "medium": [
        "moderate", "balanced", "reasonable", "appropriate", "manageable"
    ],
    "low": [
        "simple", "basic", "easy", "straightforward", "elementary", "minimal"
    ]
}

# Metacognitive awareness indicators
METACOGNITIVE_INDICATORS = {
    "high": [
        "i think", "i believe", "i'm considering", "i realize", "i understand",
        "reflecting on", "thinking about", "aware that", "conscious of"
    ],
    "medium": [
        "maybe", "perhaps", "could be", "might", "possibly"
    ],
    "low": [
        "don't know", "unsure", "confused", "unclear", "lost"
    ]
} <|MERGE_RESOLUTION|>--- conflicted
+++ resolved
@@ -4,13 +4,8 @@
 
 from typing import Dict, List, Any
 
-<<<<<<< HEAD
-# Model configuration - ENHANCED: Updated to GPT-4o-mini per FROMOLDREPO
-DEFAULT_MODEL = "gpt-4o-mini"
-=======
 # Model configuration - ENHANCED: Updated to GPT-4o for better response quality
 DEFAULT_MODEL = "gpt-4o"
->>>>>>> 941e2b92
 DEFAULT_TEMPERATURE = 0.6
 MAX_TOKENS = 1200  # Increased for generous academic responses
 
