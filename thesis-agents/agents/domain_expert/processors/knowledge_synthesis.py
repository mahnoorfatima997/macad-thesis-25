"""
Knowledge synthesis processing module for synthesizing knowledge and generating responses.
"""
from typing import Dict, Any, List, Optional
from ...common import TextProcessor, MetricsCalculator, AgentTelemetry, LLMClient
from state_manager import ArchMentorState


class KnowledgeSynthesisProcessor:
    """
    Processes knowledge synthesis and response generation.
    """
    
    def __init__(self):
        self.telemetry = AgentTelemetry("knowledge_synthesis")
        self.text_processor = TextProcessor()
        self.metrics_calculator = MetricsCalculator()
        self.client = LLMClient()
        
    async def synthesize_knowledge_internal(self, topic: str, knowledge_data: List[Dict], 
                                          context: Dict = None, state: ArchMentorState = None) -> Dict[str, Any]:
        """
        Synthesize knowledge from multiple sources into a coherent response.
        """
        self.telemetry.log_agent_start("synthesize_knowledge_internal")
        
        try:
            # If no knowledge data available, attempt an LLM-generated, context-aware fallback
            if not knowledge_data:
                try:
                    prepared = self._prepare_knowledge_delivery([], 'educational')
                    llm_response = await self._generate_educational_response(
                        topic, prepared, context or {}
                    )
                    # Build a minimal synthesis result package using the LLM output
                    synthesis_result = {
                        'topic': topic,
                        'knowledge_summary': f"Limited information retrieved for {topic} at this moment.",
                        'educational_response': llm_response,
                        'contextual_insights': self._generate_contextual_insights(topic, (context or {}).get('building_type')),
                        'response_package': self._create_response_package(topic, [] , context or {}),
                        'follow_up_questions': self._generate_follow_up_questions(topic, context or {}),
                        'knowledge_gaps': ['Limited source diversity'],
                        'source_count': 0,
                        'synthesis_quality': 'basic',
                        'synthesis_timestamp': self.telemetry.get_timestamp()
                    }
                    self.telemetry.log_agent_end("synthesize_knowledge_internal")
                    return synthesis_result
                except Exception:
                    # Hard fallback if LLM generation fails
                    return self._create_fallback_synthesis(topic)
            
            # Generate knowledge summary
            knowledge_summary = self._generate_knowledge_summary(topic, knowledge_data)
            
            # Decide if user is asking for examples/projects explicitly
            user_wants_examples = False
            try:
                if state and getattr(state, 'messages', None):
                    last_user = next((m.get('content','').lower() for m in reversed(state.messages) if m.get('role')=='user'), '')
                    for kw in [
                        'example','examples','precedent','precedents','case study','case studies',
                        'project','projects','show me','can you give','can you provide','similar projects'
                    ]:
                        if kw in last_user:
                            user_wants_examples = True
                            break
            except Exception:
                pass

            # If examples are requested, produce concise, example-focused response with links
            if user_wants_examples:
                educational_response = self._create_example_focused_response(topic, knowledge_data, context)
            else:
                # Prefer LLM-generated educational response for variety and context-awareness
                prepared_knowledge = self._prepare_knowledge_delivery(knowledge_data, 'educational')
                educational_response = await self._generate_educational_response(topic, prepared_knowledge, context or {})
            
            # Generate contextual insights
            building_type = context.get('building_type') if context else None
            contextual_insights = self._generate_contextual_insights(topic, building_type)
            
            # Create response package
            response_package = self._create_response_package(topic, knowledge_data, context)
            
            # Generate follow-up questions
            follow_up_questions = self._generate_follow_up_questions(topic, context)
            
            # Assess knowledge gaps
            knowledge_gaps = self._assess_knowledge_gaps_from_synthesis(topic, knowledge_data)
            
            synthesis_result = {
                'topic': topic,
                'knowledge_summary': knowledge_summary,
                'educational_response': educational_response,
                'contextual_insights': contextual_insights,
                'response_package': response_package,
                'follow_up_questions': follow_up_questions,
                'knowledge_gaps': knowledge_gaps,
                'source_count': len(knowledge_data),
                'synthesis_quality': self._assess_synthesis_quality(knowledge_data, educational_response),
                'synthesis_timestamp': self.telemetry.get_timestamp()
            }
            
            self.telemetry.log_agent_end("synthesize_knowledge_internal")
            return synthesis_result
            
        except Exception as e:
            self.telemetry.log_error("synthesize_knowledge_internal", str(e))
            return self._create_fallback_synthesis(topic)
    
    async def generate_response_internal(self, topic: str, knowledge_data: List[Dict], 
                                       context: Dict = None, delivery_style: str = 'educational') -> str:
        """
        Generate internal response from synthesized knowledge.
        """
        self.telemetry.log_agent_start("generate_response_internal")
        
        try:
            if not knowledge_data:
                return f"I'd be happy to help you learn about {topic} in architecture. Let me provide you with some fundamental information about this topic."
            
            # Prepare knowledge for delivery
            prepared_knowledge = self._prepare_knowledge_delivery(knowledge_data, delivery_style)
            
            # Generate contextual response based on delivery style
            if delivery_style == 'educational':
                response = await self._generate_educational_response(topic, prepared_knowledge, context)
            elif delivery_style == 'practical':
                response = await self._generate_practical_response(topic, prepared_knowledge, context)
            elif delivery_style == 'technical':
                response = await self._generate_technical_response(topic, prepared_knowledge, context)
            else:
                response = await self._generate_balanced_response(topic, prepared_knowledge, context)
            
            # Optimize response for learning
            optimized_response = self._optimize_for_learning(response, context.get('user_level', 'intermediate') if context else 'intermediate')
            
            # Validate response completeness
            if self._validate_response_completeness(optimized_response):
                final_response = self._finalize_knowledge_response(optimized_response)
            else:
                final_response = self._enhance_incomplete_response(optimized_response, topic)
            
            return final_response
            
        except Exception as e:
            self.telemetry.log_error("generate_response_internal", str(e))
            return f"I apologize, but I encountered an issue while preparing information about {topic}. Let me provide you with some general guidance on this architectural topic."
    
    def _generate_knowledge_summary(self, topic: str, results: List[Dict]) -> str:
        """Generate a comprehensive knowledge summary."""
        try:
            if not results:
                return f"Limited information available about {topic}."
            
            # Extract key information from results
            key_points = []
            for result in results[:5]:  # Use top 5 results
                snippet = result.get('snippet', '')
                if snippet:
                    # Extract the most informative sentence
                    sentences = snippet.split('.')
                    for sentence in sentences:
                        if len(sentence.strip()) > 20:  # Filter out short fragments
                            key_points.append(sentence.strip())
                            break
            
            # Create summary
            if key_points:
                summary = f"Key information about {topic}:\n\n"
                for i, point in enumerate(key_points[:4], 1):
                    summary += f"{i}. {point}.\n"
                
                summary += f"\nThis information covers various aspects of {topic} in architectural practice."
                return summary
            else:
                return f"General information about {topic} is available from multiple architectural sources."
                
        except Exception as e:
            self.telemetry.log_error("_generate_knowledge_summary", str(e))
            return f"Summary of {topic} information."
    
    def _create_educational_response(self, topic: str, knowledge_data: List[Dict], context: Dict = None) -> str:
        """Create an educational response from knowledge data."""
        try:
            if not knowledge_data:
                return f"Let me help you understand {topic} in architecture."
            
            # Determine the educational approach based on context
            building_type = context.get('building_type', 'general') if context else 'general'
            complexity_level = context.get('complexity_level', 'intermediate') if context else 'intermediate'
            
            # Start with an introduction
            response = f"Understanding {topic} in Architecture\n\n"
            
            # Add context-specific introduction
            if building_type != 'general':
                response += f"In {building_type} architecture, {topic} plays a crucial role. "
            
            # Extract and organize key concepts
            key_concepts = self._extract_key_concepts(knowledge_data)
            
            if key_concepts:
                response += "Key concepts include:\n\n"
                for i, concept in enumerate(key_concepts[:4], 1):
                    response += f"{i}. {concept}\n"
                response += "\n"
            
            # Add practical applications
            applications = self._extract_practical_applications(knowledge_data, building_type)
            if applications:
                response += "Practical applications:\n"
                response += applications + "\n\n"
            
            # Add considerations specific to architecture
            response += f"When working with {topic} in architectural design, consider factors such as "
            response += "functionality, aesthetics, sustainability, and user experience."
            
            return response
            
        except Exception as e:
            self.telemetry.log_error("_create_educational_response", str(e))
            return f"Educational information about {topic} in architectural design."

    def _create_example_focused_response(self, topic: str, knowledge_data: List[Dict], context: Dict = None) -> str:
        """Create concise example-focused response with proper Markdown links, completely topic-agnostic."""
        try:
            if not knowledge_data:
                return f"Examples of {topic} in architecture are varied. Would you like me to look for specific projects?"

            # Dynamic topic-based filtering - extract key concepts from the user's topic
            topic_keywords = self._extract_topic_keywords(topic)
            
            # Filter results based on topic relevance, not hardcoded assumptions
            examples = []
            for item in knowledge_data:
                title = item.get('title') or item.get('metadata', {}).get('title', '')
                url = item.get('url') or item.get('metadata', {}).get('url', '')
                snippet = item.get('snippet') or item.get('content', '')
                
                # Skip items without proper URLs
                if not url or 'http' not in url:
                    continue
                
                # Skip items with very short or empty content
                if not title.strip() or not snippet.strip():
                    continue
                
                # Score relevance based on topic keywords, not hardcoded terms
                relevance_score = self._calculate_topic_relevance(title, snippet, topic_keywords)
                
                # Prefer items that are relevant to the user's specific topic
                if relevance_score > 0.2:  # Lower threshold for better coverage
                    examples.append({
                        'title': title.strip()[:80],
                        'url': url.strip(),
                        'snippet': snippet.strip(),
                        'relevance': relevance_score
                    })
                
                if len(examples) >= 8:  # Get more candidates for better filtering
                    break

            # Sort by relevance and take top 3
            examples.sort(key=lambda x: x['relevance'], reverse=True)
            examples = examples[:3]

            if not examples:
                return f"Examples of {topic} in architecture are varied. Would you like me to look for specific projects?"

            # Build clean, properly formatted example list
            lines = []
            lines.append(f"## Examples of {topic}")
            lines.append("")  # Add spacing
            
            for i, example in enumerate(examples, 1):
                title = example['title']
                url = example['url']
                snippet = example['snippet']
                
                # Clean snippet - remove extra whitespace and truncate properly
                clean_snippet = ' '.join(snippet.split())[:120]
                if len(snippet) > 120:
                    clean_snippet += "..."
                
                # Create clickable link format for Streamlit
                lines.append(f"### {i}. {title}")
                lines.append(f"🔗 **Link:** [{url}]({url})")
                lines.append(f"{clean_snippet}")
                lines.append("")  # Add spacing between examples

            # Add a generic, topic-agnostic application prompt
            lines.append("**How could these approaches inform your design process?**")
            
            # Ensure clean formatting
            final_response = "\n".join(lines).strip()
            
            # Validate the response doesn't have weird formatting
            if "##" in final_response and "###" in final_response:
                return final_response
            else:
                # Fallback to simpler format if Markdown is broken
                return self._create_simple_example_response(examples, topic)
            
        except Exception as e:
            self.telemetry.log_error("_create_example_focused_response", str(e))
            return f"Examples of {topic} in architecture are varied. Would you like me to look for specific projects?"
    
    def _create_simple_example_response(self, examples: List[Dict], topic: str) -> str:
        """Create a simple, clean example response without complex Markdown."""
        lines = [f"Examples of {topic}:"]
        lines.append("")
        
        for i, example in enumerate(examples, 1):
            title = example['title']
            url = example['url']
            snippet = example['snippet']
            
            # Clean snippet
            clean_snippet = ' '.join(snippet.split())[:120]
            if len(snippet) > 120:
                clean_snippet += "..."
            
            # Simple format with clickable links
            lines.append(f"{i}. **{title}**")
            lines.append(f"   🔗 [{url}]({url})")
            lines.append(f"   {clean_snippet}")
            lines.append("")
        
        lines.append("How could these approaches inform your design process?")
        return "\n".join(lines)
    
    def _extract_topic_keywords(self, topic: str) -> List[str]:
        """Extract meaningful keywords from the user's topic for better filtering."""
        # Remove common architectural words to focus on the specific topic
        common_words = {
            'design', 'architecture', 'building', 'space', 'project', 'the', 'a', 'an', 'and', 'or',
            'in', 'on', 'at', 'to', 'for', 'of', 'with', 'is', 'are', 'was', 'were', 'be', 'been',
            'have', 'has', 'had', 'do', 'does', 'did', 'will', 'would', 'could', 'should', 'may',
            'might', 'can', 'must', 'shall', 'this', 'that', 'these', 'those', 'it', 'its', 'they',
            'them', 'their', 'we', 'our', 'you', 'your', 'me', 'my', 'i', 'am', 'im', 'some', 'provide',
            'give', 'show', 'tell', 'help', 'about', 'how', 'what', 'where', 'when', 'why', 'which'
        }

        # Split topic into words and filter
        words = topic.lower().split()
        keywords = []

        # Extract all meaningful words without hardcoded preferences
        for word in words:
            # Remove punctuation and clean
            clean_word = word.strip('.,!?;:()[]{}"\'').lower()

            # Skip common words and very short words
            if (clean_word not in common_words and
                len(clean_word) > 2 and
                clean_word.isalpha()):
                keywords.append(clean_word)

        # Extract compound terms and phrases dynamically
        topic_lower = topic.lower()

        # Look for any compound architectural terms (not hardcoded)
        compound_patterns = [
            r'(\w+)\s+(center|centre|building|facility|space|hall|complex)',
            r'(\w+)\s+(climate|weather|environment|condition)',
            r'(\w+)\s+(design|architecture|planning|layout)',
            r'(sustainable|green|eco|energy)\s+(\w+)',
            r'(\w+)\s+(material|construction|structure)'
        ]

        import re
        for pattern in compound_patterns:
            matches = re.findall(pattern, topic_lower)
            for match in matches:
                if isinstance(match, tuple):
                    keywords.extend([word for word in match if word not in common_words and len(word) > 2])

        # If no meaningful keywords found, use any non-common words
        if not keywords:
            for word in words:
                clean_word = word.strip('.,!?;:()[]{}"\'').lower()
                if clean_word not in {'the', 'a', 'an', 'and', 'or', 'in', 'on', 'at', 'to', 'for', 'of', 'with', 'can', 'you', 'some', 'provide', 'give', 'show'}:
                    keywords.append(clean_word)

        final_keywords = keywords

        return final_keywords[:5]  # Limit to top 5 keywords
    
    def _calculate_topic_relevance(self, title: str, snippet: str, topic_keywords: List[str]) -> float:
        """Calculate how relevant an example is to the user's specific topic."""
        if not topic_keywords:
            return 0.5  # Neutral score if no keywords
        
        text = f"{title} {snippet}".lower()
        
        # Count keyword matches
        matches = sum(1 for keyword in topic_keywords if keyword in text)
        
        # Base relevance score
        relevance = matches / len(topic_keywords)
        
        # Bonus for title matches (more important)
        title_matches = sum(1 for keyword in topic_keywords if keyword in title.lower())
        if title_matches > 0:
            relevance += 0.3
        
        # Bonus for multiple keyword matches
        if matches >= 2:
            relevance += 0.2
        
        # Bonus for exact phrase matches (if topic is a phrase)
        if len(topic_keywords) > 1:
            # Check for 2+ consecutive keywords
            topic_phrase = ' '.join(topic_keywords[:2])
            if topic_phrase in text:
                relevance += 0.3
        
        # Penalty for very generic content
        generic_words = ['architecture', 'design', 'building', 'project', 'space']
        generic_count = sum(1 for word in generic_words if word in text.lower())
        if generic_count >= 3:
            relevance -= 0.1
        
        return max(0.0, min(relevance, 1.0))  # Ensure score is between 0.0 and 1.0
    
    def _generate_contextual_insights(self, topic: str, building_type: str = None) -> List[str]:
        """Generate contextual insights for the topic."""
        try:
            insights = []
            
            # General architectural insights
            insights.append(f"{topic} requires careful consideration of both form and function")
            insights.append(f"Integration with overall design vision is essential for {topic}")
            
            # Building type specific insights
            if building_type:
                type_insights = {
                    'residential': f"In residential projects, {topic} should prioritize comfort and livability",
                    'commercial': f"Commercial applications of {topic} must balance efficiency with user experience",
                    'institutional': f"Institutional use of {topic} requires compliance with specific codes and standards",
                    'industrial': f"Industrial applications of {topic} focus on functionality and safety"
                }
                
                if building_type in type_insights:
                    insights.append(type_insights[building_type])
            
            # Add sustainability insight
            insights.append(f"Sustainable approaches to {topic} can enhance long-term building performance")
            
            return insights[:4]  # Return top 4 insights
            
        except Exception as e:
            self.telemetry.log_error("_generate_contextual_insights", str(e))
            return [f"Consider multiple aspects when implementing {topic} in architectural design"]
    
    def _create_response_package(self, topic: str, knowledge: List[Dict], context: Dict = None) -> Dict[str, Any]:
        """Create a comprehensive response package."""
        try:
            package = {
                'main_content': self._extract_main_content(knowledge),
                'examples': self._format_examples_list(self._extract_examples(knowledge)),
                'key_points': self._extract_key_points(knowledge),
                'related_topics': self._identify_related_topics(topic),
                'practical_tips': self._generate_practical_tips(topic, context),
                'further_reading': self._suggest_further_reading(topic)
            }
            
            return package
            
        except Exception as e:
            self.telemetry.log_error("_create_response_package", str(e))
            return {
                'main_content': f"Information about {topic}",
                'examples': [],
                'key_points': [],
                'related_topics': [],
                'practical_tips': [],
                'further_reading': []
            }

    def _format_examples_list(self, examples: List[str]) -> List[str]:
        """Format example titles or snippets into a concise list."""
        try:
            if not examples:
                return []
            formatted = []
            for ex in examples[:5]:
                if not isinstance(ex, str):
                    continue
                ex = ex.strip()
                if len(ex) > 120:
                    ex = ex[:117] + "..."
                formatted.append(ex)
            return formatted
        except Exception as e:
            self.telemetry.log_error("_format_examples_list", str(e))
            return examples or []
    
    def _generate_follow_up_questions(self, topic: str, context: Dict = None) -> List[str]:
        """Generate relevant follow-up questions."""
        try:
            questions = []
            
            # General follow-up questions
            questions.append(f"Would you like to explore specific applications of {topic}?")
            questions.append(f"Are you interested in the technical aspects of {topic}?")
            
            # Context-specific questions
            if context:
                building_type = context.get('building_type')
                if building_type and building_type != 'general':
                    questions.append(f"How does {topic} apply specifically to {building_type} projects?")
                
                complexity_level = context.get('complexity_level', 'intermediate')
                if complexity_level == 'beginner':
                    questions.append(f"Would you like to see some basic examples of {topic}?")
                elif complexity_level == 'advanced':
                    questions.append(f"Are you interested in advanced techniques for {topic}?")
            
            # Topic-specific questions
            topic_questions = self._generate_topic_specific_questions(topic)
            questions.extend(topic_questions)
            
            return questions[:4]  # Return top 4 questions
            
        except Exception as e:
            self.telemetry.log_error("_generate_follow_up_questions", str(e))
            return [f"Would you like to learn more about {topic}?"]
    
    async def _generate_educational_response(self, topic: str, knowledge: Dict, context: Dict = None) -> str:
        """Generate comprehensive, structured educational response following the 6-section format."""
        try:
            # Extract user's actual question and context
            user_question = context.get('user_question', topic) if context else topic
            building_type = context.get('building_type', 'architectural project') if context else 'architectural project'
            project_context = context.get('project_context', '') if context else ''

<<<<<<< HEAD
            # Extract knowledge sources for citations
            knowledge_sources = knowledge.get('sources', []) if knowledge else []
            knowledge_summary = knowledge.get('summary', 'General architectural knowledge') if knowledge else 'General architectural knowledge'

            # Create comprehensive structured prompt for knowledge_only responses
            prompt = f"""
            You are a distinguished architectural professor providing comprehensive, structured knowledge to a student.

            STUDENT QUESTION: "{user_question}"
            BUILDING TYPE: {building_type}
            PROJECT CONTEXT: {project_context}
            AVAILABLE KNOWLEDGE: {knowledge_summary}

            Generate a comprehensive response following this EXACT structure:

            (1 paragraph):
            - Brief contextual introduction that connects the topic to the student's specific {building_type} project
            - Establish relevance and importance of the topic to their design challenge
            - Set the stage for deeper exploration

            **Key Concepts and Principles** (4-5 numbered points):
            1. [Core theoretical concept with explanation of its relevance]
            2. [Second key principle with architectural significance]
            3. [Third concept with practical implications]
            4. [Fourth principle with design considerations]
            5. [Fifth concept if applicable, focusing on advanced understanding]

            **Practical Guidance and Considerations** (4-5 numbered points):
            1. [Actionable advice for implementation in their project type]
            2. [Specific design strategies and approaches]
            3. [Technical considerations and best practices]
            4. [Common challenges and how to address them]
            5. [Integration with other design systems if applicable]

            **Relevance to {building_type}** (1-2 paragraphs):
            - Specific application of these concepts to {building_type} projects
            - How the principles manifest differently in this building type
            - Unique considerations and opportunities for {building_type} design

            **Educational and Informative Insights** (1-2 paragraphs):
            - Deeper analysis that synthesizes the concepts
            - Historical context, theoretical frameworks, or contemporary trends
            - Connections to broader architectural discourse and innovation
            - Critical perspectives that challenge conventional approaches

            **Let`s Consider** (2-3 questions):
            - Thought-provoking questions that encourage deeper exploration
            - Questions that connect the knowledge to their specific design process
            - Questions that provoke critical thinking about application to their project

            CREATIVITY AND DIVERSITY REQUIREMENTS:
            - BE CREATIVE: Draw from diverse architectural movements, cultures, and time periods
            - AVOID REPETITIVE THEORISTS: Don't default to Christopher Alexander, Kevin Lynch, or other overused references
            - EXPLORE VARIED PRECEDENTS: Reference contemporary projects, vernacular architecture, experimental designs, and cross-cultural examples
            - USE UNEXPECTED CONNECTIONS: Link concepts to art, technology, psychology, sociology, or other disciplines
            - REFERENCE DIVERSE ARCHITECTS: Include women architects, architects of color, emerging practitioners, and lesser-known innovators
            - EXPLORE CONTEMPORARY ISSUES: Connect to current challenges like climate change, social equity, digital technology, and urban transformation

            ACADEMIC EXCELLENCE REQUIREMENTS:
            - Maintain comprehensive, academic tone with clear paragraph breaks
            - Provide sophisticated, nuanced insights that challenge conventional thinking
            - Each section should be substantial and informative, not superficial
            - Questions should provoke critical thinking and deeper exploration
            - Use proper formatting with **bold headers** for each section
            - Demonstrate intellectual rigor while remaining accessible and engaging
=======
            # FIXED: Create provocative prompt that generates interesting, specific content
            prompt = f"""
            You are an innovative architectural thinker providing SPECIFIC, THOUGHT-PROVOKING insights.

            STUDENT QUESTION: "{user_question}"
            BUILDING TYPE: {building_type}
            PROJECT CONTEXT: {project_context}

            CRITICAL REQUIREMENTS:
            1. NO generic Architecture 101 content or basic definitions
            2. NO phrases like "consider", "various approaches", "important to note", "key considerations"
            3. PROVIDE specific, unexpected insights that challenge conventional thinking
            4. REFERENCE specific architects, projects, or innovative techniques with names and locations
            5. SPARK curiosity with provocative questions or unconventional perspectives
            6. FOCUS on what makes this topic INTERESTING and UNIQUE, not basic principles
            7. CHALLENGE assumptions and present alternative viewpoints
            8. USE specific examples from real projects to illustrate points

            Generate content that would make an architecture student think "I never thought about it that way!" rather than "I already knew that."

            CRITICAL INSTRUCTIONS:
            - DO NOT write "Key Concepts and Principles" sections
            - DO NOT provide general {building_type} overviews
            - DO NOT use generic textbook language
            - DIRECTLY address their specific question: {user_question}

            A student is working on a {building_type} and asked: "{user_question}"

            Their project context: {project_context}
            Available knowledge: {knowledge.get('summary', 'General architectural knowledge')}

            Write a focused response (2-3 paragraphs max) that:
            1. Directly answers what they asked about (circulation/zoning priorities, etc.)
            2. Addresses their specific concepts (privacy vs hierarchy vs connections etc.)
            3. Applies sophisticated architectural analysis methods when they genuinely help solve their problem
            4. Gives specific guidance for their {building_type} circulation challenge
            5. References their exact words and builds on their thinking
            6. Mentions real architectural precedents or approaches when relevant and connects to their specific topic

            Start by directly addressing their question, not with general statements about {building_type}s.
>>>>>>> 12e04538
            """

            response = await self.client.generate_completion([
                self.client.create_system_message("You are a distinguished architectural professor providing comprehensive, structured knowledge responses. Follow the exact format specified and maintain academic rigor."),
                self.client.create_user_message(prompt)
            ])

            if response and response.get("content"):
                # Clean and format the response
                structured_response = self._format_structured_response(response["content"], knowledge_sources)
                return structured_response

            # Fallback with structured format
            return self._generate_fallback_structured_response(user_question, building_type, topic)

        except Exception as e:
            self.telemetry.log_error("_generate_educational_response", str(e))
            return self._generate_fallback_structured_response(user_question if 'user_question' in locals() else topic,
                                                             building_type if 'building_type' in locals() else 'architectural project',
                                                             topic)

    def _format_structured_response(self, response_content: str, knowledge_sources=None) -> str:
        """Format the structured response and add citations if available."""
        try:
            # Clean any markdown headers that might interfere
            formatted_response = self._clean_markdown_headers(response_content)

            # Add knowledge source citations if available
            if knowledge_sources and len(knowledge_sources) > 0:
                citations = "\n\n**Sources:**\n"
                for i, source in enumerate(knowledge_sources[:3], 1):  # Limit to 3 sources
                    if isinstance(source, dict):
                        title = source.get('title', 'Architectural Knowledge')
                        citation = source.get('citation', '')
                        if citation:
                            citations += f"{i}. {title} - {citation}\n"
                        else:
                            citations += f"{i}. {title}\n"
                    else:
                        citations += f"{i}. {str(source)}\n"

                formatted_response += citations

            return formatted_response

        except Exception as e:
            self.telemetry.log_error("_format_structured_response", str(e))
            return response_content

    def _generate_fallback_structured_response(self, user_question: str, building_type: str, topic: str) -> str:
        """Generate a fallback structured response when AI generation fails."""
        try:
            return f"""Understanding {topic} in {building_type} design is crucial for creating effective architectural solutions that respond to your specific design challenge: "{user_question}"

**Key Concepts and Principles**

1. **Contextual Integration** - {topic} must be understood within the broader context of {building_type} design, considering how it influences spatial organization, user experience, and functional efficiency.

2. **Design Methodology** - Systematic approaches to {topic} involve analyzing user needs, site conditions, and programmatic requirements to develop appropriate design responses.

3. **Performance Criteria** - Effective implementation of {topic} requires establishing clear performance metrics that align with the specific goals of your {building_type} project.

4. **Spatial Relationships** - {topic} directly impacts how spaces relate to each other, influencing circulation patterns, visual connections, and functional adjacencies.

**Practical Guidance and Considerations**

1. **Analysis Framework** - Begin by mapping the specific requirements of {topic} within your {building_type} context, identifying key constraints and opportunities.

2. **Design Strategies** - Develop multiple approaches to addressing {topic}, testing each against your project's unique parameters and user needs.

3. **Integration Methods** - Consider how {topic} interfaces with other building systems and design elements to create cohesive architectural solutions.

4. **Evaluation Criteria** - Establish methods for assessing the effectiveness of your {topic} implementation throughout the design process.

**Relevance to {building_type}**

In {building_type} projects, {topic} takes on particular significance due to the specific functional requirements and user expectations associated with this building type. The way {topic} is addressed can fundamentally influence the success of the overall design, affecting everything from operational efficiency to user satisfaction and spatial quality.

**Educational and Informative Insights**

The study of {topic} in architecture reveals the complex interplay between theoretical principles and practical application. Contemporary approaches to {topic} increasingly emphasize evidence-based design, where decisions are informed by research, precedent analysis, and performance data. This represents a shift from purely intuitive design approaches toward more systematic methodologies that can be evaluated and refined.

**Questions for Further Exploration**

How does your specific approach to {topic} differentiate your {building_type} design from conventional solutions?

What unique opportunities does your site or program present for innovative implementation of {topic}?

How might you measure the success of your {topic} strategy once the building is occupied?"""

        except Exception as e:
            self.telemetry.log_error("_generate_fallback_structured_response", str(e))
            return f"Let's explore how {topic} applies specifically to your {building_type} project and the question: {user_question}"

    async def _generate_practical_response(self, topic: str, knowledge: Dict, context: Dict = None) -> str:
        """Generate practical-focused response."""
        response = f"In architectural practice, {topic} is commonly applied through direct implementation in design projects, "
        response += f"integration with building systems, and coordination with construction processes.\n\n"

        # Add practical examples in paragraph form
        examples = knowledge.get('examples', [])
        if examples:
            response += "Key applications include: "
            response += ", ".join(examples[:3]) + ".\n\n"

        response += f"When implementing {topic}, consider practical factors such as budget, timeline, and constructability."

        return self._clean_markdown_headers(response)
    
    async def _generate_technical_response(self, topic: str, knowledge: Dict, context: Dict = None) -> str:
        """Generate technical-focused response."""
        response = f"From a technical perspective, {topic} involves specification requirements and standards, "
        response += f"performance criteria and testing, integration with building systems, and code compliance considerations.\n\n"

        # Add technical details in paragraph form
        technical_points = knowledge.get('technical_points', [])
        if technical_points:
            response += "Key technical aspects include: " + ", ".join(technical_points[:4]) + ".\n\n"

        response += f"Technical implementation of {topic} requires careful coordination with engineering disciplines."

        return self._clean_markdown_headers(response)
    
    async def _generate_balanced_response(self, topic: str, knowledge: Dict, context: Dict = None) -> str:
        """Generate balanced response covering multiple aspects."""
        response = f"{topic} encompasses both design and technical considerations in architectural practice.\n\n"

        # Add key aspects in paragraph form
        response += "Key aspects include design integration and aesthetic considerations, "
        response += "technical requirements and performance criteria, practical implementation and construction methods, "
        response += "and code compliance and safety requirements.\n\n"

        response += f"Successful implementation of {topic} requires balancing creative design with technical feasibility."

        return self._clean_markdown_headers(response)
    
    # Helper methods for knowledge processing
    
    def _extract_key_concepts(self, knowledge_data: List[Dict]) -> List[str]:
        """Extract key concepts from knowledge data."""
        concepts = []
        for item in knowledge_data[:3]:
            snippet = item.get('snippet', '')
            if snippet:
                # Simple concept extraction
                sentences = snippet.split('.')
                for sentence in sentences[:2]:
                    if len(sentence.strip()) > 15:
                        concepts.append(sentence.strip())
        
        return concepts[:4]
    
    def _extract_practical_applications(self, knowledge_data: List[Dict], building_type: str) -> str:
        """Extract practical applications from knowledge data."""
        applications = []
        
        for item in knowledge_data[:2]:
            snippet = item.get('snippet', '')
            if 'application' in snippet.lower() or 'use' in snippet.lower():
                applications.append(snippet[:100] + "...")
        
        if applications:
            return ' '.join(applications)
        else:
            return f"Applications vary based on specific project requirements and {building_type} context."
    
    def _extract_main_content(self, knowledge: List[Dict]) -> str:
        """Extract main content from knowledge sources."""
        if not knowledge:
            return "General architectural information available."
        
        main_snippets = []
        for item in knowledge[:3]:
            snippet = item.get('snippet', '')
            if snippet:
                main_snippets.append(snippet)
        
        return ' '.join(main_snippets)
    
    def _extract_examples(self, knowledge: List[Dict]) -> List[str]:
        """Extract examples from knowledge sources."""
        examples = []
        
        for item in knowledge:
            snippet = item.get('snippet', '').lower()
            title = item.get('title', '').lower()
            
            if 'example' in snippet or 'case' in snippet or 'project' in title:
                examples.append(item.get('title', 'Example project'))
        
        return examples[:3]
    
    def _extract_key_points(self, knowledge: List[Dict]) -> List[str]:
        """Extract key points from knowledge sources."""
        points = []
        
        for item in knowledge[:4]:
            key_points = item.get('key_points', [])
            if key_points:
                points.extend(key_points[:2])
        
        return points[:5]
    
    def _identify_related_topics(self, topic: str) -> List[str]:
        """Identify related topics."""
        topic_relations = {
            'sustainable design': ['green building', 'energy efficiency', 'LEED certification'],
            'structural systems': ['building materials', 'foundation design', 'seismic design'],
            'building materials': ['construction methods', 'sustainability', 'cost analysis'],
            'space planning': ['circulation design', 'accessibility', 'building codes'],
            'lighting design': ['daylighting', 'electrical systems', 'energy efficiency']
        }
        
        return topic_relations.get(topic.lower(), ['architectural design', 'building performance', 'construction'])
    
    def _generate_practical_tips(self, topic: str, context: Dict = None) -> List[str]:
        """Generate practical tips for the topic."""
        tips = [
            f"Consider {topic} early in the design process",
            f"Coordinate {topic} with other building systems",
            f"Verify {topic} compliance with local codes"
        ]
        
        if context and context.get('building_type'):
            building_type = context['building_type']
            tips.append(f"Adapt {topic} strategies for {building_type} requirements")
        
        return tips
    
    def _suggest_further_reading(self, topic: str) -> List[str]:
        """Suggest further reading resources."""
        return [
            f"Professional standards for {topic}",
            f"Case studies in {topic} implementation",
            f"Research publications on {topic}",
            f"Industry best practices for {topic}"
        ]
    
    def _generate_topic_specific_questions(self, topic: str) -> List[str]:
        """Generate topic-specific follow-up questions."""
        generic_questions = [
            f"What are the current trends in {topic}?",
            f"How does {topic} vary by building type?"
        ]
        
        # Add specific questions based on topic
        if 'sustainable' in topic.lower():
            generic_questions.append("What are the environmental benefits?")
        elif 'structural' in topic.lower():
            generic_questions.append("What are the engineering considerations?")
        elif 'material' in topic.lower():
            generic_questions.append("What are the cost implications?")
        
        return generic_questions[:2]
    
    def _prepare_knowledge_delivery(self, knowledge_data: List[Dict], delivery_style: str) -> Dict[str, Any]:
        """Prepare knowledge for delivery based on style."""
        prepared = {
            'summary': self._generate_knowledge_summary('topic', knowledge_data),
            'examples': self._extract_examples(knowledge_data),
            'key_points': self._extract_key_points(knowledge_data),
            'technical_points': []
        }
        
        # Add style-specific content
        if delivery_style == 'technical':
            prepared['technical_points'] = self._extract_technical_content(knowledge_data)
        elif delivery_style == 'practical':
            prepared['practical_examples'] = self._extract_practical_examples(knowledge_data)
        
        return prepared
    
    def _extract_technical_content(self, knowledge_data: List[Dict]) -> List[str]:
        """Extract technical content from knowledge data."""
        technical_content = []
        
        for item in knowledge_data:
            snippet = item.get('snippet', '').lower()
            if any(word in snippet for word in ['specification', 'standard', 'code', 'requirement']):
                technical_content.append(item.get('snippet', ''))
        
        return technical_content[:3]
    
    def _extract_practical_examples(self, knowledge_data: List[Dict]) -> List[str]:
        """Extract practical examples from knowledge data."""
        examples = []
        
        for item in knowledge_data:
            snippet = item.get('snippet', '').lower()
            if any(word in snippet for word in ['example', 'case', 'project', 'application']):
                examples.append(item.get('snippet', ''))
        
        return examples[:3]
    
    def _optimize_for_learning(self, content: str, user_level: str = 'intermediate') -> str:
        """Optimize content for learning based on user level."""
        if user_level == 'beginner':
            # Add more explanatory content
            if len(content) < 200:
                content += "\n\nThis is a fundamental concept in architecture that affects many aspects of building design."
        elif user_level == 'advanced':
            # Add more technical depth
            content += "\n\nFor advanced applications, consider the integration with other building systems and long-term performance implications."
        
        return content
    
    def _validate_response_completeness(self, response: str) -> bool:
        """Validate if response is complete and informative."""
        return len(response) > 100 and '.' in response
    
    def _clean_markdown_headers(self, text: str) -> str:
        """Clean markdown headers from text."""
        import re

        # Remove markdown headers (### or ##)
        text = re.sub(r'^#{1,6}\s+', '', text, flags=re.MULTILINE)

        # Remove excessive line breaks
        text = re.sub(r'\n{3,}', '\n\n', text)

        # Clean up any remaining formatting issues
        text = text.strip()

        return text

    def _finalize_knowledge_response(self, response: str) -> str:
        """Finalize the knowledge response."""
        # Clean markdown headers first
        response = self._clean_markdown_headers(response)

        # Ensure proper ending
        if not response.endswith(('.', '!', '?')):
            response += "."

        return response
    
    def _enhance_incomplete_response(self, response: str, topic: str) -> str:
        """Enhance incomplete response with additional content."""
        if len(response) < 100:
            response += f"\n\n{topic} is an important consideration in architectural design that requires careful planning and integration with overall project goals."
        
        return response
    
    def _assess_synthesis_quality(self, knowledge_data: List[Dict], response: str) -> str:
        """Assess the quality of knowledge synthesis."""
        quality_factors = []
        
        # Source diversity
        sources = set(item.get('source', 'unknown') for item in knowledge_data)
        if len(sources) > 2:
            quality_factors.append('diverse_sources')
        
        # Response length and depth
        if len(response) > 300:
            quality_factors.append('comprehensive')
        
        # Content richness
        if len(knowledge_data) > 3:
            quality_factors.append('rich_content')
        
        if len(quality_factors) >= 2:
            return 'high'
        elif len(quality_factors) >= 1:
            return 'medium'
        else:
            return 'basic'
    
    def _assess_knowledge_gaps_from_synthesis(self, topic: str, knowledge_data: List[Dict]) -> List[str]:
        """Assess knowledge gaps from synthesis process."""
        gaps = []
        
        if len(knowledge_data) < 3:
            gaps.append('Limited source diversity')
        
        # Check for content types
        has_examples = any('example' in item.get('snippet', '').lower() for item in knowledge_data)
        has_technical = any('technical' in item.get('snippet', '').lower() for item in knowledge_data)
        
        if not has_examples:
            gaps.append('Practical examples needed')
        if not has_technical:
            gaps.append('Technical details needed')
        
        return gaps
    
    def _create_fallback_synthesis(self, topic: str) -> Dict[str, Any]:
        """Create fallback synthesis when main synthesis fails."""
        return {
            'topic': topic,
            'knowledge_summary': f"General information about {topic} in architecture.",
            'educational_response': (
                f"Let's explore {topic} in your project context. I'll outline key considerations, common pitfalls, and practical next steps you can act on."
            ),
            'contextual_insights': [f"{topic} is relevant to architectural practice"],
            'response_package': {'main_content': f"Information about {topic}"},
            'follow_up_questions': [f"Would you like to learn more about {topic}?"],
            'knowledge_gaps': ['Limited information available'],
            'source_count': 0,
            'synthesis_quality': 'basic',
            'synthesis_timestamp': self.telemetry.get_timestamp()
        } <|MERGE_RESOLUTION|>--- conflicted
+++ resolved
@@ -538,7 +538,7 @@
             building_type = context.get('building_type', 'architectural project') if context else 'architectural project'
             project_context = context.get('project_context', '') if context else ''
 
-<<<<<<< HEAD
+
             # Extract knowledge sources for citations
             knowledge_sources = knowledge.get('sources', []) if knowledge else []
             knowledge_summary = knowledge.get('summary', 'General architectural knowledge') if knowledge else 'General architectural knowledge'
@@ -604,48 +604,7 @@
             - Questions should provoke critical thinking and deeper exploration
             - Use proper formatting with **bold headers** for each section
             - Demonstrate intellectual rigor while remaining accessible and engaging
-=======
-            # FIXED: Create provocative prompt that generates interesting, specific content
-            prompt = f"""
-            You are an innovative architectural thinker providing SPECIFIC, THOUGHT-PROVOKING insights.
-
-            STUDENT QUESTION: "{user_question}"
-            BUILDING TYPE: {building_type}
-            PROJECT CONTEXT: {project_context}
-
-            CRITICAL REQUIREMENTS:
-            1. NO generic Architecture 101 content or basic definitions
-            2. NO phrases like "consider", "various approaches", "important to note", "key considerations"
-            3. PROVIDE specific, unexpected insights that challenge conventional thinking
-            4. REFERENCE specific architects, projects, or innovative techniques with names and locations
-            5. SPARK curiosity with provocative questions or unconventional perspectives
-            6. FOCUS on what makes this topic INTERESTING and UNIQUE, not basic principles
-            7. CHALLENGE assumptions and present alternative viewpoints
-            8. USE specific examples from real projects to illustrate points
-
-            Generate content that would make an architecture student think "I never thought about it that way!" rather than "I already knew that."
-
-            CRITICAL INSTRUCTIONS:
-            - DO NOT write "Key Concepts and Principles" sections
-            - DO NOT provide general {building_type} overviews
-            - DO NOT use generic textbook language
-            - DIRECTLY address their specific question: {user_question}
-
-            A student is working on a {building_type} and asked: "{user_question}"
-
-            Their project context: {project_context}
-            Available knowledge: {knowledge.get('summary', 'General architectural knowledge')}
-
-            Write a focused response (2-3 paragraphs max) that:
-            1. Directly answers what they asked about (circulation/zoning priorities, etc.)
-            2. Addresses their specific concepts (privacy vs hierarchy vs connections etc.)
-            3. Applies sophisticated architectural analysis methods when they genuinely help solve their problem
-            4. Gives specific guidance for their {building_type} circulation challenge
-            5. References their exact words and builds on their thinking
-            6. Mentions real architectural precedents or approaches when relevant and connects to their specific topic
-
-            Start by directly addressing their question, not with general statements about {building_type}s.
->>>>>>> 12e04538
+
             """
 
             response = await self.client.generate_completion([
