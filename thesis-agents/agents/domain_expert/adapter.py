"""
Domain Expert Agent Adapter - streamlined modular version.

This adapter maintains backward compatibility while delegating to processor modules.
"""

import sys
import os
import logging
import re
from typing import Dict, Any, List, Optional

# Add path for imports
sys.path.append(os.path.dirname(os.path.dirname(os.path.abspath(__file__))))

from state_manager import ArchMentorState
from utils.agent_response import AgentResponse, ResponseType, CognitiveFlag, ResponseBuilder, EnhancementMetrics

# Import modular components
from .config import *
from .processors import (
    KnowledgeSearchProcessor,
    ContextAnalysisProcessor,
    ContextAnalysis,
    KnowledgeSynthesisProcessor,
    ContentProcessingProcessor,
    ResponseBuilderProcessor
)
from ..common import LLMClient, AgentTelemetry, MetricsCalculator, TextProcessor, SafetyValidator


class DomainExpertAgent:
    """
    Domain Expert Agent for providing architectural knowledge and expertise.
    
    This streamlined adapter delegates to specialized processor modules.
    """
    
    def __init__(self, domain="architecture"):
        """Initialize the Domain Expert Agent with modular processors."""
        self.telemetry = AgentTelemetry("domain_expert")
        self.telemetry.log_agent_start("__init__", domain=domain)
        
        # Core properties
        self.domain = domain
        self.name = "domain_expert"
        
        # Initialize LLM client
        self.client = LLMClient(model=DEFAULT_MODEL, temperature=DEFAULT_TEMPERATURE)
        
        # Initialize shared utilities
        self.text_processor = TextProcessor()
        self.safety_validator = SafetyValidator()
        self.metrics_calculator = MetricsCalculator()
        
        # Initialize modular processors
        self.search_processor = KnowledgeSearchProcessor()
        self.context_processor = ContextAnalysisProcessor()
        self.synthesis_processor = KnowledgeSynthesisProcessor()
        self.content_processor = ContentProcessingProcessor()
        self.response_processor = ResponseBuilderProcessor()
        
        self.telemetry.log_agent_end("__init__")
        print(f"🏛️ {self.name} initialized for domain: {domain}")
    
    async def provide_knowledge(self, state: ArchMentorState, context_classification: Dict,
                              analysis_result: Dict, routing_decision: Dict) -> AgentResponse:
        """
        Enhanced AI-powered knowledge provision with contextual, thinking-prompting responses.
        """
        self.telemetry.log_agent_start("provide_knowledge")

        try:
            # Get user's actual question
            user_messages = [msg['content'] for msg in state.messages if msg.get('role') == 'user']
            user_input = user_messages[-1] if user_messages else ""

            if not user_input:
                return self._generate_fallback_response(state, context_classification, analysis_result, routing_decision)

            # Extract building type and project context
            building_type = self._extract_building_type_from_context(state)
            project_context = state.current_design_brief or "architectural project"

            # Determine knowledge gap type
            gap_type = context_classification.get("primary_gap", "general_knowledge")

            # AGENT COORDINATION: Check for other agents' responses
            coordination_context = context_classification.get("agent_coordination", {})
            other_responses = coordination_context.get("other_responses", {})

            print(f"\n📚 {self.name} providing AI-powered knowledge for: {gap_type}")
            print(f"   Building type: {building_type}")
            print(f"   User question: {user_input[:100]}...")

            if other_responses:
                print(f"🤝 Coordination: Building upon {list(other_responses.keys())} responses")
                # Extract key insights from other agents
                socratic_insights = other_responses.get("socratic_tutor", {}).get("key_insights", [])
                if socratic_insights:
                    print(f"   📝 Socratic insights to address: {socratic_insights[:2]}")  # Show first 2

            # DETECT KNOWLEDGE REQUEST PATTERNS
            print(f"🔍 Analyzing knowledge request: '{user_input[:50]}...'")
            knowledge_pattern = self._analyze_knowledge_request(user_input, gap_type, state)
            print(f"🎯 Knowledge pattern detected: {knowledge_pattern['type']}")

            # Handle balanced guidance requests (provide specific strategies)
            routing_path = routing_decision.get("path", "")
            if routing_path == "balanced_guidance":
                print(f"⚖️ Balanced guidance request detected - providing specific strategies")
                response_result = await self._generate_balanced_guidance_strategies(
                    user_input, building_type, project_context, gap_type, state
                )
                return self._convert_to_agent_response_internal(response_result, state, context_classification, analysis_result, routing_decision)

            # Handle confusion expression requests (provide comprehensive, theory-grounded knowledge)
            elif routing_path == "socratic_clarification":
                print(f"💡 Confusion expression detected - providing comprehensive theoretical knowledge")
                response_result = await self._generate_comprehensive_clarification_knowledge(
                    user_input, building_type, project_context, gap_type, state
                )
                return self._convert_to_agent_response_internal(response_result, state, context_classification, analysis_result, routing_decision)

            # Handle feedback/guidance requests (should get AI analysis, not examples)
            if knowledge_pattern["type"] == "feedback_guidance_request":
                print(f"💬 Feedback/guidance request detected - providing AI analysis")
                response_result = await self._generate_contextual_knowledge_response(
                    user_input, building_type, project_context, gap_type, state
                )
                return self._convert_to_agent_response_internal(response_result, state, context_classification, analysis_result, routing_decision)

            # Handle legitimate example requests properly (both project and general examples use same method)
            if knowledge_pattern["type"] in ["legitimate_project_example_request", "legitimate_general_example_request"]:
                if "project" in knowledge_pattern["type"]:
                    print(f"🏗️ Legitimate PROJECT example request detected - providing specific built projects")
                else:
                    print(f"📚 Legitimate GENERAL example request detected - providing examples/strategies")
                response_result = await self._provide_focused_examples(state, user_input, gap_type)
                return self._convert_to_agent_response_internal(response_result, state, context_classification, analysis_result, routing_decision)

            # Handle premature example requests (cognitive offloading protection)
            if knowledge_pattern["type"] in ["premature_project_example_request", "premature_general_example_request"]:
                print(f"🛡️ Cognitive protection: Example request too early")
                response_result = await self._generate_premature_example_response(user_input, building_type, project_context)
                return self._convert_to_agent_response_internal(response_result, state, context_classification, analysis_result, routing_decision)

            # KNOWLEDGE REQUESTS: Database first, then AI generation as fallback
            print(f"🔍 KNOWLEDGE REQUEST: Checking database first for: {user_input[:50]}...")

            # Step 1: Try database search first
            knowledge_results = []
            user_topic = await self._extract_topic_from_user_input(user_input)

            try:
                from knowledge_base.knowledge_manager import KnowledgeManager
                km = KnowledgeManager(domain="architecture")

                # TEMPORARY FLEXIBLE SOLUTION: Use AI-enhanced search instead of hardcoded queries
                try:
                    from .temp_search_enhancer import temp_enhanced_search

                    # Create context for AI query enhancement
                    search_context = f"User is asking about {user_topic} in the context of {building_type.replace('_', ' ')} architecture"

                    # Use AI-enhanced flexible search
                    db_results = await temp_enhanced_search(km, user_topic, search_context, n_results=5)

                    if db_results:
                        knowledge_results.extend(db_results)
                        print(f"   ✅ Enhanced search found {len(db_results)} database results")
                    else:
                        print(f"   ❌ Enhanced search found no results")

                except ImportError:
                    print(f"   ⚠️ Temp enhancer not available, using standard search")
                    # Fallback to original search
                    building_type_clean = building_type.replace('_', ' ')
                    db_query = self._create_flexible_db_query(user_topic, building_type_clean)
                    print(f"   🗄️  Flexible DB search query: {db_query}")
                    db_results = km.search_knowledge(db_query, n_results=5)
                    if db_results:
                        knowledge_results.extend(db_results)
                        print(f"   ✅ Found {len(db_results)} database results")
                    else:
                        print(f"   ❌ No database results found")

            except Exception as e:
                print(f"   ⚠️ Database search failed: {e}")

            # Step 2: Check if database results are actually relevant before using them
            if len(knowledge_results) >= 2:
                # Check relevance of database results
                relevant_results = self._filter_relevant_results(knowledge_results, user_topic, user_input, building_type)

                if len(relevant_results) >= 2:
                    print(f"   📚 Using {len(relevant_results)} relevant database results for synthesis")
<<<<<<< HEAD
                    print(f"🎓 DOMAIN_EXPERT: Using knowledge synthesis processor with _generate_educational_response")

                    # FIXED: Use knowledge synthesis processor instead of direct LLM synthesis
                    # This will call _generate_educational_response with the structured 6-section format
                    knowledge_data = [{"content": result.get('content', ''), "title": result.get('title', ''), "source": result} for result in relevant_results]
                    context = {
                        'user_question': user_input,
                        'building_type': building_type,
                        'project_context': f"{building_type} project"
                    }

                    knowledge_text = await self.synthesis_processor.generate_response_internal(
                        user_topic, knowledge_data, context, delivery_style='educational'
=======
                    knowledge_text = await self._synthesize_knowledge_with_llm(
                        user_topic, relevant_results, building_type, synthesis_type="knowledge", user_input=user_input
>>>>>>> 12e04538
                    )

                    response_metadata = {
                        "agent": self.name,
                        "response_type": "database_knowledge",
                        "knowledge_gap_addressed": gap_type,
                        "building_type": building_type,
                        "user_input_addressed": user_input[:100] + "..." if len(user_input) > 100 else user_input,
                        "sources": relevant_results,
                        "processing_method": "database_synthesis"
                    }

                    agent_response = ResponseBuilder.create_knowledge_response(
                        response_text=knowledge_text,
                        sources_used=relevant_results,
                        metadata=response_metadata
                    )
                else:
                    print(f"   ⚠️ Database results not sufficiently relevant to {user_topic} - using AI generation")
                    # Fall through to AI generation
                    agent_response = None

            else:
                # Not enough database results - fall through to AI generation
                agent_response = None

            # Step 3: Try web search for project examples if database was insufficient
            if agent_response is None and ("example projects" in user_input.lower() or "project examples" in user_input.lower()):
                print(f"   🌐 Database insufficient for project examples - trying web search")
                try:
                    # Use existing knowledge search processor for web search
                    from .processors.knowledge_search import KnowledgeSearchProcessor
                    knowledge_search = KnowledgeSearchProcessor()

                    # Create web search query for project examples
                    search_topic = f"{building_type} adaptive reuse projects examples"
                    print(f"   🔍 Web search topic: {search_topic}")

                    web_results = await knowledge_search.search_web_for_knowledge(search_topic, state)

                    if web_results and len(web_results) > 0:
                        print(f"   ✅ Found {len(web_results)} web search results")

                        # Synthesize web results into response
                        web_response = await self._synthesize_knowledge_with_llm(
                            search_topic, web_results, building_type, synthesis_type="project_examples"
                        )

                        response_metadata = {
                            "agent": self.name,
                            "response_type": "web_search_knowledge",
                            "knowledge_gap_addressed": gap_type,
                            "building_type": building_type,
                            "user_input_addressed": user_input[:100] + "..." if len(user_input) > 100 else user_input,
                            "sources": web_results,
                            "processing_method": "web_search"
                        }

                        # Convert web results to source format
                        web_sources = [result.get('metadata', {}).get('url', 'Web Search') for result in web_results]

                        agent_response = ResponseBuilder.create_knowledge_response(
                            response_text=web_response,
                            sources_used=web_sources,
                            metadata=response_metadata
                        )
                    else:
                        print(f"   ⚠️ Web search also returned no results")
                        agent_response = None

                except Exception as e:
                    print(f"   ⚠️ Web search failed: {e}")
                    agent_response = None

            # Step 4: Use AI generation as final fallback
            if agent_response is None:
                print(f"   🤖 Database and web search insufficient - using AI generation as final fallback")
                print(f"🎓 DOMAIN_EXPERT: Using knowledge synthesis processor for AI fallback with _generate_educational_response")

                # FIXED: Use knowledge synthesis processor for AI fallback too
                context = {
                    'user_question': user_input,
                    'building_type': building_type,
                    'project_context': f"{building_type} project"
                }

                ai_response = await self.synthesis_processor.generate_response_internal(
                    user_topic, [], context, delivery_style='educational'  # Empty knowledge_data for AI generation
                )

                response_metadata = {
                    "agent": self.name,
                    "response_type": "ai_generated_knowledge",
                    "knowledge_gap_addressed": gap_type,
                    "building_type": building_type,
                    "user_input_addressed": user_input[:100] + "..." if len(user_input) > 100 else user_input,
                    "sources": [],  # No relevant database sources
                    "processing_method": "ai_fallback"
                }

                agent_response = ResponseBuilder.create_knowledge_response(
                    response_text=ai_response,
                    sources_used=[],
                    metadata=response_metadata
                )

            # Add cognitive flags manually - check if response contains questions
            response_text = getattr(agent_response, 'response_text', '') or ''
            agent_response.cognitive_flags = [CognitiveFlag.ENCOURAGES_THINKING] if "?" in response_text else []

            self.telemetry.log_agent_end("provide_knowledge")
            return agent_response

        except Exception as e:
            self.telemetry.log_error(f"Knowledge provision failed: {str(e)}")
            return ResponseBuilder.create_error_response(
                f"Knowledge provision failed: {str(e)}",
                agent_name=self.name
            )

    async def _generate_gamified_knowledge_challenge_response(self, user_input: str, state: ArchMentorState,
                                                           context_classification: Dict, analysis_result: Dict, gap_type: str):
        """Generate gamified knowledge response with application challenge."""
        try:
            building_type = self._extract_building_type_from_context(state)
            project_context = state.current_design_brief or "architectural project"

            # FIXED: Create more integrated knowledge-challenge response
            prompt = f"""
            Address the user's specific question with contextual knowledge that flows seamlessly into practical application.

            User's question: "{user_input}"
            Building type: {building_type}
            Project context: {project_context}

            Structure your response as ONE COHESIVE FLOW:
            1. Start by directly addressing their specific question
            2. Provide relevant knowledge that connects to their project context
            3. Seamlessly transition into practical considerations for their {building_type}
            4. End with thought-provoking questions that encourage deeper exploration

            AVOID: Generic introductions or separate "knowledge section" + "challenge section"
            FOCUS: Make it feel like a natural conversation that builds from their question
            Keep it engaging but maintain professional architectural depth.
            """

            response = await self._generate_llm_response(prompt, state, analysis_result)

            return {
                "response_text": response,
                "response_strategy": "knowledge_with_application_challenge",
                "educational_intent": "knowledge_application",
                "gamified_behavior": "knowledge_with_application_challenge",
                "sources": [],
                "metadata": {
                    "knowledge_type": gap_type,
                    "building_type": building_type,
                    "challenge_included": True
                }
            }

        except Exception as e:
            self.telemetry.log_error(f"Gamified knowledge challenge response failed: {str(e)}")
            return await self._generate_fallback_knowledge_response(state, analysis_result, gap_type)
    
    async def discover_knowledge(self, state: ArchMentorState, context_classification: Dict,
                               analysis_result: Dict, routing_decision: Dict) -> AgentResponse:
        """
        Alternative knowledge discovery method.
        """
        # For now, delegate to provide_knowledge
        return await self.provide_knowledge(state, context_classification, analysis_result, routing_decision)

    async def provide_domain_knowledge(self, user_input: str, state: ArchMentorState) -> Dict[str, Any]:
        """
        Backward compatibility method for original API.
        """
        # Create minimal context for the new API
        context_classification = {"primary_gap": "general_knowledge"}
        analysis_result = {"cognitive_flags": ["needs_knowledge_guidance"]}
        routing_decision = {"route": "domain_expert"}

        # Call the new method
        agent_response = await self.provide_knowledge(state, context_classification, analysis_result, routing_decision)

        # Convert back to old format
        if hasattr(agent_response, 'to_dict'):
            return agent_response.to_dict()
        else:
            return {
                "response_text": str(agent_response),
                "agent": self.name,
                "response_type": "knowledge_delivery"
            }
    
    # Delegation methods for backward compatibility
    
    async def search_web_for_knowledge(self, topic: str, state: ArchMentorState = None) -> List[Dict]:
        """Search web for knowledge (delegates to processor)."""
        return await self.search_processor.search_web_for_knowledge(topic, state)
    
    def analyze_conversation_context_internal(self, state: ArchMentorState) -> ContextAnalysis:
        """Analyze conversation context (delegates to processor)."""
        return self.context_processor.analyze_conversation_context_internal(state)
    
    def create_knowledge_request(self, topic: str, context: Dict, state: ArchMentorState) -> Dict[str, Any]:
        """Create knowledge request with enhanced context."""
        # Extract user's actual question from conversation
        user_question = topic
        project_context = ""

        if state and hasattr(state, 'messages') and state.messages:
            # Get the latest user message
            for msg in reversed(state.messages):
                if msg.get('role') == 'user':
                    user_question = msg.get('content', topic)
                    break

            # Extract project context from conversation history
            project_mentions = []
            for msg in state.messages[-5:]:  # Look at last 5 messages
                if msg.get('role') == 'user':
                    content = msg.get('content', '').lower()
                    # Look for project-specific mentions
                    if any(keyword in content for keyword in ['warehouse', 'copenhagen', 'skylight', 'garden', 'transform', 'existing']):
                        project_mentions.append(msg.get('content', ''))

            if project_mentions:
                project_context = " ".join(project_mentions[-2:])  # Last 2 relevant mentions

        return {
            'topic': topic,
            'context': context,
            'user_question': user_question,
            'project_context': project_context,
            'building_type': context.get('building_type', 'general'),
            'complexity_level': context.get('complexity_level', 'intermediate'),
            'user_intent': context.get('user_intent', 'learning')
        }
    
    async def synthesize_knowledge_internal(self, topic: str, knowledge_data: List[Dict], 
                                          context: Dict = None, state: ArchMentorState = None) -> Dict[str, Any]:
        """Synthesize knowledge (delegates to processor)."""
        return await self.synthesis_processor.synthesize_knowledge_internal(topic, knowledge_data, context, state)
    
    async def generate_response_internal(self, topic: str, knowledge_data: List[Dict], 
                                       context: Dict = None, delivery_style: str = 'educational') -> str:
        """Generate response (delegates to processor)."""
        return await self.synthesis_processor.generate_response_internal(topic, knowledge_data, context, delivery_style)
    
    def convert_to_agent_response(self, knowledge_response: Dict[str, Any], 
                                state: ArchMentorState, context_classification: Dict,
                                analysis_result: Dict, routing_decision: Dict) -> AgentResponse:
        """Convert to agent response (delegates to processor)."""
        return self.response_processor.convert_to_agent_response(
            knowledge_response, state, context_classification, analysis_result, routing_decision
        )
    
    def calculate_enhancement_metrics(self, knowledge_response: Dict[str, Any],
                                    state: ArchMentorState, analysis_result: Dict) -> EnhancementMetrics:
        """Calculate enhancement metrics (delegates to processor)."""
        return self.response_processor.calculate_enhancement_metrics(knowledge_response, state, analysis_result)
    
    def extract_cognitive_flags(self, knowledge_response: Dict[str, Any],
                               state: ArchMentorState, context_classification: Dict) -> List[str]:
        """Extract cognitive flags (delegates to processor)."""
        return self.response_processor.extract_cognitive_flags(knowledge_response, state, context_classification)
    
    def convert_cognitive_flags(self, cognitive_flags: List[str]) -> List[CognitiveFlag]:
        """Convert cognitive flags (delegates to processor)."""
        return self.response_processor.convert_cognitive_flags(cognitive_flags)
    
    # Context extraction methods
    
    def extract_building_type_from_context(self, state: ArchMentorState) -> str:
        """Extract building type (delegates to processor)."""
        return self.context_processor.extract_building_type_from_context(state)
    
    def extract_topic_from_context(self, analysis_result: Dict, state: ArchMentorState) -> str:
        """Extract topic (delegates to processor)."""
        return self.context_processor.extract_topic_from_context(analysis_result, state)
    
    def extract_recent_topics(self, user_messages: List[str]) -> List[str]:
        """Extract recent topics (delegates to processor)."""
        return self.context_processor.extract_recent_topics(user_messages)
    
    # Content processing methods
    
    def format_examples_list(self, examples: List[str]) -> str:
        """Format examples list (delegates to processor)."""
        return self.content_processor.format_examples_list(examples)
    
    def enhance_search_results(self, results: List[Dict], context: Dict) -> List[Dict]:
        """Enhance search results (delegates to processor)."""
        return self.content_processor.enhance_search_results(results, context)
    
    def validate_response_completeness(self, response: Dict[str, Any]) -> bool:
        """Validate response completeness (delegates to processor)."""
        return self.content_processor.validate_response_completeness(response)
    
    def optimize_for_learning(self, content: str, user_level: str = 'intermediate') -> str:
        """Optimize for learning (delegates to processor)."""
        return self.content_processor.optimize_for_learning(content, user_level)
    
    def finalize_knowledge_response(self, response_data: Dict[str, Any]) -> Dict[str, Any]:
        """Finalize knowledge response (delegates to processor)."""
        return self.content_processor.finalize_knowledge_response(response_data)
    
    def track_knowledge_usage(self, topic: str, results_count: int, user_context: Dict = None) -> None:
        """Track knowledge usage (delegates to processor)."""
        self.content_processor.track_knowledge_usage(topic, results_count, user_context)
    
    # Search utility methods
    
    def is_building_request(self, text: str) -> bool:
        """Check if request is about buildings (delegates to processor)."""
        return self.search_processor.is_building_request(text)
    
    def is_landscape_request(self, text: str) -> bool:
        """Check if request is about landscape (delegates to processor)."""
        return self.search_processor.is_landscape_request(text)
    
    def get_search_query_modifiers(self, topic: str, state: ArchMentorState = None) -> List[str]:
        """Get search query modifiers (delegates to processor)."""
        return self.search_processor.get_search_query_modifiers(topic, state)
    
    def analyze_conversation_context_for_search(self, state: ArchMentorState) -> Dict[str, Any]:
        """Analyze context for search (delegates to processor)."""
        return self.search_processor.analyze_conversation_context_for_search(state)
    
    def generate_context_aware_search_query(self, base_topic: str, context: Dict[str, Any]) -> str:
        """Generate context-aware search query (delegates to processor)."""
        return self.search_processor.generate_context_aware_search_query(base_topic, context)
    
    # Configuration and utility methods (for backward compatibility)
    
    def get_model(self, use_case="cheap"):
        """Get model configuration."""
        return MODEL_CONFIG.get(use_case, DEFAULT_MODEL)
    
    def get_token_limit(self, component):
        """Get token limit for component."""
        return TOKEN_LIMITS.get(component, DEFAULT_MAX_TOKENS)
    
    def is_feature_enabled(self, feature_name):
        """Check if feature is enabled."""
        return FEATURE_FLAGS.get(feature_name, False)
    
    def get_mock_response(self, topic):
        """Get mock response for testing."""
        return f"Mock response for {topic} - this is a test response for development purposes."
    
    def should_skip_expensive_call(self):
        """Check if expensive calls should be skipped."""
        return os.getenv('SKIP_EXPENSIVE_CALLS', 'false').lower() == 'true'
    
    def get_dev_token_limit(self):
        """Get development token limit."""
        return int(os.getenv('DEV_TOKEN_LIMIT', str(DEFAULT_MAX_TOKENS)))
    
    # Private methods for internal processing (maintain compatibility)
    
    def _analyze_conversation_context_internal(self, state: ArchMentorState) -> ContextAnalysis:
        """Internal context analysis method."""
        return self.analyze_conversation_context_internal(state)
    
    def _create_knowledge_request(self, topic: str, context: Dict, state: ArchMentorState) -> Dict[str, Any]:
        """Internal knowledge request creation."""
        return self.create_knowledge_request(topic, context, state)
    
    async def _synthesize_knowledge_internal(self, topic: str, knowledge_data: List[Dict], 
                                           context: Dict = None, state: ArchMentorState = None) -> Dict[str, Any]:
        """Internal knowledge synthesis."""
        return await self.synthesize_knowledge_internal(topic, knowledge_data, context, state)
    
    async def _generate_response_internal(self, topic: str, knowledge_data: List[Dict], 
                                        context: Dict = None, delivery_style: str = 'educational') -> str:
        """Internal response generation."""
        return await self.generate_response_internal(topic, knowledge_data, context, delivery_style)
    
    def _convert_to_agent_response(self, knowledge_response: Dict[str, Any], 
                                 state: ArchMentorState, context_classification: Dict,
                                 analysis_result: Dict, routing_decision: Dict) -> AgentResponse:
        """Internal agent response conversion."""
        return self.convert_to_agent_response(knowledge_response, state, context_classification, analysis_result, routing_decision)
    
    def _calculate_enhancement_metrics(self, knowledge_response: Dict[str, Any],
                                     state: ArchMentorState, analysis_result: Dict) -> EnhancementMetrics:
        """Internal enhancement metrics calculation."""
        return self.calculate_enhancement_metrics(knowledge_response, state, analysis_result)
    
    def _extract_cognitive_flags(self, knowledge_response: Dict[str, Any],
                               state: ArchMentorState, context_classification: Dict) -> List[str]:
        """Internal cognitive flags extraction."""
        return self.extract_cognitive_flags(knowledge_response, state, context_classification)
    
    def _convert_cognitive_flags(self, cognitive_flags: List[str]) -> List[CognitiveFlag]:
        """Internal cognitive flags conversion."""
        return self.convert_cognitive_flags(cognitive_flags)
    
    def _extract_building_type_from_context(self, state: ArchMentorState) -> str:
        """Internal building type extraction."""
        return self.extract_building_type_from_context(state)
    
    def _extract_topic_from_context(self, analysis_result: Dict, state: ArchMentorState) -> str:
        """Internal topic extraction."""
        return self.extract_topic_from_context(analysis_result, state)
    
    def _extract_recent_topics(self, user_messages: List[str]) -> List[str]:
        """Internal recent topics extraction."""
        return self.extract_recent_topics(user_messages)
    
    def _extract_key_points(self, content_list: List[str]) -> List[str]:
        """Extract key points from content."""
        key_points = []
        for content in content_list[:5]:  # Limit to first 5 items
            if isinstance(content, str) and len(content.strip()) > 20:
                # Extract first meaningful sentence
                sentences = content.split('.')
                for sentence in sentences:
                    if len(sentence.strip()) > 15:
                        key_points.append(sentence.strip())
                        break
        return key_points[:5]  # Return top 5 key points

    async def _generate_contextual_knowledge_response(self, user_input: str, building_type: str,
                                                    project_context: str, gap_type: str, state: ArchMentorState) -> str:
        """Generate AI-powered contextual knowledge response that encourages thinking."""

        # Import OpenAI client
        from openai import OpenAI
        import os

        client = OpenAI(api_key=os.getenv("OPENAI_API_KEY"))

        # Check if visual analysis is available
        visual_context = ""
        visual_insights = state.agent_context.get('visual_insights', {})
        if visual_insights.get('has_visual_analysis'):
            strengths = visual_insights.get('design_strengths', [])
            improvements = visual_insights.get('improvement_opportunities', [])
            elements = visual_insights.get('identified_elements', [])

            visual_context = f"""
        VISUAL ANALYSIS AVAILABLE:
        - Design strengths noted: {', '.join(strengths[:3]) if strengths else 'None'}
        - Areas for improvement: {', '.join(improvements[:3]) if improvements else 'None'}
        - Elements identified: {', '.join(elements[:4]) if elements else 'None'}

        IMPORTANT: Reference and build upon these visual observations in your response. The student has shared visual material that should inform your guidance.
        """

        prompt = f"""
        You are an innovative architectural mentor who provides SPECIFIC, THOUGHT-PROVOKING insights that spark new ideas and deeper thinking. AVOID generic Architecture 101 content.

        STUDENT INQUIRY: "{user_input}"
        BUILDING TYPOLOGY: {building_type}
        PROJECT CONTEXT: {project_context}
        KNOWLEDGE DOMAIN: {gap_type}
        {visual_context}

        CRITICAL REQUIREMENTS:
        1. NO generic phrases like "consider", "various approaches", "important to note", "key considerations"
        2. NO basic definitions or textbook explanations
        3. PROVIDE specific, unexpected insights that challenge conventional thinking
        4. REFERENCE specific architects, projects, or innovative techniques
        5. SPARK curiosity with provocative questions or unconventional perspectives
        6. If you promise strategies, provide EXACTLY that number with specific details

        Craft a complete scholarly response that:
        1. PROVIDES PRACTICAL SOLUTION: Offer concrete, actionable guidance that directly addresses their question
        2. GROUNDS IN THEORY: Reference architectural theory, design principles, or established methodologies
        3. PRESENTS MULTIPLE APPROACHES: Show 2-3 different design strategies with their rationales
        4. ENCOURAGES CRITICAL THINKING: Explain the implications and trade-offs of different approaches
        5. CONTEXTUALIZES TO PROJECT: Make all guidance specific to their {building_type} project
        6. MAINTAINS ACADEMIC RIGOR: Use scholarly language while remaining accessible
        7. ENDS NATURALLY: Ensure the response concludes with a complete thought before any question

        RESPONSE STRUCTURE:
        - Start with direct acknowledgment of their question
        - If you mention "three strategies," you MUST provide THREE numbered strategies (1., 2., 3.)
        - If you mention "two approaches," you MUST provide TWO numbered approaches (1., 2.)
        - Each strategy/approach must be complete with explanation and rationale
        - Explain practical implications for their specific building type
        - End with a complete conclusion that synthesizes the guidance
        - THEN ask ONE specific, thoughtful question that builds directly on the guidance provided

        STRATEGY COMPLETENESS RULE: 
        - If you say "Here are three strategies," you MUST provide:
          1. First strategy with full explanation
          2. Second strategy with full explanation  
          3. Third strategy with full explanation
        - Do NOT promise more strategies than you deliver
        - Each strategy must be substantial and complete

        For example, if they ask about "sustainable materials":
        "Your question about sustainable materials touches on a fundamental tension in contemporary practice between environmental responsibility and design performance. For your {building_type} project, I'd recommend considering three approaches:

        1. Bio-based materials like cross-laminated timber offer structural efficiency while sequestering carbon, though they require careful moisture detailing. Second, reclaimed materials provide embodied energy savings and unique aesthetic qualities, but need structural verification. Third, high-performance recycled materials like recycled steel or concrete with fly ash reduce environmental impact while maintaining familiar construction methods.

        The choice depends on your project's priorities and local availability. Each approach has different implications for your design language, construction timeline, and long-term performance.

        Given your {building_type} program, which aspect is most critical - minimizing environmental impact, achieving specific aesthetic goals, or optimizing construction efficiency?"

        Write a complete, naturally-ending response (250-350 words) that provides real value and follows the strategy completeness rule:
        """

        # DISABLED: Temporarily disable caching to ensure fresh responses for different questions
        # The caching system was causing wrong responses to be returned for different user questions
        import streamlit as st

        # Clear ALL domain expert cache entries to force fresh responses
        cache_keys_to_clear = []
        for key in list(st.session_state.keys()):
            if key.startswith("domain_expert_"):
                cache_keys_to_clear.append(key)

        for old_key in cache_keys_to_clear:
            delattr(st.session_state, old_key)

        if cache_keys_to_clear:
            print(f"🧹 CACHE_CLEAR: Cleared {len(cache_keys_to_clear)} domain expert cache entries to ensure fresh responses")

        # TEMPORARILY DISABLED: Skip cache check to force fresh response generation
        # This ensures each question gets a response that actually matches what was asked
        print(f"🔄 CACHE_DISABLED: Generating fresh response for user input: {user_input[:50]}...")

        try:
            response = client.chat.completions.create(
                model="gpt-4o",  # PERFORMANCE: Use cheaper model
                messages=[{"role": "user", "content": prompt}],
                max_tokens=500,  # INCREASED: Fix contextual response truncation
                temperature=0.3
            )

            ai_response = response.choices[0].message.content.strip()

            # Ensure response ends naturally (not mid-sentence)
            if ai_response and not ai_response.endswith(('.', '?', '!')):
                # Find the last complete sentence
                sentences = ai_response.split('.')
                if len(sentences) > 1:
                    ai_response = '.'.join(sentences[:-1]) + '.'

            print(f"📚 AI-generated contextual response: {ai_response[:100]}...")

            # TEMPORARILY DISABLED: Skip caching to prevent wrong responses
            # setattr(st.session_state, cache_key, ai_response)
            print(f"🔄 CACHE_DISABLED: Generated fresh response for: {user_input[:50]}...")

            return ai_response

        except Exception as e:
            print(f"⚠️ AI response generation failed: {e}")
            return await self._generate_llm_fallback_knowledge_response(user_input, building_type, project_context, gap_type)

    def _extract_building_type_from_context(self, state: ArchMentorState) -> str:
        """Robust building-type inference that prefers the declared project type and only changes on explicit signals.

        Rules:
        - PRIORITY 1: Use conversation_context.detected_building_type if available (highest confidence)
        - PRIORITY 2: Use state.building_type if available
        - PRIORITY 3: Prefer analysis_result.text_analysis.building_type if set and not 'unknown'.
        - Establish a base_type from the initial brief + first user message.
        - Mentions in later messages do NOT change the type unless an explicit switch phrase is detected.
        - Avoid inferring 'museum' from generic words like 'exhibition' or 'cultural center'.
        """

        # PRIORITY 1: Use conversation continuity context (highest confidence)
        if hasattr(state, 'conversation_context') and state.conversation_context.detected_building_type:
            if state.conversation_context.building_type_confidence > 0.7:
                print(f"🏗️ Using stored building type: {state.conversation_context.detected_building_type} (confidence: {state.conversation_context.building_type_confidence:.2f})")
                return state.conversation_context.detected_building_type

        # PRIORITY 2: Use state.building_type if available and not unknown
        if hasattr(state, 'building_type') and state.building_type and state.building_type != "unknown":
            print(f"🏗️ Using state building type: {state.building_type}")
            return state.building_type

        def detect_explicit(text: str, type_word: str) -> bool:
            t = text.lower()
            patterns = [
                f"i am designing a {type_word}",
                f"designing a {type_word}",
                f"project is a {type_word}",
                f"project type is {type_word}",
                f"this is a {type_word}",
            ]
            return any(p in t for p in patterns)

        def detect_switch(text: str, type_word: str) -> bool:
            t = text.lower()
            patterns = [
                f"switch to {type_word}",
                f"change to {type_word}",
                f"make it a {type_word}",
                f"let's make it a {type_word}",
            ]
            return any(p in t for p in patterns)

        canonical_types = [
            "community center", "school", "office", "museum", "library", "hospital",
            "residential", "restaurant", "retail", "industrial", "religious"
        ]

        # 1) Prefer analyzer result if available
        try:
            analysis = getattr(state, 'analysis_result', None)
            if isinstance(analysis, dict):
                bt = analysis.get('text_analysis', {}).get('building_type')
                if bt and bt != 'unknown':
                    base_type = bt.lower()
                else:
                    base_type = None
            else:
                base_type = None
        except Exception:
            base_type = None

        # 2) Establish base from initial brief and first user message (if not set)
        initial_user_msgs = [m.get('content', '') for m in state.messages if m.get('role') == 'user']
        first_user = initial_user_msgs[0].lower() if initial_user_msgs else ""
        brief_lower = (getattr(state, 'current_design_brief', None) or "").lower()

        if not base_type:
            # Strong phrase-first detection across canonical types
            for ct in canonical_types:
                if detect_explicit(brief_lower, ct) or detect_explicit(first_user, ct):
                    base_type = ct
                    break
        if not base_type:
            # Keyword presence as a weak hint, pick first match in brief or first message
            for ct in canonical_types:
                if ct in brief_lower or ct in first_user:
                    base_type = ct
                    break

        # Default fallback if still unknown
        if not base_type:
            base_type = "project"

        # 3) Only change type later if explicit switch phrases are detected
        recent_user_msgs = [m.get('content', '') for m in state.messages[-5:] if m.get('role') == 'user']
        combined_recent = " \n".join(recent_user_msgs).lower()
        for ct in canonical_types:
            if detect_switch(combined_recent, ct) or detect_explicit(combined_recent, ct):
                # Respect an explicit change
                return ct

        # 4) Avoid over-triggering 'museum' from generic terms
        if base_type == "museum":
            # Confirm 'museum' explicitly exists; ignore generic exhibition terms
            if ("museum" not in brief_lower) and ("museum" not in first_user):
                # Roll back to project unless explicitly switched later
                base_type = "project"

        return base_type

    async def _generate_llm_fallback_knowledge_response(self, user_input: str, building_type: str,
                                                      project_context: str, gap_type: str) -> str:
        """Generate LLM-based fallback response when AI fails."""

        from openai import OpenAI
        import os

        client = OpenAI(api_key=os.getenv("OPENAI_API_KEY"))

        # Check if visual analysis is available for fallback too
        visual_context = ""
        visual_insights = state.agent_context.get('visual_insights', {})
        if visual_insights.get('has_visual_analysis'):
            strengths = visual_insights.get('design_strengths', [])
            improvements = visual_insights.get('improvement_opportunities', [])
            elements = visual_insights.get('identified_elements', [])

            visual_context = f"""
        VISUAL ANALYSIS AVAILABLE:
        - Design strengths: {', '.join(strengths[:2]) if strengths else 'None'}
        - Improvement areas: {', '.join(improvements[:2]) if improvements else 'None'}
        - Elements seen: {', '.join(elements[:3]) if elements else 'None'}

        Reference these visual observations in your response.
        """

        prompt = f"""
        You are an architectural domain expert. Your main LLM generation failed, so you need to provide a helpful fallback response.

        STUDENT'S QUESTION: "{user_input}"
        BUILDING TYPE: {building_type}
        PROJECT CONTEXT: {project_context}
        KNOWLEDGE DOMAIN: {gap_type}
        {visual_context}

        Provide a helpful response that:
        1. Acknowledges their specific question about {gap_type}
        2. Offers 2-3 concrete principles or approaches they can consider
        3. Relates specifically to their {building_type} project
        4. References any visual elements they've shared (if visual analysis is available)
        5. Ends with a thoughtful question that builds on the guidance provided
        6. Avoids saying you "don't have information" - instead provide what you can

        Keep it educational and specific to their situation (150-200 words).
        """

        try:
            response = client.chat.completions.create(
                model="gpt-4o",
                messages=[{"role": "user", "content": prompt}],
                max_tokens=500,  # INCREASED: Fix fallback response truncation
                temperature=0.4
            )

            fallback_response = response.choices[0].message.content.strip()

            # Ensure response ends naturally
            if fallback_response and not fallback_response.endswith(('.', '?', '!')):
                sentences = fallback_response.split('.')
                if len(sentences) > 1:
                    fallback_response = '.'.join(sentences[:-1]) + '.'

            return fallback_response

        except Exception as e:
            print(f"⚠️ LLM fallback response generation failed: {e}")
            # FIXED: More provocative last resort that sparks curiosity
            return f"What if {gap_type.replace('_', ' ')} in your {building_type} could challenge conventional expectations? Instead of following typical approaches, what unconventional strategies might create more meaningful spatial experiences? What specific aspect intrigues you most?"

    def _generate_fallback_knowledge_response(self, user_input: str, building_type: str,
                                            project_context: str, gap_type: str) -> str:
        """Legacy fallback method - now calls LLM version."""
        import asyncio
        return asyncio.run(self._generate_llm_fallback_knowledge_response(user_input, building_type, project_context, gap_type))

    def _generate_fallback_response(self, state: ArchMentorState, context_classification: Dict,
                                  analysis_result: Dict, routing_decision: Dict) -> AgentResponse:
        """Generate fallback response when no user input is available."""

        building_type = self._extract_building_type_from_context(state)

        response_text = f"""I'm here to help you explore architectural knowledge for your {building_type} project.

What specific aspect would you like to discuss? I can help you think through:
- Design principles and strategies
- Technical requirements and considerations
- Material choices and their implications
- Spatial organization and circulation
- Environmental and sustainability factors

What questions do you have about your design?"""

        return ResponseBuilder.create_knowledge_response(
            response_text=response_text,
            sources_used=[],
            metadata={"response_type": "fallback_prompt", "building_type": building_type}
        )

    # Cleanup
    def __del__(self):
        """Cleanup method."""
        try:
            self.telemetry.log_agent_end("cleanup")
        except:
            pass

    def _analyze_knowledge_request(self, user_input: str, gap_type: str, state: ArchMentorState = None) -> Dict[str, Any]:
        """Analyze the type of knowledge request to prevent cognitive offloading."""
        
        analysis = {
            "type": "standard_knowledge_request",
            "cognitive_risk": "low",
            "indicators": []
        }
        
        user_input_lower = user_input.lower()
        
        # ENHANCED: Better detection of legitimate example requests (exclude feedback requests)
        # First check if this is a feedback/evaluation request (should NOT get examples)
        feedback_patterns = [
            "feedback", "evaluate", "assessment", "review", "critique", "thoughts on", "opinion on",
            "what do you think", "give me feedback", "provide feedback", "can you evaluate"
        ]

        is_feedback_request = any(pattern in user_input_lower for pattern in feedback_patterns)

        if is_feedback_request:
            # This is a feedback request - should get AI guidance, not examples
            analysis["type"] = "feedback_guidance_request"
            analysis["cognitive_risk"] = "low"
            analysis["indicators"].append("Feedback/guidance request - should provide AI analysis")
            return analysis

        # DISTINGUISH between PROJECT EXAMPLES and GENERAL EXAMPLES

        # PROJECT EXAMPLES: Specific built projects with names, locations, architects
        project_example_keywords = [
            "example projects", "project examples", "examples of projects",
            "specific example project", "specific example projects", "example project",
            "precedent", "precedents", "case study", "case studies",
            "similar projects", "real project", "built project", "built projects",
            "actual projects", "specific projects", "project references",
            "show me specific", "specific.*projects", "examples of.*projects",
            "real examples", "built examples", "actual examples",
            "give me a specific example", "give me specific example"
        ]

        # GENERAL EXAMPLES: Strategies, approaches, concepts, methods (FLEXIBLE MATCHING)
        general_example_keywords = [
            "show me examples", "give me examples", "give some examples", "provide examples", "need examples",
            "can you give examples", "can you show examples", "can you provide examples",
            "examples of", "example of", "for example", "such as",
            "inspiration", "references", "approaches", "strategies", "for inspiration"
        ]

        # Check for negative context (user explicitly saying they DON'T want examples)
        negative_patterns = ["don't want", "dont want", "not want", "no examples", "no projects", "not examples", "not projects"]
        has_negative_context = any(pattern in user_input_lower for pattern in negative_patterns)

        # Check what type of example request this is (only if no negative context)
        if has_negative_context:
            is_project_example_request = False
            is_general_example_request = False
            print(f"🚫 Negative context detected - user explicitly doesn't want examples")
        else:
            is_project_example_request = any(keyword in user_input_lower for keyword in project_example_keywords)
            is_general_example_request = any(keyword in user_input_lower for keyword in general_example_keywords)

            # ADDITIONAL FLEXIBLE MATCHING for common patterns
            if not is_general_example_request:
                # Check for flexible patterns like "give [some/any] examples"
                import re
                flexible_patterns = [
                    r"give\s+(some|any|me)?\s*examples",
                    r"show\s+(some|any|me)?\s*examples",
                    r"provide\s+(some|any|me)?\s*examples",
                    r"can you give.*examples",
                    r"examples.*for inspiration"
                ]
                is_general_example_request = any(re.search(pattern, user_input_lower) for pattern in flexible_patterns)

        print(f"🔍 Project example request: {is_project_example_request} (keywords: {[k for k in project_example_keywords if k in user_input_lower]})")
        print(f"🔍 General example request: {is_general_example_request} (keywords: {[k for k in general_example_keywords if k in user_input_lower]})")

        if is_project_example_request:
            # FIXED: More intelligent cognitive offloading protection (ISSUE 2 FIX)
            if state and hasattr(state, 'messages'):
                message_count = len([msg for msg in state.messages if msg.get('role') == 'user'])

                # Check if user has provided meaningful project context
                user_messages = [msg['content'].lower() for msg in state.messages if msg.get('role') == 'user']
                project_context_indicators = [
                    'designing', 'converting', 'transforming', 'adapting', 'building', 'creating',
                    'site', 'location', 'program', 'requirements', 'constraints', 'challenges',
                    'community center', 'warehouse', 'factory', 'building type'
                ]

                has_project_context = any(
                    any(indicator in msg for indicator in project_context_indicators)
                    for msg in user_messages[:-1]  # Exclude current message
                )

                # Only apply protection if both conditions are true:
                # 1. Less than 3 messages (reduced from 5)
                # 2. No meaningful project context provided
                if message_count < 3 and not has_project_context:
                    analysis["type"] = "premature_project_example_request"
                    analysis["cognitive_risk"] = "high"
                    analysis["indicators"].append(f"Project example request too early (only {message_count} messages, no project context)")
                    analysis["cognitive_protection"] = "active"
                    return analysis
                elif message_count >= 3 or has_project_context:
                    print(f"   ✅ PROJECT CONTEXT: Allowing example request (messages: {message_count}, context: {has_project_context})")

            # This is a legitimate PROJECT example request - should provide specific built projects
            analysis["type"] = "legitimate_project_example_request"
            analysis["cognitive_risk"] = "low"
            analysis["indicators"].append("Legitimate PROJECT example request detected - will provide specific built projects")
            return analysis

        elif is_general_example_request:
            # Check cognitive offloading protection (minimum 3 messages for general examples)
            if state and hasattr(state, 'messages'):
                message_count = len([msg for msg in state.messages if msg.get('role') == 'user'])
                if message_count < 3:
                    analysis["type"] = "premature_general_example_request"
                    analysis["cognitive_risk"] = "high"
                    analysis["indicators"].append(f"General example request too early (only {message_count} messages, need 3+)")
                    analysis["cognitive_protection"] = "active"
                    return analysis

            # This is a legitimate GENERAL example request - should provide strategies/approaches
            analysis["type"] = "legitimate_general_example_request"
            analysis["cognitive_risk"] = "low"
            analysis["indicators"].append("Legitimate GENERAL example request detected - will provide strategies/approaches")
            return analysis
        
        # PATTERN 1: Direct answer seeking (but NOT example requests)
        direct_patterns = [
            "what is the", "what are the", "tell me the", 
            "what should I", "what do I need", "the answer is", "the solution is"
        ]
        
        if any(pattern in user_input_lower for pattern in direct_patterns):
            analysis["type"] = "direct_answer_seeking"
            analysis["cognitive_risk"] = "high"
            analysis["indicators"].append("Direct answer seeking detected")
        
        # PATTERN 2: Passive acceptance indicators
        passive_patterns = [
            "okay", "sure", "fine", "whatever", "I guess",
            "that works", "good enough"
        ]
        
        if any(pattern in user_input_lower for pattern in passive_patterns):
            analysis["type"] = "passive_acceptance"
            analysis["cognitive_risk"] = "high"
            analysis["indicators"].append("Passive acceptance detected")
        
        return analysis

    async def _provide_focused_examples(self, state: ArchMentorState, user_input: str, gap_type: str) -> Dict[str, Any]:
        """
        Provide focused examples with different strategies based on request type:
        - "examples" (general) → Database first, then AI generation if no relevant info
        - "example projects" (specific) → Database first, then web search if no relevant info (NO AI generation)
        """
        print(f"🔄 Providing focused examples for: {user_input}")

        # Extract building type and topic
        building_type = self._extract_building_type_from_context(state)
        user_topic = await self._extract_topic_from_user_input(user_input)
        project_context = getattr(state, 'current_design_brief', '') or ''

        print(f"   🏗️  Building type: {building_type}")
        print(f"   🎯 Topic: {user_topic}")
        print(f"   📋 Context: {project_context}")

        # Determine if this is a PROJECT example request or GENERAL example request
        user_input_lower = user_input.lower()
        project_example_keywords = [
            "example projects", "project examples", "examples of projects",
            "specific example project", "specific example projects", "example project",
            "precedent", "precedents", "case study", "case studies",
            "similar projects", "real project", "built project", "built projects",
            "actual projects", "specific projects", "project references",
            "show me specific", "specific.*projects", "examples of.*projects",
            "real examples", "built examples", "actual examples",
            "give me a specific example", "give me specific example"
        ]

        # Check for negative context (user explicitly saying they DON'T want examples)
        negative_patterns = ["don't want", "dont want", "not want", "no examples", "no projects", "not examples", "not projects"]
        has_negative_context = any(pattern in user_input_lower for pattern in negative_patterns)

        if has_negative_context:
            is_project_example_request = False
            print(f"🚫 Negative context detected - treating as general knowledge request")
        else:
            is_project_example_request = any(keyword in user_input_lower for keyword in project_example_keywords)

        request_type = "project_examples" if is_project_example_request else "general_examples"

        print(f"   📋 Request type: {request_type}")

        # Search examples: local DB first, then different fallback strategies
        try:
            knowledge_results: List[Dict[str, Any]] = []
            
            # Try local database first
            try:
                from knowledge_base.knowledge_manager import KnowledgeManager
                km = KnowledgeManager(domain="architecture")
                
                # Create specific database search query using AI-powered query generation
                try:
                    db_query = await self._create_smart_search_query(user_input, user_topic, building_type, request_type, "database")
                    # Ensure db_query is a string
                    if not isinstance(db_query, str):
                        db_query = str(db_query) if db_query else f"{user_topic} {building_type} architecture"
                except Exception as query_error:
                    print(f"   ⚠️ Smart query generation failed: {query_error}")
                    # Fallback to simple query
                    db_query = f"{user_topic} {building_type} architecture"

                print(f"   🗄️  DB search query: {db_query}")
                db_results = km.search_knowledge(db_query, n_results=8)
                
                # Convert DB results to the format expected by synthesis processor
                for r in db_results:
                    # Preserve similarity/distance information for relevance checking
                    distance = r.get("distance", 1.0)
                    similarity = 1.0 - distance  # Convert distance to similarity

                    knowledge_results.append({
                        "title": r.get("metadata", {}).get("title", "Untitled"),
                        "url": r.get("metadata", {}).get("source_url", ""),
                        "snippet": r.get("content", "")[:200] + "..." if len(r.get("content", "")) > 200 else r.get("content", ""),
                        "content": r.get("content", ""),
                        "source": "local_db",
                        "similarity": similarity,
                        "distance": distance
                    })
                    
                print(f"   ✅ Found {len(knowledge_results)} database results")
                
            except Exception as e:
                print(f"⚠️ Local DB search unavailable: {e}")

            # IMPLEMENT DIFFERENT FALLBACK STRATEGIES BASED ON REQUEST TYPE
            # Check both quantity AND quality of database results
            has_sufficient_db_results = len(knowledge_results) >= 2  # Reduced from 3 to 2
            has_relevant_db_results = False

            if knowledge_results:
                # Check if database results are relevant by looking at similarity scores
                avg_similarity = sum(r.get('similarity', 0) for r in knowledge_results) / len(knowledge_results)
                # IMPROVED: Use dynamic threshold based on query type
                similarity_threshold = self._get_dynamic_similarity_threshold(user_input, user_topic)
                has_relevant_db_results = avg_similarity > similarity_threshold
                print(f"   📊 Database relevance check: {avg_similarity:.3f} (dynamic threshold: {similarity_threshold:.3f})")

            # ISSUE 2 FIX: For project examples, ALWAYS use web search - database is unreliable for project names
            should_try_web_search = False
            if request_type == "project_examples":
                # Skip database entirely for project examples - go straight to web search
                should_try_web_search = True
                print(f"   🏗️ PROJECT EXAMPLES: Using web search directly (database unreliable for project names)")
            elif not has_sufficient_db_results or not has_relevant_db_results:
                should_try_web_search = True
                print(f"   🌐 Database insufficient - trying web search")

            if should_try_web_search:
                if request_type == "project_examples":
                    # PROJECT EXAMPLES: Database → Web search (NO AI generation)
                    print(f"   🏗️ PROJECT EXAMPLES: Searching web for specific built projects")
                    try:
                        # Create specific web search query using AI-powered query generation
                        context_query = await self._create_smart_search_query(user_input, user_topic, building_type, request_type, "web")
                        print(f"   🌐 Web search query: {context_query}")

                        web_results = await self.search_processor.search_web_for_knowledge(context_query, state)
                        if web_results:
                            # Convert web results to the format expected by synthesis processor
                            for r in web_results:
                                # Extract from metadata structure that web search actually returns
                                title = r.get("metadata", {}).get("title", "Untitled")
                                url = r.get("metadata", {}).get("url", "")
                                content = r.get("content", "")
                                snippet = content[:200] + "..." if len(content) > 200 else content

                                knowledge_results.append({
                                    "title": title,
                                    "url": url,
                                    "snippet": snippet,
                                    "content": content,
                                    "source": "web_search",
                                # Add metadata structure for compatibility
                                "metadata": {
                                    "title": title,
                                    "url": url,
                                    "source_url": url
                                }
                            })
                        
                            print(f"   ✅ Found {len([r for r in knowledge_results if r['source'] == 'web_search'])} web results")

                    except Exception as e:
                        print(f"⚠️ Web search failed: {e}")

                else:
                    # GENERAL EXAMPLES: Database → AI generation (NO web search)
                    print(f"   📚 GENERAL EXAMPLES: Using AI generation for strategies/approaches")
                    # For general examples, we'll use AI generation as fallback
                    # This will be handled in the final synthesis section

            # SYNTHESIS LOGIC: Different strategies based on request type and available data
            if knowledge_results:
                # Skip relevance check for web search results (already relevant from search engine)
                has_web_results = any(r.get('source') == 'web_search' for r in knowledge_results)
                relevance_threshold = 0.15  # LOWERED: Was 0.25, now 0.15 to capture more relevant results

                if has_web_results:
                    # Web search results are already relevant - proceed directly to synthesis
                    should_synthesize = True
                    avg_relevance = 1.0  # Assume web results are relevant
                else:
                    # Check if database results are relevant enough for synthesis
                    avg_relevance = sum(result.get('similarity', 0) for result in knowledge_results) / len(knowledge_results)
                    should_synthesize = avg_relevance >= relevance_threshold

                if should_synthesize:
                    # We have good database or web search results - synthesize them
                    if request_type == "project_examples":
                        examples_text = await self._synthesize_examples_with_llm(
                            user_topic, knowledge_results, building_type
                        )
                    else:
                        # GENERAL EXAMPLES: Use general knowledge synthesis
                        examples_text = await self._synthesize_general_knowledge_with_llm(
                            user_topic, knowledge_results, building_type
                        )

                    return {
                        "response_text": examples_text,
                        "response_type": "focused_examples",
                        "sources": knowledge_results,
                        "examples_provided": True
                    }
                else:
                    # Results are too low relevance - treat as no results and use AI generation
                    if not has_web_results:
                        print(f"   📊 Results too low relevance ({avg_relevance:.3f} < {relevance_threshold}) - using AI generation")
                    else:
                        print(f"   📊 Web results filtered out - using AI generation")
                    knowledge_results = []  # Clear results to trigger AI generation below
            else:
                # NO RESULTS FOUND - Apply different fallback strategies
                if request_type == "project_examples":
                    # PROJECT EXAMPLES: No AI generation - just inform user
                    return {
                        "response_text": f"I wasn't able to find specific built project examples for {user_topic} in {building_type} architecture in my current database or web search. This could be because it's a specialized area or the search terms need refinement. Could you provide more specific details about what type of {user_topic} examples you're looking for, or try a different search approach?",
                        "response_type": "no_project_examples_found",
                        "sources": [],
                        "examples_provided": False
                    }
                else:
                    # GENERAL EXAMPLES: Use AI generation as fallback
                    print(f"   🤖 No database/web results found - generating AI examples for general strategies")
                    ai_examples = await self._generate_ai_examples_for_general_strategies(
                        user_input, user_topic, building_type, project_context
                    )

                    return {
                        "response_text": ai_examples,
                        "response_type": "ai_generated_examples",
                        "sources": [],
                        "examples_provided": True,
                        "generation_method": "ai_fallback"
                    }
                
        except Exception as e:
            print(f"⚠️ Example search failed: {e}")
            return {
                "response_text": f"I encountered an issue while searching for examples of {user_topic} in {building_type} architecture. This could be due to technical limitations or the specific nature of your question. Would you like to rephrase your question or focus on a different aspect of {user_topic}?",
                "response_type": "search_error",
                "sources": [],
                "examples_provided": False
            }

    async def _generate_ai_examples_for_general_strategies(self, user_input: str, topic: str, building_type: str, project_context: str) -> str:
        """
        Generate AI-powered examples for general strategies/approaches when no database/web results are found.
        This is only used for GENERAL example requests, not PROJECT example requests.
        """
        try:
            # CRITICAL FIX: Analyze user question to provide appropriate response type
            user_question_lower = user_input.lower()
            is_list_request = any(word in user_question_lower for word in ['what are', 'list', 'elements', 'components', 'parts', 'typical', 'usual', 'common'])
            is_how_request = any(word in user_question_lower for word in ['how to', 'how do', 'how can', 'approach', 'strategy'])

            if is_list_request:
                # User wants specific lists/elements - provide direct answers
                prompt = f"""
                As an expert architect, answer this specific question: {user_input}

                Context:
                - Building type: {building_type}
                - Topic: {topic}

                Provide a direct, specific answer to their question. If they're asking for program elements, list them clearly. If they're asking for components, list those. Be specific and practical, not theoretical.

                Format your response as:
                1. Brief introduction (1 sentence)
                2. Clear list or specific information they requested
                3. Brief practical note (1 sentence)

                Keep it focused and directly answer what they asked.
                """
            else:
                # User wants strategies/approaches - provide educational content
                prompt = f"""
                As an expert architecture educator, provide helpful guidance for: {topic}

                Context:
                - Building type: {building_type}
                - User question: {user_input}
                - Project context: {project_context}

                Provide practical guidance including:
                1. Key approaches and strategies
                2. Important considerations
                3. Common methods and techniques
                4. Practical examples

                Focus on educational value and actionable guidance.
                Keep the response informative but concise (2-3 paragraphs).
                """

            response = await self.client.generate_completion([
                self.client.create_system_message("You are an expert architecture educator providing helpful examples and strategies."),
                self.client.create_user_message(prompt)
            ])

            # Handle both string and dict responses
            if isinstance(response, dict):
                response_text = response.get("content", "")
            else:
                response_text = str(response) if response else ""

            return response_text.strip()

        except Exception as e:
            print(f"⚠️ AI example generation failed: {e}")
            # Generate LLM fallback response instead of hardcoded text
            try:
                fallback_prompt = f"""
                The user is asking about {topic} in {building_type} architecture.
                Generate a helpful, engaging response that:
                1. Acknowledges their interest in the topic
                2. Asks a specific follow-up question to understand what aspect they want to explore
                3. Avoids generic phrases like "This is an interesting area" or "various approaches and strategies"
                4. Sounds natural and educational, not templated

                Keep it concise (1-2 sentences) and focus on guiding them toward more specific exploration.
                """

                fallback_response = await self.client.generate_completion([
                    self.client.create_system_message("You are an expert architecture educator providing personalized guidance."),
                    self.client.create_user_message(fallback_prompt)
                ])

                return fallback_response.strip() if fallback_response else f"What specific aspect of {topic} in {building_type} design would you like to explore further?"

            except Exception as fallback_error:
                print(f"⚠️ Fallback response generation also failed: {fallback_error}")
                # Last resort - simple contextual response without hardcoded phrases
                return f"What specific aspect of {topic} in {building_type} design would you like to explore further?"

    def _get_quality_modifiers(self, user_input: str, topic: str) -> str:
        """Get quality modifiers to enhance search queries and get better examples."""
        user_input_lower = user_input.lower()
        topic_lower = topic.lower()
        
        # Extract quality indicators from user input
        quality_words = []
        
        # Check for specific quality indicators
        if any(word in user_input_lower for word in ["interesting", "innovative", "creative", "unique"]):
            quality_words.extend(["interesting", "innovative"])
        elif any(word in user_input_lower for word in ["famous", "renowned", "iconic", "landmark"]):
            quality_words.extend(["famous", "renowned"])
        elif any(word in user_input_lower for word in ["best", "excellent", "outstanding", "award-winning"]):
            quality_words.extend(["best", "award-winning"])
        elif any(word in user_input_lower for word in ["modern", "contemporary", "cutting-edge"]):
            quality_words.extend(["modern", "contemporary"])
        elif any(word in user_input_lower for word in ["sustainable", "green", "eco-friendly"]):
            quality_words.extend(["sustainable", "innovative"])
        
        # Add topic-specific quality modifiers
        if topic_lower == "circulation":
            if not quality_words:
                quality_words.extend(["innovative", "interesting"])
        elif topic_lower == "lighting":
            if not quality_words:
                quality_words.extend(["excellent", "innovative"])
        elif topic_lower == "materials":
            if not quality_words:
                quality_words.extend(["innovative", "sustainable"])
        elif topic_lower == "sustainability":
            if not quality_words:
                quality_words.extend(["leading", "innovative"])
        
        # Default quality modifiers if none found
        if not quality_words:
            quality_words = ["innovative", "interesting"]
        
        # Return the first 2-3 quality modifiers
        return " ".join(quality_words[:2])

    def _filter_relevant_results(self, knowledge_results: List[Dict], user_topic: str, user_input: str = "", building_type: str = "") -> List[Dict]:
        """Enhanced filter for knowledge results with building type and feature matching."""
        if not knowledge_results:
            return []

        relevant_results = []
        user_topic_lower = user_topic.lower()
        user_input_lower = user_input.lower()
        building_type_lower = building_type.lower()

        # Extract specific features from user input
        features = self._extract_architectural_features(user_input)

        for result in knowledge_results:
            # Get content from various possible fields
            content = result.get('content', '') or result.get('snippet', '') or result.get('text', '')
            title = result.get('title', '')

            # Combine title and content for relevance checking
            full_text = f"{title} {content}".lower()

            # Calculate relevance score
            relevance_score = 0

            # 1. Topic relevance (30% weight) - MORE FLEXIBLE
            topic_mentions = full_text.count(user_topic_lower)

            # Break down topic into individual words for better matching
            topic_words = user_topic_lower.split()
            word_mentions = sum(full_text.count(word) for word in topic_words if len(word) > 2)

            related_terms = self._get_related_terms(user_topic_lower)
            related_mentions = sum(full_text.count(term) for term in related_terms)

            # More generous scoring - if any topic words are found, give some credit
            topic_score = min(1.0, (topic_mentions * 1.0 + word_mentions * 0.3 + related_mentions * 0.2) / max(1, len(topic_words)))
            relevance_score += topic_score * 0.3

            # 2. Building type relevance (40% weight)
            building_score = 0
            if building_type_lower and building_type_lower != "project":
                building_mentions = full_text.count(building_type_lower)
                building_synonyms = self._get_building_type_synonyms(building_type_lower)
                synonym_mentions = sum(full_text.count(syn) for syn in building_synonyms)
                building_score = min(1.0, (building_mentions * 0.7 + synonym_mentions * 0.3) / 2)
            relevance_score += building_score * 0.4

            # 3. Feature relevance (30% weight) - MORE FLEXIBLE
            feature_score = 0
            if features:
                feature_mentions = sum(full_text.count(feature.lower()) for feature in features)
                feature_score = min(1.0, feature_mentions / len(features))
            else:
                # If no specific features, give some credit for general architectural terms
                general_arch_terms = ['design', 'space', 'building', 'architecture', 'structure']
                general_mentions = sum(1 for term in general_arch_terms if term in full_text)
                feature_score = min(0.5, general_mentions * 0.1)  # Max 0.5 for general terms
            relevance_score += feature_score * 0.3

            # 4. Use similarity score if available
            similarity = result.get('similarity', 0)
            if similarity > 0:
                relevance_score = max(relevance_score, similarity)

            # LOWERED THRESHOLD - not too strict, not too permissive
            # Require either good similarity OR good relevance score, but with reasonable minimums
            if (similarity > 0.15 and relevance_score > 0.10) or relevance_score > 0.25:
                relevant_results.append(result)
                # ISSUE 3 FIX: Commented out verbose debug prints for performance
                # print(f"   ✅ Relevant result: {title[:50]}... (score: {relevance_score:.3f}, similarity: {similarity:.3f}, topic: {topic_score:.2f}, building: {building_score:.2f}, features: {feature_score:.2f})")
            else:
                pass
                # ISSUE 3 FIX: Commented out verbose debug prints for performance
                # print(f"   ❌ Filtered out: {title[:50]}... (score: {relevance_score:.3f}, similarity: {similarity:.3f}, topic: {topic_score:.2f}, building: {building_score:.2f}, features: {feature_score:.2f})")

        return relevant_results

    def _extract_architectural_features(self, user_input: str) -> List[str]:
        """Extract specific architectural features from user input."""
        features = []
        user_input_lower = user_input.lower()

        # Common architectural features
        feature_keywords = [
            'courtyard', 'atrium', 'skylight', 'balcony', 'terrace', 'garden',
            'plaza', 'lobby', 'entrance', 'facade', 'roof', 'basement',
            'mezzanine', 'gallery', 'corridor', 'staircase', 'elevator',
            'window', 'door', 'column', 'beam', 'wall', 'ceiling',
            'amphitheater', 'auditorium', 'library', 'cafeteria', 'kitchen',
            'workshop', 'studio', 'office', 'meeting room', 'conference room'
        ]

        for feature in feature_keywords:
            if feature in user_input_lower:
                features.append(feature)

        return features

    def _get_building_type_synonyms(self, building_type: str) -> List[str]:
        """Get synonyms for building types to improve matching."""
        synonyms_map = {
            'community center': ['community centre', 'civic center', 'community building', 'neighborhood center'],
            'library': ['public library', 'branch library', 'media center', 'learning center'],
            'museum': ['gallery', 'exhibition hall', 'cultural center', 'art center'],
            'school': ['educational facility', 'learning facility', 'academic building', 'campus'],
            'hospital': ['medical center', 'healthcare facility', 'clinic', 'medical facility'],
            'office': ['office building', 'commercial building', 'workplace', 'corporate building'],
            'residential': ['housing', 'apartment', 'residential building', 'dwelling'],
            'retail': ['shopping center', 'commercial space', 'store', 'marketplace']
        }

        return synonyms_map.get(building_type, [])

    def _get_related_terms(self, topic: str) -> List[str]:
        """Get related terms for a topic to improve relevance checking."""
        related_terms_map = {
            'circulation': ['flow', 'movement', 'wayfinding', 'navigation', 'corridor', 'pathway', 'route'],
            'lighting': ['daylight', 'illumination', 'natural light', 'artificial light', 'luminance'],
            'materials': ['construction', 'building materials', 'finishes', 'structural materials'],
            'sustainability': ['green', 'environmental', 'energy efficient', 'sustainable design'],
            'accessibility': ['universal design', 'ada', 'barrier-free', 'inclusive design']
        }

        return related_terms_map.get(topic, [])

    async def _extract_topic_from_user_input(self, user_input: str) -> str:
        """Extract the main topic from user input using AI - TRULY FLEXIBLE for ANY topic"""

        try:
            # Use AI to intelligently extract the topic and search intent
            prompt = f"""
            Analyze this user question and extract the main architectural topic they're asking about.

            User question: "{user_input}"

            Instructions:
            1. Identify what the user is specifically asking about
            2. Extract the core architectural topic/concept
            3. If it's about sizing/capacity, include that aspect
            4. If it's about examples, focus on the subject they want examples of
            5. Return a concise search-friendly topic (2-4 words max)

            Examples:
            - "organic forms examples" → "organic forms"
            - "event space size for 200 people" → "event space capacity"
            - "sustainable materials for hospitals" → "sustainable materials"
            - "how to design flexible spaces" → "flexible spaces"
            - "parametric design in museums" → "parametric design"
            - "lighting requirements for offices" → "office lighting"

            Topic:"""

            response = await self.client.generate_completion([
                self.client.create_system_message("You are an expert at understanding architectural questions and extracting search topics. Be concise and specific."),
                self.client.create_user_message(prompt)
            ])

            if response and response.get("content"):
                extracted_topic = response["content"].strip()

                # Clean up the response (remove quotes, extra text)
                if extracted_topic.startswith('"') and extracted_topic.endswith('"'):
                    extracted_topic = extracted_topic[1:-1]

                # Take only the first line if multiple lines
                extracted_topic = extracted_topic.split('\n')[0].strip()

                # Validate it's reasonable (not too long, not empty)
                if extracted_topic and len(extracted_topic.split()) <= 5:
                    print(f"🧠 AI extracted topic: '{extracted_topic}'")
                    return extracted_topic

            # Fallback to simple extraction if AI fails
            print("⚠️ AI extraction failed, using fallback")
            return self._simple_topic_fallback(user_input)

        except Exception as e:
            print(f"⚠️ AI topic extraction error: {e}")
            return self._simple_topic_fallback(user_input)

    def _simple_topic_fallback(self, user_input: str) -> str:
        """Simple fallback topic extraction when AI fails"""
        # Remove question words and get meaningful terms
        words = user_input.lower().split()
        stop_words = {"what", "how", "why", "when", "where", "which", "who", "can", "could", "would", "should", "do", "does", "is", "are", "the", "a", "an", "of", "for", "in", "on", "at", "to", "from", "with", "about", "me", "you", "i", "we", "they"}

        meaningful_words = [word for word in words if word not in stop_words and len(word) > 2]

        # Return first few meaningful words
        if meaningful_words:
            return " ".join(meaningful_words[:3])
        else:
            return "architectural design"

    async def _synthesize_examples_from_results(self, knowledge_results: List[Dict], user_topic: str, building_type: str, project_context: str) -> str:
        """Synthesize examples with titles and links; avoid truncation and ellipses; use how-phrasing."""

        bt = (building_type or "project").replace("architectural project", "project")
        header = f"Here are strong precedent examples showing how {bt} {user_topic} is handled:\n\n"
        lines: List[str] = [header]

        for i, result in enumerate(knowledge_results[:3], 1):
            meta = result.get('metadata', {})
            title = meta.get('title') or f'Example {i}'
            url = meta.get('url') or ''
            content = (result.get('content') or '').strip()
            
            # Extract full content without truncation - take first 2-3 sentences
            summary = ''
            if content:
                # Split into sentences and take first 2-3 for better context
                sentences = re.split(r'[.!?]+', content)
                valid_sentences = [s.strip() for s in sentences if len(s.strip()) > 15]  # Only substantial sentences
                
                if valid_sentences:
                    if len(valid_sentences) >= 2:
                        # Take first 2 sentences for better context
                        summary = valid_sentences[0] + '. ' + valid_sentences[1] + '.'
                    else:
                        # Take first sentence if only one substantial sentence
                        summary = valid_sentences[0] + '.'
                else:
                    # Fallback: take first sentence even if short
                    summary = sentences[0].strip() + '.' if sentences else ''
            
            # ISSUE 4 FIX: Format with clickable markdown link to prevent truncation
            if url:
                lines.append(f"{i}. **[{title}]({url})**\n   {summary}\n")
            else:
                lines.append(f"{i}. **{title}**\n   {summary}\n")

        # End with a question about the examples
        lines.append(f"Which of these examples best fits how you want to approach {user_topic} in your {bt}?")
        return "\n".join(lines)

    async def _generate_ai_examples(self, user_input: str, building_type: str, project_context: str, user_topic: str) -> Dict[str, Any]:
        """Generate AI-powered examples using LLM for contextual, relevant responses."""

        try:
            # Get conversation context to understand references
            conversation_history = self._get_conversation_context_for_examples(user_input, building_type, project_context)

            # Create a comprehensive prompt for generating contextual examples
            prompt = f"""
            You are an expert architectural educator providing specific, relevant project examples.

            USER REQUEST: "{user_input}"
            BUILDING TYPE: {building_type}
            TOPIC: {user_topic}
            PROJECT CONTEXT: {project_context}
            CONVERSATION CONTEXT: {conversation_history}

            Generate 3 specific, real architectural project examples that directly address the user's request.

            REQUIREMENTS:
            1. Focus specifically on {building_type} projects or similar building types
            2. Each example should demonstrate {user_topic} effectively
            3. Include project name, location, and architect when possible
            4. Explain WHY each example is relevant to their request
            5. For community centers, focus on projects that serve diverse user groups
            6. For elder people/senior centers, prioritize accessibility and age-friendly design
            7. For adaptive reuse, show how existing buildings were transformed
            8. Avoid generic famous buildings unless they're directly relevant

            FORMAT:
            **1. [Project Name, Location]** - [Brief description of how it addresses the topic]
            **2. [Project Name, Location]** - [Brief description of how it addresses the topic]
            **3. [Project Name, Location]** - [Brief description of how it addresses the topic]

            End with: "Which of these approaches resonates most with your {building_type} project vision?"
            """

            response = await self.client.generate_completion([
                {"role": "user", "content": prompt}
            ], max_tokens=400, temperature=0.6)  # INCREASED: Fix example truncation

            if response and response.get("content"):
                ai_examples = response["content"].strip()

                return {
                    "response_text": ai_examples,
                    "response_type": "ai_generated_examples",
                    "sources": ["AI Generated Examples"],
                    "examples_provided": True
                }

        except Exception as e:
            print(f"⚠️ AI example generation failed: {e}")

        # Generate LLM fallback response instead of hardcoded text
        try:
            fallback_prompt = f"""
            The user is asking for examples of {user_topic} in {building_type} architecture.
            Generate a helpful response that:
            1. Acknowledges their request for examples
            2. Asks a specific follow-up question to understand what type of examples would be most helpful
            3. Avoids generic phrases like "I'd be happy to help you explore"
            4. Sounds natural and educational, not templated

            Keep it concise (1-2 sentences) and focus on understanding their specific needs.
            """

            fallback_response = await self.client.generate_completion([
                self.client.create_system_message("You are an expert architecture educator helping students find relevant examples."),
                self.client.create_user_message(fallback_prompt)
            ])

            # Handle both string and dict responses
            if isinstance(fallback_response, dict):
                response_text = fallback_response.get("content", "")
            else:
                response_text = str(fallback_response) if fallback_response else ""

            response_text = response_text.strip() if response_text else f"What type of {user_topic} examples would be most helpful for your {building_type} project?"

        except Exception as fallback_error:
            print(f"⚠️ Fallback response generation also failed: {fallback_error}")
            # Last resort - simple contextual response without hardcoded phrases
            response_text = f"What type of {user_topic} examples would be most helpful for your {building_type} project?"

        return {
            "response_text": response_text,
            "response_type": "fallback_examples",
            "sources": [],
            "examples_provided": False
        }

    def _get_conversation_context_for_examples(self, user_input: str, building_type: str, project_context: str) -> str:
        """Get conversation context to better understand example requests."""
        try:
            # This would ideally get the conversation state, but for now we'll extract from available context
            context_details = []

            # Check for specific project details in the current context
            if 'warehouse' in project_context.lower() or 'warehouse' in user_input.lower():
                context_details.append("adaptive reuse of warehouse building")
            if 'community center' in project_context.lower() or 'community center' in user_input.lower():
                context_details.append("community center program")
            if 'elder' in project_context.lower() or 'elder' in user_input.lower():
                context_details.append("serving elder/senior population")
            if 'adaptive reuse' in project_context.lower() or 'adaptive reuse' in user_input.lower():
                context_details.append("adaptive reuse project")

            return '; '.join(context_details) if context_details else "general architectural project"

        except Exception as e:
            print(f"⚠️ Error getting conversation context: {e}")
            return "architectural project"

    async def _generate_premature_example_response(self, user_input: str, building_type: str, project_context: str) -> Dict[str, Any]:
        """Generate response for premature example requests (cognitive offloading protection)."""
        
        response_text = f"I understand you're interested in {user_input.lower()} for your {building_type} project! "
        response_text += f"However, let's first explore the fundamental principles together. "
        response_text += f"What specific aspects of {user_input.lower()} are you most curious about? "
        response_text += f"This will help us identify the most relevant examples for your {project_context}."
        
        return {
            "response_text": response_text,
            "response_type": "premature_example_guidance",
            "sources": [],
            "examples_provided": False
        }

    def _convert_to_agent_response_internal(self, response_result: Dict[str, Any], state: ArchMentorState,
                                          context_classification: Dict, analysis_result: Dict, routing_decision: Dict) -> AgentResponse:
        """Convert response result to AgentResponse format - internal method."""

        # Ensure response_result is a dictionary
        if not isinstance(response_result, dict):
            response_result = {"response_text": str(response_result), "response_type": "fallback"}

        response_metadata = {
            "agent": self.name,
            "response_type": response_result.get("response_type", "knowledge_delivery"),
            "knowledge_gap_addressed": context_classification.get("primary_gap", "general"),
            "building_type": self._extract_building_type_from_context(state),
            "user_input_addressed": "example_request" if response_result.get("examples_provided") else "knowledge_request",
            "sources": response_result.get("sources", []),
            "processing_method": "example_detection" if response_result.get("examples_provided") else "standard_knowledge"
        }

        return ResponseBuilder.create_knowledge_response(
            response_text=response_result.get("response_text", ""),
            sources_used=response_result.get("sources", []),
            metadata=response_metadata
        )

    async def _synthesize_knowledge_with_llm(self, user_topic: str, knowledge_results: List[Dict], building_type: str, synthesis_type: str = "examples", user_input: str = None) -> str:
        """Synthesize knowledge from database results - can handle both examples and general knowledge."""

        if synthesis_type == "examples":
            return await self._synthesize_examples_with_llm(user_topic, knowledge_results, building_type)
        else:
            # Handle general knowledge synthesis
            return await self._synthesize_general_knowledge_with_llm(user_topic, knowledge_results, building_type, user_input)

    async def _synthesize_general_knowledge_with_llm(self, user_topic: str, knowledge_results: List[Dict], building_type: str, user_input: str = None) -> str:
        """Synthesize general knowledge from database results."""

        try:
            # Prepare knowledge content for synthesis
            knowledge_content = []
            for result in knowledge_results:
                content = result.get('content', '') or result.get('snippet', '') or result.get('text', '')
                title = result.get('title', 'Knowledge Source')
                if content:
                    knowledge_content.append(f"**{title}**: {content[:300]}...")

            if not knowledge_content:
                # IMPROVED: Generate comprehensive AI answer instead of asking more questions
                try:
                    # Use the user's actual question if available
                    actual_question = user_input if user_input else f"about {user_topic} in {building_type} architecture"

                    # ENHANCED: Check if this needs rich educational content
                    # Look for educational keywords or complex questions that need in-depth responses
                    educational_keywords = ['understand', 'help me', 'how can', 'what should', 'approach', 'strategy', 'design', 'consider', 'multifunctional', 'flexible', 'adaptive']
                    is_educational = any(keyword in actual_question.lower() for keyword in educational_keywords) or len(actual_question.split()) > 8

                    if is_educational:
                        # RICH EDUCATIONAL CONTENT for knowledge_with_challenge
                        fallback_prompt = f"""
                        STUDENT ASKED: "{actual_question}"
                        BUILDING TYPE: {building_type}

                        You are an expert architectural educator providing in-depth knowledge. Generate comprehensive educational content that includes:

                        1. SPECIFIC TECHNIQUES & STRATEGIES: Provide detailed architectural methods, not generic concepts
                        2. PRECEDENT EXAMPLES: Reference specific buildings, architects, and projects that demonstrate the concepts
                        3. THEORETICAL FRAMEWORKS: Connect to architectural theory, design principles, and established methodologies
                        4. TECHNICAL CONSIDERATIONS: Include practical implementation details, materials, systems, spatial relationships
                        5. ADVANCED CONCEPTS: Use sophisticated architectural terminology and concepts appropriate for advanced students

                        FORMATTING REQUIREMENTS:
                        - Use **bold** for key architectural concepts and techniques
                        - Use *italics* for important considerations and nuanced points
                        - Provide 3-4 substantial paragraphs with detailed content
                        - Include specific examples with architect names, project names, and locations where relevant
                        - Reference established design principles and theoretical frameworks

                        Generate comprehensive educational content that teaches advanced architectural knowledge about {actual_question}.
                        This should be professor-level depth, not basic information.
                        """
                    else:
                        # CONCISE CONTENT for knowledge_only and other routes
                        fallback_prompt = f"""
                        STUDENT ASKED: "{actual_question}"
                        BUILDING TYPE: {building_type}

                        CRITICAL REQUIREMENTS:
                        - DO NOT provide generic architectural overviews
                        - DO NOT explain basic concepts they already know
                        - DIRECTLY address their specific question
                        - USE advanced architectural frameworks and concepts
                        - BUILD ON their exact words and thinking

                        Provide a focused response (2-3 sentences) that directly answers their specific question about {actual_question}.
                        Use sophisticated architectural concepts and reference their exact words.
                        """

                    fallback_response = await self.client.generate_completion([
                        self.client.create_system_message("You are an architecture domain expert providing educational knowledge that supports active learning and prevents cognitive offloading."),
                        self.client.create_user_message(fallback_prompt)
                    ])

                    # Handle both string and dict responses
                    if isinstance(fallback_response, dict):
                        response_text = fallback_response.get("content", "")
                    else:
                        response_text = str(fallback_response) if fallback_response else ""

                    return response_text.strip() if response_text else f"Let me help you understand {user_topic} for your {building_type} project."

                except Exception as fallback_error:
                    print(f"⚠️ Fallback response generation failed: {fallback_error}")
                    # Last resort - still try to be helpful rather than asking questions
                    return f"For {building_type} projects, {user_topic} typically involves several key considerations that I can help you explore."

            # CRITICAL FIX: Create targeted prompt that prevents generic responses
            prompt = f"""
            STUDENT QUESTION: "{user_input}"
<<<<<<< HEAD

            CRITICAL INSTRUCTIONS:
            - DO NOT write "Key Concepts and Principles" sections
            - DO NOT provide general {building_type} overviews
            - DO NOT use generic textbook language
            - DIRECTLY address their specific question about: {user_input}

=======

            CRITICAL INSTRUCTIONS:
            - DO NOT write "Key Concepts and Principles" sections
            - DO NOT provide general {building_type} overviews
            - DO NOT use generic textbook language
            - DIRECTLY address their specific question about: {user_input}

>>>>>>> 12e04538
            Based on these knowledge sources:
            {chr(10).join(knowledge_content)}

            Write a focused response (2-3 paragraphs max) that:
            1. Directly answers what they asked about (circulation/zoning priorities, etc.)
            2. Addresses their specific concepts (privacy vs hierarchy vs connections)
            3. Applies sophisticated architectural thinking and analysis methods when genuinely relevant
            4. Gives specific guidance for their {building_type} circulation challenge
            5. References their exact words and builds on their thinking

            Start your response by directly addressing their question, not with general statements about {building_type}s.
            """

            response = await self.client.generate_completion([
                self.client.create_system_message("You are an expert architecture educator synthesizing knowledge from reliable sources."),
                self.client.create_user_message(prompt)
            ])

            # FIXED: Extract content from response dictionary
            if response and response.get("content"):
                return response["content"].strip()
            else:
                return f"Based on architectural principles, {user_topic} in {building_type} design involves careful consideration of user needs, functional requirements, and design standards. What specific aspect would you like to explore further?"

        except Exception as e:
            print(f"⚠️ Knowledge synthesis failed: {e}")
            return f"Based on architectural principles, {user_topic} in {building_type} design involves careful consideration of user needs, functional requirements, and design standards. What specific aspect would you like to explore further?"

    def _create_specific_db_query(self, user_input: str, building_type: str, request_type: str) -> str:
        """Create a specific database search query by extracting meaningful keywords from user input."""
        import re

        # Clean and tokenize user input
        user_input_clean = re.sub(r'[^\w\s]', ' ', user_input.lower())
        words = user_input_clean.split()

        print(f"   🔍 Input words: {words}")

        # Remove only essential stop words (keep ALL domain-specific terms for any topic)
        stop_words = {
            'can', 'you', 'give', 'me', 'show', 'find', 'get', 'what', 'how', 'where', 'when', 'why',
            'the', 'a', 'an', 'and', 'or', 'but', 'in', 'on', 'at', 'to', 'for', 'of', 'with', 'by',
            'is', 'are', 'was', 'were', 'be', 'been', 'have', 'has', 'had', 'do', 'does', 'did',
            'will', 'would', 'could', 'should', 'may', 'might', 'must', 'shall',
            'this', 'that', 'these', 'those', 'i', 'we', 'they', 'it', 'he', 'she',
            'example', 'examples', 'provide', 'need', 'want'  # Generic request words only
        }

        # Extract meaningful keywords (keep all architectural and descriptive terms)
        meaningful_words = []
        for word in words:
            if len(word) > 2 and word not in stop_words:
                meaningful_words.append(word)

        # Remove building type components to avoid redundancy
        building_type_words = building_type.replace('_', ' ').lower().split()
        meaningful_words = [word for word in meaningful_words if word not in building_type_words]

        print(f"   🎯 Extracted keywords: {meaningful_words}")

        # Build query using the actual user keywords
        if meaningful_words:
            # Take the most relevant keywords (limit to avoid over-specification)
            key_terms = meaningful_words[:3]  # Reduced from 4 to 3 to avoid over-specification
            if request_type == "project_examples":
                query = f"{building_type.replace('_', ' ')} {' '.join(key_terms)} project"
            else:
                query = f"{building_type.replace('_', ' ')} {' '.join(key_terms)}"
        else:
            # Fallback if no meaningful words extracted
            if request_type == "project_examples":
                query = f"{building_type.replace('_', ' ')} project case study"
            else:
                query = f"{building_type.replace('_', ' ')} design"

        print(f"   🎯 Final DB query: {query}")
        return query

    def _create_specific_db_query_with_topic(self, user_topic: str, building_type: str, request_type: str) -> str:
        """Create a specific database search query using the extracted topic."""

        print(f"   🎯 Using extracted topic: '{user_topic}' for {building_type}")

        # Build query using the extracted topic
        if user_topic and user_topic.strip():
            # Clean the topic
            topic_clean = user_topic.strip()

            if request_type == "project_examples":
                # For project examples: "organic forms architecture project" or "event space community center project"
                if building_type and building_type != "unknown":
                    query = f"{topic_clean} {building_type.replace('_', ' ')} project"
                else:
                    query = f"{topic_clean} architecture project"
            else:
                # For general examples: "organic forms architecture" or "event space design"
                if building_type and building_type != "unknown":
                    query = f"{topic_clean} {building_type.replace('_', ' ')}"
                else:
                    query = f"{topic_clean} architecture"
        else:
            # Fallback if no topic extracted
            if request_type == "project_examples":
                query = f"{building_type.replace('_', ' ')} project case study"
            else:
                query = f"{building_type.replace('_', ' ')} design"

        print(f"   🎯 Final DB query with topic: {query}")
        return query

    def _create_specific_web_query(self, user_input: str, building_type: str, request_type: str) -> str:
        """Create a specific web search query by extracting meaningful keywords from user input."""
        import re

        # Clean and tokenize user input
        user_input_clean = re.sub(r'[^\w\s]', ' ', user_input.lower())
        words = user_input_clean.split()

        # Remove only essential stop words (keep architectural terms)
        stop_words = {
            'can', 'you', 'give', 'me', 'show', 'find', 'get', 'what', 'how', 'where', 'when', 'why',
            'the', 'a', 'an', 'and', 'or', 'but', 'in', 'on', 'at', 'to', 'for', 'of', 'with', 'by',
            'is', 'are', 'was', 'were', 'be', 'been', 'have', 'has', 'had', 'do', 'does', 'did',
            'will', 'would', 'could', 'should', 'may', 'might', 'must', 'shall',
            'this', 'that', 'these', 'those', 'i', 'we', 'they', 'it', 'he', 'she',
            'example', 'examples'  # Only remove generic request words, keep architectural terms
        }

        # Extract meaningful keywords
        meaningful_words = []
        for word in words:
            if len(word) > 2 and word not in stop_words:
                meaningful_words.append(word)

        print(f"   🌐 Web keywords extracted: {meaningful_words}")

        # Build web search query using actual user keywords
        if request_type == "project_examples":
            if meaningful_words:
                # Use quotes for building type and key terms for better matching
                key_terms = " ".join(meaningful_words[:3])  # Limit to avoid over-specification
                query = f'"{building_type}" {key_terms} architect project built site:archdaily.com OR site:dezeen.com'
            else:
                # Fallback for project search
                query = f'"{building_type}" architecture project built site:archdaily.com OR site:dezeen.com'
        else:
            # For general examples, broader search
            if meaningful_words:
                key_terms = " ".join(meaningful_words[:3])
                query = f'{building_type} {key_terms} architecture design'
            else:
                query = f'{building_type} architecture design'

        print(f"   🌐 Final web query: {query}")
        return query

    def _create_flexible_db_query(self, user_topic: str, building_type: str) -> str:
        """Create flexible database query based on semantic analysis"""

        # Start with core terms
        query_parts = []

        # Add user topic (always include)
        if user_topic and user_topic.strip():
            query_parts.append(user_topic.strip())

        # Add building type if different from topic
        if building_type and building_type.lower() not in user_topic.lower():
            query_parts.append(building_type)

        # Analyze topic for architectural concepts and add related terms
        topic_lower = user_topic.lower()

        # Spatial/dimensional queries
        if any(term in topic_lower for term in ['size', 'dimension', 'area', 'capacity']):
            query_parts.extend(['area', 'square feet', 'dimensions'])

        # Construction/material queries
        elif any(term in topic_lower for term in ['construction', 'steel', 'concrete', 'material']):
            query_parts.extend(['building', 'structure', 'materials'])

        # Spatial element queries
        elif any(term in topic_lower for term in ['courtyard', 'atrium', 'plaza']):
            query_parts.extend(['outdoor space', 'central court'])

        # Meeting/conference space queries
        elif any(term in topic_lower for term in ['conference', 'meeting', 'hall']):
            query_parts.extend(['meeting room', 'assembly', 'auditorium'])

        # Program elements queries - CRITICAL for specific program questions
        elif any(term in topic_lower for term in ['program elements', 'program components', 'spaces', 'areas', 'zones', 'rooms']):
            query_parts.extend(['spaces', 'rooms', 'areas', 'program', 'functions', 'activities'])
            # Remove generic 'architecture' for more specific results
            if building_type:
                query_parts.extend([f'{building_type} spaces', f'{building_type} rooms', f'{building_type} program'])

        # Always add architecture context (unless it's a specific program query)
        elif not any(term in topic_lower for term in ['program elements', 'program components', 'spaces', 'areas', 'zones']):
            query_parts.append('architecture')

        # Join and clean
        query = ' '.join(query_parts)

        # Remove duplicates while preserving order
        words = []
        seen = set()
        for word in query.split():
            if word.lower() not in seen:
                words.append(word)
                seen.add(word.lower())

        return ' '.join(words)

    def _get_dynamic_similarity_threshold(self, user_input: str, user_topic: str) -> float:
        """Get dynamic similarity threshold based on query specificity and type"""

        user_input_lower = user_input.lower()
        topic_lower = user_topic.lower() if user_topic else ""

        # Very specific technical questions need higher similarity
        if any(term in user_input_lower for term in ['vs', 'versus', 'compared to', 'difference between', 'better than']):
            return 0.25  # Higher threshold for comparison questions

        # Specific program/space questions can use lower threshold
        elif any(term in user_input_lower for term in ['program elements', 'spaces', 'rooms', 'areas', 'what are']):
            return 0.12  # Lower threshold for program questions

        # Construction/material questions
        elif any(term in user_input_lower for term in ['construction', 'material', 'structural', 'concrete', 'steel', 'wood']):
            return 0.18  # Medium threshold for construction questions

        # General architectural questions
        else:
            return 0.15  # Default threshold

    def _create_specific_web_query_with_topic(self, user_topic: str, building_type: str, request_type: str) -> str:
        """Create a specific web search query using the extracted topic."""

        print(f"   🌐 Using extracted topic: '{user_topic}' for web search")

        # Build web search query using the extracted topic
        if user_topic and user_topic.strip():
            topic_clean = user_topic.strip()

            if request_type == "project_examples":
                # For project examples: search for specific built projects
                if building_type and building_type != "unknown":
                    query = f'"{building_type}" {topic_clean} architect project built site:archdaily.com OR site:dezeen.com'
                else:
                    query = f'{topic_clean} architecture project built site:archdaily.com OR site:dezeen.com'
            else:
                # For general examples: broader search for strategies/approaches
                if building_type and building_type != "unknown":
                    query = f'{building_type} {topic_clean} architecture design'
                else:
                    query = f'{topic_clean} architecture design'
        else:
            # Fallback if no topic extracted
            if request_type == "project_examples":
                query = f'"{building_type}" architect project built site:archdaily.com OR site:dezeen.com'
            else:
                query = f'{building_type} architecture design'

        print(f"   🌐 Final web query with topic: {query}")
        return query

    async def _create_smart_search_query(self, user_input: str, extracted_topic: str, building_type: str, request_type: str, search_type: str) -> str:
        """Create intelligent search queries using AI to understand user intent"""

        try:
            # Use AI to create the best search query
            prompt = f"""
            Create an optimal search query for finding architectural information.

            User's original question: "{user_input}"
            Extracted topic: "{extracted_topic}"
            Building type: "{building_type}"
            Request type: "{request_type}"
            Search platform: "{search_type}"

            Instructions:
            1. Create queries optimized for the specific search platform and request type
            2. For DATABASE searches: Use broader architectural concepts + building type
            3. For WEB searches: Add "projects", "examples", or "case studies" for findability
            4. For GENERAL EXAMPLES: Focus on design approaches and strategies
            5. For PROJECT EXAMPLES: Include "buildings", "projects", "case studies"
            6. Keep queries 3-5 words for optimal performance

            Query Strategy Examples:
            DATABASE (broader concepts):
            - "circulation examples" → "circulation design community centers"
            - "facade materials" → "facade materials residential architecture"
            - "sustainable design" → "sustainable architecture green design"

            WEB (project-focused):
            - "circulation examples" → "community center circulation design projects"
            - "facade materials" → "residential facade materials case studies"
            - "sustainable design" → "sustainable architecture projects examples"

            Search query:"""

            response = await self.client.generate_completion([
                self.client.create_system_message("You are an expert at creating effective search queries for architectural information. Be specific and use professional terminology."),
                self.client.create_user_message(prompt)
            ])

            if response and response.get("content"):
                smart_query = response["content"].strip()

                # Clean up the response
                if smart_query.startswith('"') and smart_query.endswith('"'):
                    smart_query = smart_query[1:-1]

                smart_query = smart_query.split('\n')[0].strip()

                if smart_query and len(smart_query.split()) <= 8:
                    print(f"🧠 AI generated {search_type} query: '{smart_query}'")
                    return smart_query

            # Fallback to topic-based query
            print(f"⚠️ AI query generation failed, using topic fallback")
            return self._create_fallback_query(extracted_topic, building_type, request_type)

        except Exception as e:
            print(f"⚠️ AI query generation error: {e}")
            return self._create_fallback_query(extracted_topic, building_type, request_type)

    def _create_fallback_query(self, topic: str, building_type: str, request_type: str) -> str:
        """Simple fallback query when AI fails"""
        if topic and building_type:
            return f"{topic} {building_type.replace('_', ' ')}"
        elif topic:
            return f"{topic} architecture"
        else:
            return f"{building_type.replace('_', ' ')} design"

    async def _synthesize_examples_with_llm(self, user_topic: str, knowledge_results: List[Dict], building_type: str) -> str:
        """Use the simple, working approach from the old repository - let LLM intelligently process all results."""
        
        # Extract URLs for clickable links (check both direct and metadata fields)
        urls = []
        for result in knowledge_results:
            # Try multiple ways to get URL and title
            url = result.get('url') or result.get('metadata', {}).get('url', '')
            title = result.get('title') or result.get('metadata', {}).get('title', 'Source')

            if url:
                urls.append({
                    'title': title,
                    'url': url
                })
                print(f"🔗 Found URL: {title} -> {url}")
        
        # Combine knowledge content for LLM processing
        combined_knowledge = "\n\n---\n\n".join([
            f"Source: {r.get('title', 'Unknown')}\nContent: {r.get('content', r.get('snippet', ''))}"
            for r in knowledge_results
        ])

        # DEBUG: Print what content is being passed to synthesis (ISSUE 3 FIX - COMMENTED OUT)
        # print(f"🔍 DEBUG: Synthesizing {len(knowledge_results)} results")
        # for i, r in enumerate(knowledge_results[:3]):
        #     title = r.get('title', 'Unknown')[:50]
        #     content = r.get('content', r.get('snippet', ''))[:100]
        #     print(f"   📄 Result {i+1}: {title} | Content: {content}...")
        # print(f"🔍 DEBUG: Combined knowledge length: {len(combined_knowledge)} chars")
        # print(f"🔍 DEBUG: User topic: {user_topic}")
        # print(f"🔍 DEBUG: Building type: {building_type}")
        
        # Enhanced prompt that includes conclusion and provoking question
        synthesis_prompt = f"""
        The student is asking for SPECIFIC PROJECT EXAMPLES about {user_topic}.

        AVAILABLE KNOWLEDGE: {combined_knowledge}

        AVAILABLE URLS FOR LINKS: {urls}

        CRITICAL REQUIREMENT: You MUST provide ACTUAL PROJECT EXAMPLES, not general strategies or theories.

        IMPORTANT: You MUST base your examples on the AVAILABLE KNOWLEDGE provided above. Do NOT make up examples that are not mentioned in the knowledge sources.

        DO NOT PROVIDE:
        - General strategies like "Historical Preservation and Integration"
        - Theoretical approaches like "Flexible Interior Reconfiguration"
        - Abstract concepts or principles

        DO PROVIDE:
        - Specific building names (e.g., "Tate Modern", "High Line", "Gasometer City")
        - Actual locations (e.g., "London", "New York", "Vienna")
        - Real architects/firms (e.g., "Herzog & de Meuron", "James Corner Field Operations")
        - Concrete project details and what makes each project notable

        RESPONSE FORMAT REQUIREMENT:
        You MUST format each example exactly like this:
        1. **[Actual Project Name](URL)**: Brief description of the actual project, location, architect, and key features...
        2. **[Actual Project Name](URL)**: Brief description of the actual project, location, architect, and key features...
        3. **[Actual Project Name](URL)**: Brief description of the actual project, location, architect, and key features...

        AFTER THE EXAMPLES, you MUST add:
        - A brief conclusion that identifies the common themes or key insights from these specific examples
<<<<<<< HEAD
=======
        - ONE thought-provoking question that connects these examples to the user's community center project and encourages deeper thinking about application
>>>>>>> 12e04538

        CRITICAL INSTRUCTIONS:
        - You MUST provide REAL PROJECT NAMES, not strategy names
        - You MUST format each example with clickable markdown links: [Project Name](URL)
        - Keep examples section under 200 words, but add conclusion and question after
        - Focus on actual built projects, not theoretical concepts
        - Present 2-3 specific project examples with brief explanations
        - Include architect names and locations when available
        - ALWAYS use the exact URLs provided in AVAILABLE URLS FOR LINKS
        - DO NOT create your own URLs - only use the URLs I provided above
        - DO NOT use generic category URLs like "archdaily.com/category/community-center"
        - If no specific URLs are available, use **Project Name** (bold text without links) instead of fake URLs
        - DO NOT skip the markdown links - they are required!
        - The conclusion should synthesize what these examples reveal about {user_topic}
        - The question should be specific to these examples and inspire application to the user's project
        """
        #   AFTER THE EXAMPLES, you MUST add:
        # - A brief conclusion that identifies the common themes or key insights from these specific examples
        # - ONE thought-provoking question that connects these examples to the user's community center project and encourages deeper thinking about application
      
        try:
            # Use OpenAI client directly like the old repository
            from openai import OpenAI
            import os
            
            client = OpenAI(api_key=os.getenv("OPENAI_API_KEY"))
            
            response = client.chat.completions.create(
                model="gpt-4o",
                messages=[{"role": "user", "content": synthesis_prompt}],
                max_tokens=450,  # INCREASED: Allow space for examples + conclusion + provoking question
                temperature=0.4
            )
            
            synthesized_text = response.choices[0].message.content.strip()

            # Keep URLs intact - don't replace them with placeholders
            # The URLs from web search should be clickable

            return synthesized_text
            
        except Exception as e:
            print(f"⚠️ LLM synthesis failed: {e}")
            # Fallback to simple examples
            return self._create_simple_examples_fallback(knowledge_results, user_topic, urls)
    
    def _create_simple_examples_fallback(self, knowledge_results: List[Dict], user_topic: str, urls: List[Dict]) -> str:
        """Create simple examples when LLM fails."""
        lines = [f"Here are examples of {user_topic}:"]
        lines.append("")
        
        for i, result in enumerate(knowledge_results[:3], 1):
            title = result.get('title', f'Example {i}')
            url = result.get('url', '')
            content = result.get('content', result.get('snippet', ''))
            
            if url:
                lines.append(f"{i}. [{title}]({url})")
            else:
                lines.append(f"{i}. {title}")
            
            # Add brief description
            if content:
                snippet = content[:100] + "..." if len(content) > 100 else content
                lines.append(f"   {snippet}")
            lines.append("")
        
        lines.append("How could these approaches inform your design process?")
        return "\n".join(lines)

    async def _generate_balanced_guidance_strategies(self, user_input: str, building_type: str, project_context: str, gap_type: str, state: ArchMentorState) -> Dict[str, Any]:
        """Generate specific strategies for balanced guidance responses."""
        print(f"⚖️ Generating balanced guidance strategies for: {user_input}")

        # Extract topic from user input
        user_topic = await self._extract_topic_from_user_input(user_input)

        try:
            # Generate specific strategies using LLM
            strategies_prompt = f"""
            The student is working on a {building_type} project and asking about: "{user_input}"

            Project context: {project_context}
            Topic: {user_topic}

            Provide 2-3 SPECIFIC STRATEGIES that directly address their question about {user_topic} for {building_type} design.

            Format each strategy as:
            1. **Strategy Name**: Clear description of the approach and how it applies to their {building_type} project.
            2. **Strategy Name**: Clear description of the approach and how it applies to their {building_type} project.

            Requirements:
            - Make strategies specific to {building_type} projects
            - Address their specific question about {user_topic}
            - Provide actionable, practical guidance
            - Keep each strategy concise but informative
            - Focus on design approaches, not generic advice

            Do NOT include questions or follow-ups - just provide the strategies.
            """

            from openai import OpenAI
            import os

            client = OpenAI(api_key=os.getenv("OPENAI_API_KEY"))

            response = client.chat.completions.create(
                model="gpt-4o",
                messages=[{"role": "user", "content": strategies_prompt}],
                max_tokens=400,  # INCREASED: Fix strategies response truncation
                temperature=0.7
            )

            strategies_text = response.choices[0].message.content.strip()

            return {
                "response_text": strategies_text,
                "response_type": "balanced_guidance_strategies",
                "sources": [],
                "strategies_provided": True,
                "building_type": building_type,
                "topic": user_topic
            }

        except Exception as e:
            print(f"⚠️ Balanced guidance strategies generation failed: {e}")
            # Fallback to generic but helpful strategies
            return {
                "response_text": f"""Here are key strategies to consider for {user_topic} in your {building_type} project:

1. **Contextual Integration**: Consider how your approach to {user_topic} can respond to the specific site conditions and community needs of your {building_type}.

2. **Flexible Implementation**: Design solutions that can adapt over time, allowing your {building_type} to evolve with changing community requirements.

3. **User-Centered Approach**: Focus on how different user groups will experience and interact with the {user_topic} aspects of your {building_type} design.""",
                "response_type": "balanced_guidance_strategies_fallback",
                "sources": [],
                "strategies_provided": True,
                "building_type": building_type,
                "topic": user_topic
            }

    async def _generate_comprehensive_clarification_knowledge(self, user_input: str, building_type: str, project_context: str, gap_type: str, state: ArchMentorState) -> Dict[str, Any]:
        """Generate comprehensive, theory-grounded knowledge for confusion expression routing."""

        try:
            # Extract the specific topic/concept they're confused about
            user_topic = await self._extract_topic_from_user_input(user_input)

            # First, try to get relevant database knowledge
            knowledge_results = []
            try:
                from knowledge_base.knowledge_manager import KnowledgeManager
                km = KnowledgeManager(domain="architecture")

                # Create comprehensive search query for the confused topic
                search_query = f"{user_topic} {building_type} architecture theory principles methodology"
                print(f"   🔍 Searching database for comprehensive knowledge: {search_query}")

                knowledge_results = km.search_knowledge(search_query, n_results=8)
                relevant_results = [r for r in knowledge_results if r.get('score', 0) > 0.3]

                if relevant_results:
                    print(f"   📚 Found {len(relevant_results)} relevant database results for comprehensive synthesis")

            except Exception as e:
                print(f"   ⚠️ Database search failed: {e}")
                relevant_results = []

            # Generate comprehensive, theory-grounded response
            if relevant_results:
                # Synthesize database knowledge with theoretical grounding
                knowledge_text = await self._synthesize_comprehensive_theoretical_knowledge(
                    user_topic, relevant_results, building_type, user_input
                )
            else:
                # Generate comprehensive AI response with theoretical grounding
                knowledge_text = await self._generate_comprehensive_theoretical_fallback(
                    user_topic, building_type, user_input, project_context
                )

            return {
                "response_text": knowledge_text,
                "response_type": "comprehensive_clarification_knowledge",
                "sources": relevant_results,
                "theoretical_grounding": True,
                "building_type": building_type,
                "topic": user_topic,
                "confusion_addressed": True
            }

        except Exception as e:
            print(f"⚠️ Comprehensive clarification knowledge generation failed: {e}")
            # Fallback to enhanced theoretical response
            return await self._generate_enhanced_theoretical_fallback(user_input, building_type, user_topic, project_context)

    async def _synthesize_comprehensive_theoretical_knowledge(self, user_topic: str, knowledge_results: List[Dict], building_type: str, user_input: str) -> str:
        """Synthesize database knowledge with comprehensive theoretical grounding for confusion clarification."""

        try:
            # Prepare knowledge content for synthesis
            knowledge_content = []
            for result in knowledge_results:
                content = result.get('content', '') or result.get('snippet', '') or result.get('text', '')
                title = result.get('title', 'Knowledge Source')
                if content:
                    knowledge_content.append(f"**{title}**: {content[:400]}...")

            # Create comprehensive theoretical synthesis prompt
            prompt = f"""
You are a distinguished architectural professor providing comprehensive, theory-grounded clarification for a confused student.

STUDENT'S CONFUSION: "{user_input}"
TOPIC: {user_topic}
BUILDING TYPE: {building_type}
PROJECT CONTEXT: Adaptive reuse warehouse-to-community-center transformation

AVAILABLE KNOWLEDGE SOURCES:
{chr(10).join(knowledge_content)}

CRITICAL REQUIREMENTS FOR COMPREHENSIVE RESPONSE:

<<<<<<< HEAD
1. **THEORETICAL GROUNDING**: Research and reference the most appropriate architectural theories, design principles, and methodologies that specifically address their confusion. Select from the full range of architectural theory - historical, contemporary, and emerging - choosing only those that directly illuminate their particular challenge. Avoid generic theory references.
=======
1. **THEORETICAL GROUNDING**: Reference specific architectural theories, design principles, and established methodologies relevant to their confusion. Connect to:
   - Relevant design theory (e.g., Christopher Alexander, Kevin Lynch, Jane Jacobs, etc.)
   - Environmental psychology and behavioral design principles
   - Contemporary architectural discourse and practice frameworks
   - Established design methodologies and analytical tools
>>>>>>> 12e04538

2. **ADVANCED CONTENT DEPTH**: Provide sophisticated architectural analysis including:
   - Specific design strategies with proper architectural terminology
   - Technical considerations (structural, environmental, spatial, material)
   - Precedent examples with architect/project names where relevant
   - Connection to broader design principles and contemporary practice

3. **STRUCTURED PROBLEM BREAKDOWN**:
   - Acknowledge the complexity and importance of their concern
   - Introduce 2-3 specific architectural concepts/strategies with proper terminology
   - Reference relevant theory or precedents from the knowledge sources
   - Provide technical considerations specific to warehouse-to-community-center adaptive reuse
   - Connect to established design principles

4. **CONTEXT-SPECIFIC APPLICATION**: Address warehouse-to-community-center adaptive reuse challenges specifically, considering existing structural systems, community programming, and public space design.

Generate comprehensive, theory-grounded clarification (4-5 substantial paragraphs with proper architectural depth):
"""

            response = await self.client.generate_completion([
                self.client.create_system_message("You are a distinguished architectural professor providing comprehensive, theory-grounded education that prevents cognitive offloading while building deep understanding."),
                self.client.create_user_message(prompt)
            ])

            if response and response.get("content"):
                return response["content"].strip()
            else:
                return await self._generate_comprehensive_theoretical_fallback(user_topic, building_type, user_input, "adaptive reuse project")

        except Exception as e:
            print(f"⚠️ Comprehensive theoretical synthesis failed: {e}")
            return await self._generate_comprehensive_theoretical_fallback(user_topic, building_type, user_input, "adaptive reuse project")

    async def _generate_comprehensive_theoretical_fallback(self, user_topic: str, building_type: str, user_input: str, project_context: str) -> str:
        """Generate comprehensive theoretical fallback response for confusion clarification."""

        try:
            prompt = f"""
You are a distinguished architectural professor providing comprehensive guidance to a student confused about their {building_type} project.

STUDENT'S CONFUSION: "{user_input}"
TOPIC: {user_topic}
BUILDING TYPE: {building_type}
PROJECT CONTEXT: {project_context}

CRITICAL REQUIREMENTS FOR PROFESSOR-LEVEL RESPONSE:

<<<<<<< HEAD
1. **THEORETICAL GROUNDING**: Research and reference the most relevant architectural theories and design principles that specifically address {user_topic}. Select theories that directly relate to their question rather than using generic examples. Choose from the full spectrum of architectural theory, contemporary research, and established methodologies that best illuminate their specific challenge.
=======
1. **THEORETICAL GROUNDING**: Reference established architectural theories and design principles relevant to {user_topic}. Examples:
   - For spatial/green issues: Biophilic design principles (E.O. Wilson), landscape urbanism theory, therapeutic environments
   - For circulation: Kevin Lynch's wayfinding principles, space syntax theory, movement systems
   - For programming: Activity-based design, behavioral mapping, social space theory (Henri Lefebvre)
   - For adaptive reuse: Preservation theory, building lifecycle concepts, heritage integration
>>>>>>> 12e04538

2. **ADVANCED CONTENT DEPTH**: Provide specific architectural strategies with proper terminology:
   - Technical considerations (structural implications, environmental systems, lighting requirements)
   - Spatial quality frameworks and design methodologies
   - Precedent examples with architect/project names where relevant
   - Connection to contemporary architectural practice

3. **STRUCTURED PROBLEM BREAKDOWN**:
   - Acknowledge the complexity and importance of their concern
   - Introduce 2-3 specific architectural concepts/strategies with proper terminology
   - Reference relevant theory or precedents
   - Provide technical considerations specific to {building_type} adaptive reuse
   - Connect to established design principles

4. **CONTEXT-SPECIFIC APPLICATION**: Address {building_type} adaptive reuse challenges specifically.

Generate comprehensive, theory-grounded guidance (4-5 substantial paragraphs with architectural depth):
"""

            response = await self.client.generate_completion([
                self.client.create_system_message("You are a distinguished architectural professor providing comprehensive, theory-grounded education."),
                self.client.create_user_message(prompt)
            ])

            if response and response.get("content"):
                return response["content"].strip()
            else:
                return self._generate_basic_theoretical_fallback(user_topic, building_type, user_input)

        except Exception as e:
            print(f"⚠️ Comprehensive theoretical fallback failed: {e}")
            return self._generate_basic_theoretical_fallback(user_topic, building_type, user_input)

    async def _generate_enhanced_theoretical_fallback(self, user_input: str, building_type: str, user_topic: str, project_context: str) -> Dict[str, Any]:
        """Generate enhanced theoretical fallback as dict response."""

        try:
            response_text = await self._generate_comprehensive_theoretical_fallback(user_topic, building_type, user_input, project_context)

            return {
                "response_text": response_text,
                "response_type": "enhanced_theoretical_fallback",
                "sources": [],
                "theoretical_grounding": True,
                "building_type": building_type,
                "topic": user_topic,
                "confusion_addressed": True
            }

        except Exception as e:
            print(f"⚠️ Enhanced theoretical fallback failed: {e}")
            return {
                "response_text": self._generate_basic_theoretical_fallback(user_topic, building_type, user_input),
                "response_type": "basic_theoretical_fallback",
                "sources": [],
                "theoretical_grounding": False,
                "building_type": building_type,
                "topic": user_topic,
                "confusion_addressed": True
            }

    def _generate_basic_theoretical_fallback(self, user_topic: str, building_type: str, user_input: str) -> str:
        """Generate basic theoretical fallback response."""

        return f"""Your concern about {user_topic} in your {building_type} project touches on fundamental questions in architectural design. This challenge is particularly complex in adaptive reuse projects where existing spatial conditions must be reconciled with new programmatic requirements.

Let me break this down through established design frameworks. First, consider the concept of **spatial layering**, which involves creating multiple scales of intervention that respond to both the existing warehouse structure and new community functions. This approach is grounded in preservation theory and adaptive reuse methodology.

Second, the **user experience framework** addresses how different community groups will navigate and inhabit the transformed space. This connects to environmental psychology principles and behavioral design theory.

For your warehouse-to-community-center transformation, this means carefully analyzing the existing spatial qualities—the scale, light conditions, and structural rhythm—and determining how your approach to {user_topic} can both respect and enhance these characteristics while serving community needs.

What specific aspect of {user_topic} feels most challenging in relation to your existing warehouse structure?"""
<|MERGE_RESOLUTION|>--- conflicted
+++ resolved
@@ -195,7 +195,7 @@
 
                 if len(relevant_results) >= 2:
                     print(f"   📚 Using {len(relevant_results)} relevant database results for synthesis")
-<<<<<<< HEAD
+
                     print(f"🎓 DOMAIN_EXPERT: Using knowledge synthesis processor with _generate_educational_response")
 
                     # FIXED: Use knowledge synthesis processor instead of direct LLM synthesis
@@ -209,10 +209,7 @@
 
                     knowledge_text = await self.synthesis_processor.generate_response_internal(
                         user_topic, knowledge_data, context, delivery_style='educational'
-=======
-                    knowledge_text = await self._synthesize_knowledge_with_llm(
-                        user_topic, relevant_results, building_type, synthesis_type="knowledge", user_input=user_input
->>>>>>> 12e04538
+
                     )
 
                     response_metadata = {
@@ -1973,7 +1970,7 @@
             # CRITICAL FIX: Create targeted prompt that prevents generic responses
             prompt = f"""
             STUDENT QUESTION: "{user_input}"
-<<<<<<< HEAD
+
 
             CRITICAL INSTRUCTIONS:
             - DO NOT write "Key Concepts and Principles" sections
@@ -1981,15 +1978,7 @@
             - DO NOT use generic textbook language
             - DIRECTLY address their specific question about: {user_input}
 
-=======
-
-            CRITICAL INSTRUCTIONS:
-            - DO NOT write "Key Concepts and Principles" sections
-            - DO NOT provide general {building_type} overviews
-            - DO NOT use generic textbook language
-            - DIRECTLY address their specific question about: {user_input}
-
->>>>>>> 12e04538
+
             Based on these knowledge sources:
             {chr(10).join(knowledge_content)}
 
@@ -2390,10 +2379,6 @@
 
         AFTER THE EXAMPLES, you MUST add:
         - A brief conclusion that identifies the common themes or key insights from these specific examples
-<<<<<<< HEAD
-=======
-        - ONE thought-provoking question that connects these examples to the user's community center project and encourages deeper thinking about application
->>>>>>> 12e04538
 
         CRITICAL INSTRUCTIONS:
         - You MUST provide REAL PROJECT NAMES, not strategy names
@@ -2616,15 +2601,9 @@
 
 CRITICAL REQUIREMENTS FOR COMPREHENSIVE RESPONSE:
 
-<<<<<<< HEAD
+
 1. **THEORETICAL GROUNDING**: Research and reference the most appropriate architectural theories, design principles, and methodologies that specifically address their confusion. Select from the full range of architectural theory - historical, contemporary, and emerging - choosing only those that directly illuminate their particular challenge. Avoid generic theory references.
-=======
-1. **THEORETICAL GROUNDING**: Reference specific architectural theories, design principles, and established methodologies relevant to their confusion. Connect to:
-   - Relevant design theory (e.g., Christopher Alexander, Kevin Lynch, Jane Jacobs, etc.)
-   - Environmental psychology and behavioral design principles
-   - Contemporary architectural discourse and practice frameworks
-   - Established design methodologies and analytical tools
->>>>>>> 12e04538
+
 
 2. **ADVANCED CONTENT DEPTH**: Provide sophisticated architectural analysis including:
    - Specific design strategies with proper architectural terminology
@@ -2672,15 +2651,9 @@
 
 CRITICAL REQUIREMENTS FOR PROFESSOR-LEVEL RESPONSE:
 
-<<<<<<< HEAD
+
 1. **THEORETICAL GROUNDING**: Research and reference the most relevant architectural theories and design principles that specifically address {user_topic}. Select theories that directly relate to their question rather than using generic examples. Choose from the full spectrum of architectural theory, contemporary research, and established methodologies that best illuminate their specific challenge.
-=======
-1. **THEORETICAL GROUNDING**: Reference established architectural theories and design principles relevant to {user_topic}. Examples:
-   - For spatial/green issues: Biophilic design principles (E.O. Wilson), landscape urbanism theory, therapeutic environments
-   - For circulation: Kevin Lynch's wayfinding principles, space syntax theory, movement systems
-   - For programming: Activity-based design, behavioral mapping, social space theory (Henri Lefebvre)
-   - For adaptive reuse: Preservation theory, building lifecycle concepts, heritage integration
->>>>>>> 12e04538
+
 
 2. **ADVANCED CONTENT DEPTH**: Provide specific architectural strategies with proper terminology:
    - Technical considerations (structural implications, environmental systems, lighting requirements)
