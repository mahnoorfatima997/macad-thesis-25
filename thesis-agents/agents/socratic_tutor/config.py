"""
Configuration constants and settings for the Socratic Tutor Agent.
"""
from typing import Dict, List, Any

<<<<<<< HEAD
# LLM Configuration - ENHANCED: Updated to GPT-4o-mini per FROMOLDREPO
DEFAULT_MODEL = "gpt-4o-mini"
=======
# LLM Configuration - ENHANCED: Updated to GPT-4o for better response quality
DEFAULT_MODEL = "gpt-4o"
>>>>>>> 941e2b92
DEFAULT_TEMPERATURE = 0.4
MAX_TOKENS = 1500  # Increased for generous academic responses

# Socratic Method Configuration
QUESTION_MAX_WORDS = 30
# REMOVED: FALLBACK_QUESTION - now using LLM-generated fallbacks instead of hardcoded ones

# Question Types
QUESTION_TYPES = {
    'clarifying': 'Help students articulate their thinking clearly',
    'assumption_challenging': 'Question underlying beliefs and assumptions',
    'evidence': 'Ask for supporting reasoning and evidence',
    'perspective': 'Encourage viewing from different angles',
    'implication': 'Explore consequences of design decisions',
    'socratic': 'Classic Socratic questioning approach',
    'fallback': 'General exploratory question'
}

# Pedagogical Intents Based on Student State
PEDAGOGICAL_INTENTS = {
    'overconfident': 'Challenge assumptions and encourage critical thinking',
    'uncertain': 'Build confidence through guided discovery',
    'confusion': 'Clarify understanding through structured questioning',
    'default': 'Guide learning through thoughtful inquiry'
}

# Question Generation Guidelines
QUESTION_GUIDELINES = [
    "Ask ONE specific question that encourages deeper thinking",
    "Don't give answers - guide them to discover insights",
    "Connect to their specific project context",
    "Match their understanding level",
    "If they're overconfident, ask challenging questions",
    "If they're uncertain, ask supportive, clarifying questions",
    "Keep it under 30 words"
]

# Enhancement Metrics Configuration
ENHANCEMENT_METRICS = {
    'socratic_question': {
        'cognitive_offloading_prevention_score': 0.8,
        'deep_thinking_engagement_score': 0.9,
        'knowledge_integration_score': 0.6,
        'scaffolding_effectiveness_score': 0.8,
        'learning_progression_score': 0.6,
        'metacognitive_awareness_score': 0.9,
        'scientific_confidence': 0.8
    },
    'fallback_question': {
        'cognitive_offloading_prevention_score': 0.6,
        'deep_thinking_engagement_score': 0.7,
        'knowledge_integration_score': 0.6,
        'scaffolding_effectiveness_score': 0.7,
        'learning_progression_score': 0.6,
        'metacognitive_awareness_score': 0.6,
        'scientific_confidence': 0.8
    }
}

# Cognitive Flags Mapping
COGNITIVE_FLAGS_MAPPING = {
    'deep_thinking_encouraged': 'DEEP_THINKING_ENCOURAGED',
    'assumption_challenged': 'DEEP_THINKING_ENCOURAGED',
    'scaffolding_provided': 'SCAFFOLDING_PROVIDED',
    'metacognitive_awareness': 'METACOGNITIVE_AWARENESS'
}

# System Messages
SYSTEM_MESSAGE = "You are a distinguished architectural educator and scholar employing the Socratic method to advance student learning through rigorous intellectual inquiry."

# Question Prompts Template
QUESTION_PROMPT_TEMPLATE = """
You are an accomplished architectural educator employing Socratic pedagogy to guide student learning through structured intellectual inquiry. Generate a scholarly, thought-provoking question that advances their design thinking.

STUDENT INQUIRY: "{user_input}"
PROJECT CONTEXT: {project_context}
INTERACTION TYPE: {interaction_type}
UNDERSTANDING LEVEL: {understanding_level}
CONFIDENCE LEVEL: {confidence_level}
KNOWLEDGE DOMAIN: {gap_type}

Pedagogical Guidelines:
{guidelines}

Craft a Socratic question that demonstrates academic rigor while fostering critical design thinking:
"""<|MERGE_RESOLUTION|>--- conflicted
+++ resolved
@@ -3,13 +3,8 @@
 """
 from typing import Dict, List, Any
 
-<<<<<<< HEAD
-# LLM Configuration - ENHANCED: Updated to GPT-4o-mini per FROMOLDREPO
-DEFAULT_MODEL = "gpt-4o-mini"
-=======
 # LLM Configuration - ENHANCED: Updated to GPT-4o for better response quality
 DEFAULT_MODEL = "gpt-4o"
->>>>>>> 941e2b92
 DEFAULT_TEMPERATURE = 0.4
 MAX_TOKENS = 1500  # Increased for generous academic responses
 
