"""
Socratic Tutor Agent Adapter - streamlined modular version.

This adapter maintains backward compatibility while delegating to processor modules.
"""

import sys
import os
from typing import Dict, Any, List, Optional, Union, TYPE_CHECKING

if TYPE_CHECKING:
    from phase_assessment import PhaseAssessmentManager, DesignPhase, SocraticStep

# Add path for imports
sys.path.append(os.path.dirname(os.path.dirname(os.path.abspath(__file__))))

from state_manager import ArchMentorState
from utils.agent_response import AgentResponse, ResponseType, CognitiveFlag, ResponseBuilder, EnhancementMetrics

# Import modular components
from .config import *
from .schemas import QuestionContext, QuestionResult, GuidanceContext, SocraticResponse
from .processors import QuestionGeneratorProcessor, SocraticResponseBuilderProcessor
from ..common import LLMClient, AgentTelemetry, MetricsCalculator, TextProcessor, SafetyValidator

# Import phase assessment system
try:
    from phase_assessment import PhaseAssessmentManager, DesignPhase, SocraticStep
    PHASE_ASSESSMENT_AVAILABLE = True
except ImportError:
    PHASE_ASSESSMENT_AVAILABLE = False
    print("⚠️ Phase assessment system not available")


class SocraticTutorAgent:
    """
    Socratic Tutor Agent for guided questioning and learning facilitation.
    
    This streamlined adapter delegates to specialized processor modules.
    """
    
    def __init__(self, domain: str = "architecture") -> None:
        """Initialize the Socratic Tutor Agent with modular processors."""
        self.telemetry = AgentTelemetry("socratic_tutor")
        self.telemetry.log_agent_start("__init__", domain=domain)
        
        # Core properties
        self.domain = domain
        self.name = "socratic_tutor"
        
        # Initialize LLM client
        self.client = LLMClient(model=DEFAULT_MODEL, temperature=DEFAULT_TEMPERATURE)
        
        # Initialize shared utilities
        self.text_processor = TextProcessor()
        self.safety_validator = SafetyValidator()
        self.metrics_calculator = MetricsCalculator()
        
        # Initialize modular processors
        self.question_processor = QuestionGeneratorProcessor()
        self.response_processor = SocraticResponseBuilderProcessor()

        # Initialize phase assessment system if available
        if PHASE_ASSESSMENT_AVAILABLE:
            from phase_assessment import PhaseAssessmentManager
            self.phase_manager: Optional['PhaseAssessmentManager'] = PhaseAssessmentManager()
            print(f"   📋 Phase-based assessment system enabled")
        else:
            self.phase_manager: Optional['PhaseAssessmentManager'] = None
            print(f"   ⚠️ Phase-based assessment system disabled")

        self.telemetry.log_agent_end("__init__")
        print(f"🤔 {self.name} initialized for domain: {domain}")

    # ENHANCEMENT: Technical detection methods ported from FROMOLDREPO
    def _looks_technical(self, text: str) -> bool:
        """Heuristic to detect technical questions from user text.

        Ported from FROMOLDREPO lines 618-627.
        """
        if not text:
            return False
        t = text.lower()
        indicators = [
            "requirement", "requirements", "code", "codes", "ada", "standard", "standards",
            "regulation", "slope", "width", "landing", "clearance", "egress",
        ]
        return any(k in t for k in indicators)

    def _looks_design_guidance(self, text: str) -> bool:
        """Heuristic to detect design-guidance phrasing.

        Ported from FROMOLDREPO lines 629-638.
        """
        if not text:
            return False
        t = text.lower()
        patterns = [
            "how should", "how can i", "how do i", "how to", "how might",
            "what direction", "which direction", "where should", "design direction",
        ]
        return any(p in t for p in patterns)

    async def provide_guidance(
        self,
        state: ArchMentorState,
        context_classification: Dict,
        analysis_result: Dict,
        gap_type: str
    ) -> AgentResponse:
        """
        Main guidance provision method - maintains exact same signature as original.
        
        Args:
            state: Current system state
            context_classification: Context analysis from context agent
            analysis_result: Analysis results from analysis agent
            gap_type: Type of knowledge gap to address
            
        Returns:
            AgentResponse with Socratic question and guidance
        """
        print(f"🔍 DEBUG: Socratic tutor received state.building_type: {getattr(state, 'building_type', 'NOT_SET')}")
        print(f"🔍 DEBUG: Socratic tutor received state.messages count: {len(getattr(state, 'messages', []))}")
        print(f"🔍 DEBUG: Socratic tutor received state.current_design_brief: {getattr(state, 'current_design_brief', 'NOT_SET')}")
        
        # Check if we have routing information to determine response type
        routing_path = context_classification.get("routing_path", "unknown")
        print(f"🔍 DEBUG: Routing path detected: {routing_path}")
        
        self.telemetry.log_agent_start("provide_guidance")
        
        try:
            print(f"\n🤔 {self.name} generating sophisticated Socratic response...")

            # Get user's last input
            user_messages = [msg['content'] for msg in state.messages if msg.get('role') == 'user']
            user_input = user_messages[-1] if user_messages else ""

            if not user_input:
                return await self._generate_fallback_response(state, analysis_result, gap_type)

            # AGENT COORDINATION: Check for other agents' responses to build upon
            coordination_context = context_classification.get("agent_coordination", {})
            other_responses = coordination_context.get("other_responses", {})

            if other_responses:
                print(f"🤝 Coordination: Building Socratic questions upon {list(other_responses.keys())} responses")
                # Extract domain knowledge to create questions about
                domain_knowledge = other_responses.get("domain_expert", {}).get("response_text", "")
                if domain_knowledge:
                    print(f"   📚 Domain knowledge available: {len(domain_knowledge)} chars")
                    # Store for use in question generation
                    context_classification["domain_knowledge_context"] = domain_knowledge[:500]  # First 500 chars

            # ENHANCED ROUTE-AWARE RESPONSE GENERATION WITH GAMIFICATION
            if routing_path == "supportive_scaffolding":
                print(f"   🆘 Using SUPPORTIVE SCAFFOLDING approach")
                response_result = await self._generate_supportive_scaffolding_response(state, context_classification, analysis_result, gap_type)
            elif routing_path == "socratic_clarification":
                print(f"   💡 Using SOCRATIC CLARIFICATION approach")
                response_result = await self._generate_socratic_clarification_response(state, context_classification, analysis_result, gap_type)
            elif routing_path == "knowledge_only":
                print(f"   📚 Using KNOWLEDGE ONLY approach")
                response_result = await self._generate_knowledge_only_response(state, context_classification, analysis_result, gap_type)
            elif routing_path == "balanced_guidance":
                print(f"   ⚖️ Using BALANCED GUIDANCE approach")
                response_result = await self._generate_balanced_guidance_response(state, context_classification, analysis_result, gap_type)
            elif routing_path == "socratic_exploration":
                print(f"   ❓ Using SOCRATIC EXPLORATION approach")
                # Check for gamified behavior enhancement
                gamified_behavior = context_classification.get("gamified_behavior", "")
                if gamified_behavior == "visual_choice_reasoning":
                    print(f"   🎮 Using GAMIFIED visual choice reasoning")
                    response_result = await self._generate_visual_choice_response(state, context_classification, analysis_result, gap_type)
                elif self.phase_manager and self._should_use_phase_based_approach(state, context_classification):
                    print(f"   🎯 Using phase-based Socratic assessment")
                    response_result = await self._generate_phase_based_response(state, context_classification, analysis_result, gap_type)
                else:
                    print(f"   🔄 Using default adaptive approach for route: {routing_path}")
                    # Analyze student state and conversation progression
                    student_analysis = self._analyze_student_state(state, analysis_result, context_classification)
                    conversation_progression = self._analyze_conversation_progression(state, user_input)

                    # Determine response strategy
                    response_strategy = self._determine_response_strategy(student_analysis, conversation_progression)

                    print(f"   Strategy: {response_strategy}")
                    print(f"   Student confidence: {student_analysis.get('confidence_level', 'unknown')}")
                    print(f"   Conversation stage: {conversation_progression.get('stage', 'unknown')}")

                    # Generate response based on strategy
                    response_result = await self._generate_response_by_strategy(
                        response_strategy, state, student_analysis, conversation_progression, analysis_result
                    )
            elif routing_path == "cognitive_challenge":
                print(f"   ⚡ Using COGNITIVE CHALLENGE approach")
                gamified_behavior = context_classification.get("gamified_behavior", "")
                if gamified_behavior == "constraint_storm_challenge":
                    print(f"   🌩️ Using CONSTRAINT STORM challenge")
                    response_result = await self._generate_constraint_challenge_response(state, context_classification, analysis_result, gap_type)
                else:
                    response_result = await self._generate_cognitive_challenge_response(state, context_classification, analysis_result, gap_type)
            elif routing_path == "multi_agent_comprehensive":
                print(f"   🤝 Using MULTI-AGENT COMPREHENSIVE approach")
                response_result = await self._generate_multi_agent_socratic_response(state, context_classification, analysis_result, gap_type)
            else:
                print(f"   🔄 Using default adaptive approach for route: {routing_path}")
                response_result = await self._generate_adaptive_socratic_response(state, context_classification, analysis_result, gap_type)

            # Add cognitive flags
            cognitive_flags = self._extract_cognitive_flags(response_result, state)

            # Handle both Dict and AgentResponse types for adding cognitive flags
            if isinstance(response_result, AgentResponse):
                # If it's already an AgentResponse, we don't need to add flags here
                # They will be handled in the conversion process
                pass
            elif isinstance(response_result, dict):
                response_result["cognitive_flags"] = cognitive_flags
            else:
                # Convert to dict if it's neither
                response_result = {"response_text": str(response_result), "cognitive_flags": cognitive_flags}

            # Convert to AgentResponse
            agent_response = self._convert_to_agent_response(
                response_result, state, analysis_result, context_classification, gap_type
            )

            self.telemetry.log_agent_end("provide_guidance")
            return agent_response

        except Exception as e:
            self.telemetry.log_error(f"Guidance provision failed: {str(e)}")
            return ResponseBuilder.create_error_response(
                f"Guidance provision failed: {str(e)}",
                agent_name=self.name
            )

    # GAMIFIED RESPONSE GENERATION METHODS

    async def _generate_visual_choice_response(self, state: ArchMentorState, context_classification: Dict, analysis_result: Dict, gap_type: str) -> Dict[str, Any]:
        """Generate gamified visual choice response for Socratic exploration."""
        try:
            user_input = context_classification.get("user_input", "")
            building_type = self._extract_building_type_from_context(state)

            # Extract topic from user input
            topic = self._extract_main_topic(user_input)

            # Check if visual analysis is available
            visual_context = ""
            visual_insights = state.agent_context.get('visual_insights', {})
            if visual_insights.get('has_visual_analysis'):
                strengths = visual_insights.get('design_strengths', [])
                improvements = visual_insights.get('improvement_opportunities', [])
                elements = visual_insights.get('identified_elements', [])

                visual_context = f"""
            VISUAL ANALYSIS AVAILABLE:
            - Design strengths observed: {', '.join(strengths[:3]) if strengths else 'None'}
            - Areas for improvement: {', '.join(improvements[:3]) if improvements else 'None'}
            - Elements identified: {', '.join(elements[:4]) if elements else 'None'}

            IMPORTANT: Reference these visual observations in your Socratic questioning. Build upon what you can see in their design.
            """

            # Generate enhanced visual choice prompt for spatial organization
            prompt = f"""
            Create an engaging Socratic exploration response using visual choices for a {building_type} design project.

            User's input: "{user_input}"
            Main topic: {topic}
            Building type: {building_type}
            {visual_context}

            SPECIFIC GUIDANCE FOR SPATIAL ORGANIZATION:
            - Focus on spatial relationships, circulation patterns, and functional zones
            - Present 3 distinct organizational approaches with clear visual metaphors
            - Connect choices to the specific needs of a {building_type}
            - Use architectural terminology appropriately

            Follow this structure:
            1. Acknowledge their spatial thinking with enthusiasm
            2. Present 3 spatial organization approaches:
               🌿 A) [Organic/flowing approach with description]
               🏛️ B) [Structured/zoned approach with description]
               🌟 C) [Hybrid/flexible approach with description]
            3. Ask them to choose and explain their reasoning
            4. Follow up with deeper questions about their choice

            Make it engaging and gamified but educationally meaningful.
            Keep the tone collaborative and curious, not childish.
            Focus on spatial design principles and user experience.
            """

            response = await self._generate_llm_response(prompt, state, analysis_result)

            return {
                "response_text": response,
                "response_strategy": "visual_choice_reasoning",
                "educational_intent": "spatial_reasoning_development",
                "gamified_behavior": "visual_choice_reasoning",
                "cognitive_flags": ["choice_based_learning", "visual_thinking", "reasoning_development"]
            }

        except Exception as e:
            self.telemetry.log_error(f"Visual choice response generation failed: {str(e)}")
            return await self._generate_fallback_response(state, analysis_result, gap_type)

    async def _generate_constraint_challenge_response(self, state: ArchMentorState, context_classification: Dict, analysis_result: Dict, gap_type: str) -> Dict[str, Any]:
        """Generate gamified constraint storm challenge response."""
        try:
            user_input = context_classification.get("user_input", "")
            building_type = self._extract_building_type_from_context(state)

            # Generate constraint challenge
            prompt = f"""
            Create an engaging constraint challenge for a {building_type} design project.

            User's input: "{user_input}"

            Follow this structure:
            1. Acknowledge their current thinking positively
            2. Introduce a surprising but realistic constraint (budget cut, site change, new requirement)
            3. Present 3-4 creative response options (A, B, C, D format with emojis)
            4. Ask for their gut reaction and reasoning
            5. Set up exploration of the implications

            Make the constraint challenging but not discouraging. Focus on creative problem-solving.
            Use emojis for visual appeal but keep the tone professional and engaging.
            """

            response = await self._generate_llm_response(prompt, state, analysis_result)

            return {
                "response_text": response,
                "response_strategy": "constraint_storm_challenge",
                "educational_intent": "adaptive_thinking_development",
                "gamified_behavior": "constraint_storm_challenge",
                "cognitive_flags": ["constraint_thinking", "creative_problem_solving", "adaptive_reasoning"]
            }

        except Exception as e:
            self.telemetry.log_error(f"Constraint challenge response generation failed: {str(e)}")
            return self._generate_fallback_dict_response(state, gap_type)

    async def _generate_cognitive_challenge_response(self, state: ArchMentorState, context_classification: Dict, analysis_result: Dict, gap_type: str) -> Dict[str, Any]:
        """Generate cognitive challenge response for low engagement."""
        try:
            user_input = context_classification.get("user_input", "")
            building_type = self._extract_building_type_from_context(state)

            prompt = f"""
            Create a cognitive challenge response for a student showing low engagement or overconfidence.

            User's input: "{user_input}"
            Building type: {building_type}

            The student needs intellectual stimulation. Create a response that:
            1. Acknowledges their current position
            2. Introduces a thought-provoking challenge or perspective shift
            3. Engages them with choices or scenarios
            4. Pushes them to think more deeply

            Make it challenging but supportive. Use engaging language and strategic emojis.
            """

            response = await self._generate_llm_response(prompt, state, analysis_result)

            return {
                "response_text": response,
                "response_strategy": "cognitive_challenge",
                "educational_intent": "engagement_stimulation",
                "cognitive_flags": ["challenge_thinking", "engagement_boost", "depth_development"]
            }

        except Exception as e:
            self.telemetry.log_error(f"Cognitive challenge response generation failed: {str(e)}")
            return self._generate_fallback_dict_response(state, gap_type)

    def _extract_main_topic(self, user_input: str) -> str:
        """Extract main architectural topic from user input."""
        user_input_lower = user_input.lower()

        # Topic patterns for architecture
        topic_patterns = {
            "circulation": ["circulation", "movement", "flow", "wayfinding", "navigation"],
            "lighting": ["lighting", "daylight", "natural light", "illumination"],
            "materials": ["materials", "material", "concrete", "steel", "wood", "glass"],
            "sustainability": ["sustainability", "sustainable", "green", "environmental", "energy"],
            "community": ["community", "social", "gathering", "interaction", "public"],
            "healing": ["healing", "therapeutic", "wellness", "health", "recovery"],
            "structure": ["structure", "structural", "columns", "beams", "foundation"],
            "space": ["space", "spatial", "room", "area", "zone", "layout"],
            "courtyards": ["courtyard", "outdoor", "garden", "landscape", "nature"],
            "accessibility": ["accessibility", "accessible", "universal", "inclusive"]
        }

        for topic, keywords in topic_patterns.items():
            if any(keyword in user_input_lower for keyword in keywords):
                return topic

        return "design"  # Default topic
    
    # Delegation methods for backward compatibility
    
    async def generate_socratic_question(
        self, 
        user_input: str, 
        state: ArchMentorState, 
        context_classification: Dict, 
        analysis_result: Dict, 
        gap_type: str
    ) -> QuestionResult:
        """Generate Socratic question (delegates to processor)."""
        return await self.question_processor.generate_socratic_question(
            user_input, state, context_classification, analysis_result, gap_type
        )
    
    def convert_to_agent_response(
        self, 
        question_result: QuestionResult, 
        state: ArchMentorState, 
        context_classification: Dict, 
        analysis_result: Dict
    ) -> AgentResponse:
        """Convert to agent response (delegates to processor)."""
        return self.response_processor.convert_to_agent_response(
            question_result, state, context_classification, analysis_result
        )
    
    def calculate_enhancement_metrics(self, question_result: QuestionResult, state: ArchMentorState) -> EnhancementMetrics:
        """Calculate enhancement metrics (delegates to processor)."""
        return self.response_processor._calculate_enhancement_metrics(question_result, state)
    
    def extract_cognitive_flags(self, question_result: QuestionResult, context_classification: Dict) -> List[str]:
        """Extract cognitive flags (delegates to processor)."""
        return self.response_processor._extract_cognitive_flags(question_result, context_classification)
    
    def get_pedagogical_intent(self, interaction_type: str, confidence_level: str) -> str:
        """Get pedagogical intent (delegates to processor)."""
        return self.question_processor._get_pedagogical_intent(interaction_type, confidence_level)
    
    def validate_question(self, question_text: str) -> bool:
        """Validate question quality (delegates to processor)."""
        return self.question_processor.validate_question(question_text)
    
    def get_question_statistics(self, question_text: str) -> Dict[str, Any]:
        """Get question statistics (delegates to processor)."""
        return self.question_processor.get_question_statistics(question_text)
    
    def validate_response_quality(self, agent_response: AgentResponse) -> bool:
        """Validate response quality (delegates to processor)."""
        return self.response_processor.validate_response_quality(agent_response)
    
    # Private methods for internal processing (maintain compatibility)
    
    async def _generate_socratic_question(
        self, 
        user_input: str, 
        state: ArchMentorState, 
        context_classification: Dict, 
        analysis_result: Dict, 
        gap_type: str
    ) -> Dict[str, Any]:
        """
        Internal question generation method (maintains original signature).
        Converts QuestionResult to Dict for backward compatibility.
        """
        try:
            question_result = await self.question_processor.generate_socratic_question(
                user_input, state, context_classification, analysis_result, gap_type
            )
            return question_result.to_dict()
            
        except Exception as e:
            self.telemetry.log_error("_generate_socratic_question", str(e))
            return {
                "question_text": FALLBACK_QUESTION,
                "question_type": "fallback",
                "pedagogical_intent": "Encourage exploration and curiosity"
            }
    
    def _get_pedagogical_intent(self, interaction_type: str, confidence_level: str) -> str:
        """Internal pedagogical intent method (delegates to processor)."""
        return self.question_processor._get_pedagogical_intent(interaction_type, confidence_level)
    
    def _convert_to_agent_response(
        self, 
        question_result: Dict, 
        state: ArchMentorState, 
        context_classification: Dict, 
        analysis_result: Dict
    ) -> AgentResponse:
        """
        Internal response conversion method (maintains original signature).
        Converts Dict to QuestionResult for processor compatibility.
        """
        try:
            # Convert dict back to QuestionResult for processor
            if isinstance(question_result, dict):
                question_obj = QuestionResult(
                    question_text=question_result.get("question_text", ""),
                    question_type=question_result.get("question_type", "socratic"),
                    interaction_type=question_result.get("interaction_type", ""),
                    understanding_level=question_result.get("understanding_level", ""),
                    confidence_level=question_result.get("confidence_level", ""),
                    pedagogical_intent=question_result.get("pedagogical_intent", ""),
                    generation_confidence=question_result.get("generation_confidence", 0.8)
                )
            else:
                question_obj = question_result
            
            return self.response_processor.convert_to_agent_response(
                question_obj, state, context_classification, analysis_result
            )
            
        except Exception as e:
            self.telemetry.log_error("_convert_to_agent_response", str(e))
            return ResponseBuilder.create_error_response(
                f"Response conversion failed: {str(e)}",
                agent_name=self.name
            )
    
    def _calculate_enhancement_metrics(self, question_result: Dict, state: ArchMentorState) -> EnhancementMetrics:
        """Internal enhancement metrics calculation (delegates to processor)."""
        try:
            # Convert dict to QuestionResult if needed
            if isinstance(question_result, dict):
                question_obj = QuestionResult(
                    question_text=question_result.get("question_text", ""),
                    question_type=question_result.get("question_type", "socratic")
                )
            else:
                question_obj = question_result
            
            return self.response_processor._calculate_enhancement_metrics(question_obj, state)
            
        except Exception as e:
            self.telemetry.log_error("_calculate_enhancement_metrics", str(e))
            return EnhancementMetrics(
                cognitive_offloading_prevention_score=0.6,
                deep_thinking_engagement_score=0.7,
                knowledge_integration_score=0.6,
                scaffolding_effectiveness_score=0.7,
                learning_progression_score=0.6,
                metacognitive_awareness_score=0.6,
                overall_cognitive_score=0.63,
                scientific_confidence=0.8
            )
    
    def _extract_cognitive_flags(self, question_result: Dict, context_classification: Dict) -> List[str]:
        """Internal cognitive flags extraction (delegates to processor)."""
        try:
            # Convert dict to QuestionResult if needed
            if isinstance(question_result, dict):
                question_obj = QuestionResult(
                    question_text=question_result.get("question_text", ""),
                    question_type=question_result.get("question_type", "socratic"),
                    confidence_level=question_result.get("confidence_level", "")
                )
            else:
                question_obj = question_result
            
            return self.response_processor._extract_cognitive_flags(question_obj, context_classification)
            
        except Exception as e:
            self.telemetry.log_error("_extract_cognitive_flags", str(e))
            return ["deep_thinking_encouraged"]
    
    def _convert_cognitive_flags(self, cognitive_flags: List[str]) -> List[CognitiveFlag]:
        """Internal cognitive flags conversion (delegates to processor)."""
        return self.response_processor._convert_cognitive_flags(cognitive_flags)
    
    # Utility methods
    
    def create_guidance_context(
        self, 
        state: ArchMentorState, 
        context_classification: Dict, 
        analysis_result: Dict, 
        gap_type: str
    ) -> GuidanceContext:
        """Create guidance context object."""
        user_messages = [msg['content'] for msg in state.messages if msg.get('role') == 'user']
        current_input = user_messages[-1] if user_messages else ""
        
        return GuidanceContext(
            state=state,
            context_classification=context_classification,
            analysis_result=analysis_result,
            gap_type=gap_type,
            current_input=current_input
        )
    
    def get_response_summary(self, agent_response: AgentResponse) -> str:
        """Get response summary (delegates to processor)."""
        return self.response_processor.get_response_summary(agent_response)
    
    def calculate_response_effectiveness(self, agent_response: AgentResponse, 
                                       context_classification: Dict) -> float:
        """Calculate response effectiveness (delegates to processor)."""
        return self.response_processor.calculate_response_effectiveness(agent_response, context_classification)
    
    def suggest_question_improvements(self, question_text: str, context: QuestionContext) -> List[str]:
        """Suggest question improvements (delegates to processor)."""
        return self.question_processor.suggest_question_improvements(question_text, context)
    
    def get_question_complexity(self, question_text: str) -> str:
        """Get question complexity (delegates to processor)."""
        return self.question_processor.get_question_complexity(question_text)

    # Enhanced AI-powered methods for sophisticated Socratic questioning

    def _analyze_student_state(self, state: ArchMentorState, analysis_result: Dict, context_classification: Dict) -> Dict[str, Any]:
        """Analyze student's current learning state and confidence."""

        # Get confidence and understanding from context classification
        confidence_level = context_classification.get("confidence_level", "confident") if context_classification else "confident"
        understanding_level = context_classification.get("understanding_level", "medium") if context_classification else "medium"

        # Analyze question complexity from recent messages
        user_messages = [msg['content'] for msg in state.messages if msg.get('role') == 'user']
        question_complexity = "basic"
        if user_messages:
            last_message = user_messages[-1]
            if len(last_message.split()) > 20:
                question_complexity = "complex"
            elif len(last_message.split()) > 10:
                question_complexity = "moderate"

        return {
            "confidence_level": confidence_level,
            "understanding_level": understanding_level,
            "question_complexity": question_complexity,
            "total_messages": len(user_messages),
            "learning_progression": self._assess_learning_progression(state)
        }

    def _analyze_conversation_progression(self, state: ArchMentorState, current_message: str) -> Dict[str, Any]:
        """Analyze the progression of the conversation."""

        user_messages = [msg['content'] for msg in state.messages if msg.get('role') == 'user']

        if len(user_messages) <= 1:
            stage = "initial"
        elif len(user_messages) <= 3:
            stage = "exploration"
        elif len(user_messages) <= 6:
            stage = "development"
        else:
            stage = "refinement"

        # Analyze topic evolution
        topic_evolution = self._analyze_topic_evolution(user_messages)

        # Identify patterns
        patterns = []
        if len(user_messages) > 2:
            recent_lengths = [len(msg.split()) for msg in user_messages[-3:]]
            if all(length > 15 for length in recent_lengths):
                patterns.append("detailed_responses")
            elif all(length < 8 for length in recent_lengths):
                patterns.append("brief_responses")

        return {
            "stage": stage,
            "topic_evolution": topic_evolution,
            "patterns": patterns,
            "message_count": len(user_messages)
        }

    def _determine_response_strategy(self, student_analysis: Dict, conversation_progression: Dict) -> str:
        """Determine the best response strategy based on student state."""

        confidence_level = student_analysis.get("confidence_level", "confident")
        stage = conversation_progression.get("stage", "initial")

        # Strategy selection logic
        if confidence_level == "confused" or confidence_level == "uncertain":
            return "clarifying_guidance"
        elif confidence_level == "overconfident":
            return "challenging_question"
        elif stage == "initial":
            return "foundational_question"
        elif stage == "exploration":
            return "exploratory_question"
        else:
            return "adaptive_question"

    async def _generate_response_by_strategy(self, strategy: str, state: ArchMentorState,
                                           student_analysis: Dict, conversation_progression: Dict,
                                           analysis_result: Dict) -> Dict[str, Any]:
        """Generate response based on the determined strategy.

        ENHANCED: Now includes technical and design guidance detection from FROMOLDREPO.
        """

        # Get user's last message for enhanced detection
        user_messages = [msg['content'] for msg in state.messages if msg.get('role') == 'user']
        last_message = user_messages[-1] if user_messages else ""

        # ENHANCEMENT: Check for technical questions first
        if self._looks_technical(last_message):
            # If we have domain expert results, generate technical followup
            domain_expert_result = getattr(state, "domain_expert_result", {})
            if domain_expert_result and domain_expert_result.get("response_text", ""):
                return await self._generate_technical_followup(state, domain_expert_result)

        # ENHANCEMENT: Check for design guidance requests - DISABLED to prevent hardcoded fallback override
        # The hardcoded synthesis was overriding proper LLM responses, so we let the normal flow handle design guidance
        # if self._looks_design_guidance(last_message):
        #     domain_expert_result = getattr(state, "domain_expert_result", {})
        #     return await self._generate_design_guidance_synthesis(state, analysis_result, domain_expert_result)

        # Original strategy-based routing
        if strategy == "clarifying_guidance":
            return await self._generate_clarifying_guidance(state, student_analysis, conversation_progression)
        elif strategy == "challenging_question":
            return await self._generate_challenging_question(state, student_analysis, conversation_progression)
        elif strategy == "foundational_question":
            return await self._generate_foundational_question(state, student_analysis, conversation_progression)
        elif strategy == "exploratory_question":
            return await self._generate_exploratory_question(state, student_analysis, conversation_progression)
        else:
            return await self._generate_adaptive_question(state, student_analysis, conversation_progression)

    async def _generate_clarifying_guidance(self, state: ArchMentorState, student_analysis: Dict, conversation_progression: Dict) -> Dict[str, Any]:
        """Generate clarifying guidance for confused students."""

        building_type = self._extract_building_type_from_context(state)
        user_messages = [msg['content'] for msg in state.messages if msg.get('role') == 'user']
        last_message = user_messages[-1] if user_messages else ""

        # Use AI to generate contextual clarifying guidance
        response_text = await self._generate_ai_clarifying_response(last_message, building_type, state)

        metadata = {
            "response_type": "clarifying_guidance",
            "response_strategy": "clarifying_guidance",
            "educational_intent": "build_understanding",
            "student_analysis": student_analysis,
            "conversation_progression": conversation_progression
        }

        return {
            "response_text": response_text,
            "response_type": "challenging_question",
            "response_strategy": "challenging_question",
            "educational_intent": "Challenge overconfident thinking",
            "building_type": building_type,
            "cognitive_flags": ["deep_thinking_encouraged", "overconfidence_addressed"]
        }

    async def _generate_challenging_question(self, state: ArchMentorState, student_analysis: Dict, conversation_progression: Dict) -> Dict[str, Any]:
        """Generate challenging questions for overconfident students."""

        building_type = self._extract_building_type_from_context(state)
        user_messages = [msg['content'] for msg in state.messages if msg.get('role') == 'user']
        last_message = user_messages[-1] if user_messages else ""

        # Use AI to generate challenging question
        response_text = await self._generate_ai_challenging_question(last_message, building_type, state)

        metadata = {
            "response_type": "challenging_question",
            "response_strategy": "challenging_question",
            "educational_intent": "challenge_assumptions",
            "student_analysis": student_analysis,
            "conversation_progression": conversation_progression
        }

        return {
            "response_text": response_text,
            "response_type": "challenging_question",
            "response_strategy": "challenging_question",
            "educational_intent": "Challenge and deepen thinking",
            "building_type": building_type,
            "cognitive_flags": ["deep_thinking_encouraged", "challenge_presented"]
        }

    async def _generate_foundational_question(self, state: ArchMentorState, student_analysis: Dict, conversation_progression: Dict) -> Dict[str, Any]:
        """Generate foundational questions for initial exploration."""

        building_type = self._extract_building_type_from_context(state)

        response_text = f"""Let's start by exploring the fundamentals of your {building_type} project.

What do you think are the most important questions we should ask about this project before we begin designing?

Consider: Who will use this space? What activities need to happen here? What makes this site unique?"""

        return {
            "agent": self.name,
            "response_text": response_text,
            "response_type": "foundational_question",
            "response_strategy": "foundational_question",
            "educational_intent": "establish_foundation",
            "student_analysis": student_analysis,
            "conversation_progression": conversation_progression
        }

    async def _generate_exploratory_question(self, state: ArchMentorState, student_analysis: Dict, conversation_progression: Dict) -> Dict[str, Any]:
        """Generate exploratory questions for deeper investigation."""

        building_type = self._extract_building_type_from_context(state)
        user_messages = [msg['content'] for msg in state.messages if msg.get('role') == 'user']
        last_message = user_messages[-1] if user_messages else ""

        # Use AI to generate exploratory question
        response_text = await self._generate_ai_exploratory_question(last_message, building_type, state)

        metadata = {
            "response_type": "exploratory_question",
            "response_strategy": "exploratory_question",
            "educational_intent": "encourage_exploration",
            "student_analysis": student_analysis,
            "conversation_progression": conversation_progression
        }

        return {
            "response_text": response_text,
            "response_type": "exploratory_question",
            "response_strategy": "exploratory_question",
            "educational_intent": "Encourage exploration and investigation",
            "building_type": building_type,
            "cognitive_flags": ["exploration_encouraged", "curiosity_stimulated"]
        }

    async def _generate_adaptive_question(self, state: ArchMentorState, student_analysis: Dict, conversation_progression: Dict) -> Dict[str, Any]:
        """Generate adaptive questions based on current context."""

        building_type = self._extract_building_type_from_context(state)
        user_messages = [msg['content'] for msg in state.messages if msg.get('role') == 'user']
        last_message = user_messages[-1] if user_messages else ""

        # Use AI to generate adaptive question
        response_text = await self._generate_ai_adaptive_question(last_message, building_type, state)

        metadata = {
            "response_type": "adaptive_question",
            "response_strategy": "adaptive_question",
            "educational_intent": "adaptive_guidance",
            "student_analysis": student_analysis,
            "conversation_progression": conversation_progression
        }

        return {
            "response_text": response_text,
            "response_type": "adaptive_question",
            "response_strategy": "adaptive_question",
            "educational_intent": "Adapt to current context and needs",
            "building_type": building_type,
            "cognitive_flags": ["adaptive_guidance", "context_responsive"]
        }

    # Utility methods

    def _assess_learning_progression(self, state: ArchMentorState) -> str:
        """Assess the student's learning progression."""
        user_messages = [msg['content'] for msg in state.messages if msg.get('role') == 'user']

        if len(user_messages) <= 2:
            return "beginning"
        elif len(user_messages) <= 5:
            return "developing"
        elif len(user_messages) <= 8:
            return "intermediate"
        else:
            return "advanced"

    def _analyze_topic_evolution(self, user_messages: List[str]) -> Dict[str, Any]:
        """Analyze how topics have evolved in the conversation."""
        if len(user_messages) < 2:
            return {"evolution": "single_topic", "topics": ["initial"]}

        # Simple topic analysis
        topics = []
        for msg in user_messages:
            if "material" in msg.lower():
                topics.append("materials")
            elif "space" in msg.lower() or "layout" in msg.lower():
                topics.append("spatial")
            elif "light" in msg.lower() or "window" in msg.lower():
                topics.append("environmental")
            else:
                topics.append("general")

        return {
            "evolution": "topic_progression" if len(set(topics)) > 1 else "focused_discussion",
            "topics": topics,
            "topic_count": len(set(topics))
        }

    def _extract_building_type_from_context(self, state) -> str:
        """
        Get building type from state - NO MORE DETECTION, just retrieval.
        Building type is now centrally managed in conversation_progression.py
        """
        # PRIORITY 1: Use conversation continuity context (highest confidence)
        if hasattr(state, 'student_state') and hasattr(state.student_state, 'conversation_context'):
            context = state.student_state.conversation_context
            if context.detected_building_type and context.building_type_confidence > 0.7:
                return context.detected_building_type

        # PRIORITY 2: Use state.building_type if available
        if hasattr(state, 'building_type') and state.building_type and state.building_type != "unknown":
            return state.building_type
        
        # PRIORITY 2: Use state.building_type from student_state if available
        if hasattr(state, 'student_state') and hasattr(state.student_state, 'building_type'):
            if state.student_state.building_type and state.student_state.building_type != "unknown":
                return state.student_state.building_type
        
        # PRIORITY 3: Use building_type from context_analysis if available
        if hasattr(state, 'context_analysis') and state.context_analysis:
            context_analysis = state.context_analysis
            if isinstance(context_analysis, dict) and context_analysis.get('building_type'):
                building_type = context_analysis['building_type']
                if building_type != "unknown":
                    return building_type

        # PRIORITY 4: Extract from current_design_brief if available
        if hasattr(state, 'student_state') and hasattr(state.student_state, 'current_design_brief'):
            brief = state.student_state.current_design_brief
            if brief and "community_center" in brief.lower():
                return "community_center"
            elif brief and "community center" in brief.lower():
                return "community_center"

        # PRIORITY 5: Extract from current_design_brief directly on state
        if hasattr(state, 'current_design_brief') and state.current_design_brief:
            brief = state.current_design_brief
            if brief and "community_center" in brief.lower():
                return "community_center"
            elif brief and "community center" in brief.lower():
                return "community_center"

        # FALLBACK: Return unknown instead of mixed_use
        return "unknown"

    async def _generate_contextual_followup(self, user_response: str, base_question: 'SocraticQuestion',
                                    current_phase: 'DesignPhase', building_type: str) -> str:
        """Generate a contextual follow-up using LLM instead of hardcoded templates."""

        print(f"🔍 DEBUG: Generating contextual followup for building_type: {building_type}")
        print(f"🔍 DEBUG: User response: {user_response[:100]}...")
        print(f"🔍 DEBUG: Current phase: {current_phase.value}")

        try:
            # Build context for AI generation
            context = f"""
You are an expert architectural mentor using the Socratic method to guide a student through their design project.

STUDENT'S RESPONSE: "{user_response}"

CURRENT PHASE: {current_phase.value}
BUILDING TYPE: {building_type}
BASE QUESTION: {base_question.question_text}

YOUR TASK:
Generate a thoughtful, contextual response that:
1. ACKNOWLEDGES what the student just said (be specific about their points)
2. BUILDS ON their specific response (reference their exact words and ideas)
3. CONNECTS to their {building_type} project context
4. ENCOURAGES deeper thinking about what they've shared
5. RELATES to the current design phase

IMPORTANT: 
- Reference specific details from their response (age range, specific needs, challenges mentioned)
- Build on their exact ideas (e.g., "Your focus on Copenhagen's wind and rain protection...")
- Don't ask generic questions - engage with what they said
- Make it relevant to their {building_type} project
- Keep it conversational and encouraging
- Make it 2-3 sentences that show you understand their input

Generate a contextual response that builds on their input:
"""
            
            print(f"🔍 DEBUG: Attempting LLM generation with context length: {len(context)}")
            
            # Generate response using AI
            response = await self.client.generate_completion([
                {"role": "user", "content": context}
            ], max_tokens=150, temperature=0.7)
            
            print(f"🔍 DEBUG: LLM response received: {response}")
            
            ai_generated_response = response.get("content", "").strip()
            if not ai_generated_response or len(ai_generated_response) < 20:
                print(f"🔍 DEBUG: LLM response too short, using fallback")
                # Fallback to a generic but building-type-appropriate question
                return self._generate_fallback_contextual_followup(user_response, building_type, current_phase)
            
            print(f"🔍 DEBUG: Using LLM-generated response: {ai_generated_response}")
            return ai_generated_response
            
        except Exception as e:
            print(f"🔍 DEBUG: AI generation failed in contextual followup: {e}")
            print(f"🔍 DEBUG: Exception type: {type(e)}")
            # Fallback to generic but appropriate response
            return self._generate_fallback_contextual_followup(user_response, building_type, current_phase)
    
    def _generate_fallback_contextual_followup(self, user_response: str, building_type: str, current_phase: 'DesignPhase') -> str:
        """Generate a fallback contextual followup that's truly generic and flexible."""
        
        # Truly generic fallback that works for any building type and any user response
        # No hardcoded assumptions about specific content, age ranges, locations, etc.
        return f"Your response shows thoughtful consideration of your {building_type} project. I can see you've thought through important aspects of your design. What specific element from what you've described would you like to explore further or develop in more detail?"

    def _get_next_step(self, current_step: Any) -> Any:
        """Get the next Socratic step in sequence."""
        try:
            from phase_assessment.phase_manager import SocraticStep

            step_order = [
                SocraticStep.INITIAL_CONTEXT_REASONING,
                SocraticStep.KNOWLEDGE_SYNTHESIS_TRIGGER,
                SocraticStep.SOCRATIC_QUESTIONING,
                SocraticStep.METACOGNITIVE_PROMPT
            ]

            try:
                current_index = step_order.index(current_step)
                if current_index < len(step_order) - 1:
                    return step_order[current_index + 1]
            except ValueError:
                pass

            return current_step  # Stay at current step if can't advance
        except ImportError:
            return current_step

    def _extract_cognitive_flags(self, response_result: Union[Dict, AgentResponse], state: ArchMentorState) -> List[str]:
        """Extract cognitive flags from the response and student state."""

        flags = []

        # Handle both Dict and AgentResponse types
        if isinstance(response_result, AgentResponse):
            response_strategy = response_result.metadata.get("response_strategy", "")
            response_text = response_result.response_text
        elif isinstance(response_result, dict):
            response_strategy = response_result.get("response_strategy", "")
            response_text = response_result.get("response_text", "")
        else:
            response_strategy = ""
            response_text = str(response_result)

        # Add flags based on strategy
        if response_strategy == "challenging_question":
            flags.append("deep_thinking_encouraged")
        elif response_strategy == "clarifying_guidance":
            flags.append("scaffolding_provided")
        elif response_strategy == "exploratory_question":
            flags.append("exploration_encouraged")

        # Check if response contains questions
        if "?" in response_text:
            flags.append("questioning_promoted")

        # Check conversation length for engagement
        user_messages = [msg['content'] for msg in state.messages if msg.get('role') == 'user']
        if len(user_messages) > 1:
            flags.append("engagement_maintained")

        return flags

    def _convert_to_agent_response(self, response_result: Union[Dict, AgentResponse], state: ArchMentorState,
                                 analysis_result: Dict, context_classification: Dict, gap_type: str) -> AgentResponse:
        """Convert the response result to AgentResponse format."""

        # If already an AgentResponse, return it
        if isinstance(response_result, AgentResponse):
            return response_result

        # Ensure response_result is a dict
        if not isinstance(response_result, dict):
            response_result = {"response_text": str(response_result), "response_type": "fallback"}

        # Handle both dict and AgentResponse types
        if isinstance(response_result, AgentResponse):
            # If already an AgentResponse, return it directly
            return response_result

        # Ensure response_result is a dictionary
        if not isinstance(response_result, dict):
            response_result = {"response_text": str(response_result), "response_type": "fallback"}

        # Calculate enhancement metrics
        enhancement_metrics = self._calculate_enhancement_metrics(response_result, state, analysis_result)

        # Convert cognitive flags
        cognitive_flags = self._convert_cognitive_flags(response_result.get("cognitive_flags", []))

        # Create Socratic response using the correct method
        agent_response = ResponseBuilder.create_socratic_response(
            response_text=response_result.get("response_text", ""),
            cognitive_flags=cognitive_flags,
            metadata={
                "response_strategy": response_result.get("response_strategy", ""),
                "educational_intent": response_result.get("educational_intent", ""),
                "gap_type": gap_type,
                "building_type": self._extract_building_type_from_context(state)
            }
        )

        # Add enhancement metrics manually
        agent_response.enhancement_metrics = enhancement_metrics

        return agent_response

    def _calculate_enhancement_metrics(self, response_result: Dict, state: ArchMentorState, analysis_result: Dict) -> EnhancementMetrics:
        """Calculate cognitive enhancement metrics for Socratic tutoring."""

        response_strategy = response_result.get("response_strategy", "")

        # Calculate scores based on strategy
        if response_strategy == "challenging_question":
            deep_thinking_score = 0.9
            scaffolding_score = 0.6
            engagement_score = 0.8
            metacognitive_score = 0.8
        elif response_strategy == "clarifying_guidance":
            deep_thinking_score = 0.6
            scaffolding_score = 0.9
            engagement_score = 0.7
            metacognitive_score = 0.6
        else:
            deep_thinking_score = 0.7
            scaffolding_score = 0.7
            engagement_score = 0.8
            metacognitive_score = 0.7

        overall_score = (deep_thinking_score + scaffolding_score + engagement_score + metacognitive_score) / 4.0
        scientific_confidence = 0.85  # High confidence in Socratic method

        return EnhancementMetrics(
            cognitive_offloading_prevention_score=0.8,  # Socratic method prevents cognitive offloading
            deep_thinking_engagement_score=deep_thinking_score,
            knowledge_integration_score=0.7,  # Socratic method promotes integration
            scaffolding_effectiveness_score=scaffolding_score,
            learning_progression_score=engagement_score,
            metacognitive_awareness_score=metacognitive_score,
            overall_cognitive_score=overall_score,
            scientific_confidence=scientific_confidence
        )

    def _convert_cognitive_flags(self, cognitive_flags: List[str]) -> List[CognitiveFlag]:
        """Convert cognitive flags to standardized format."""

        flag_mapping = {
            "deep_thinking_encouraged": CognitiveFlag.DEEP_THINKING_ENCOURAGED,
            "scaffolding_provided": CognitiveFlag.SCAFFOLDING_PROVIDED,
            "exploration_encouraged": CognitiveFlag.EXPLORATION_ENCOURAGED,
            "questioning_promoted": CognitiveFlag.QUESTIONING_PROMOTED,
            "engagement_maintained": CognitiveFlag.ENGAGEMENT_MAINTAINED
        }

        converted_flags = []
        for flag in cognitive_flags:
            if flag in flag_mapping:
                converted_flags.append(flag_mapping[flag])
            else:
                # Default to scaffolding for unknown flags
                converted_flags.append(CognitiveFlag.SCAFFOLDING_PROVIDED)

        return converted_flags

    # AI-powered response generation methods

    async def _generate_ai_clarifying_response(self, last_message: str, building_type: str, state: ArchMentorState) -> str:
        """Generate AI-powered clarifying response."""

        from openai import OpenAI
        import os

        client = OpenAI(api_key=os.getenv("OPENAI_API_KEY"))

        prompt = f"""
        You are an expert architectural mentor who provides advanced, contextual guidance through sophisticated questioning.

        STUDENT SAID: "{last_message}"
        BUILDING TYPE: {building_type}

        CRITICAL REQUIREMENTS:
        Craft a complete scholarly response that:
        1. PROVIDES SUPPORTIVE GUIDANCE: Acknowledge their thinking and offer concrete direction
        2. DECONSTRUCTS THE PROBLEM: Break down the complex architectural challenge into manageable parts
        3. OFFERS METHODOLOGICAL INSIGHT: Provide specific design thinking frameworks or approaches they can use
        4. CONNECTS TO THEORY: Reference relevant architectural principles or precedents where helpful
        5. BUILDS CONFIDENCE: Show them how their thinking connects to broader design discourse
        6. ENDS NATURALLY: Ensure the response concludes with a complete thought

        FORMATTING REQUIREMENTS:
        - Write in flowing paragraphs, NOT bullet points or lists
        - Do NOT use dashes (-) at the beginning of sentences
        - Write as natural, conversational prose
        - Integrate questions naturally within the text flow

        Your response should:
        1. Directly engage with their specific concept/question
        2. Push their thinking to more sophisticated levels
        3. Use their exact words and build on their thinking
        4. Ask probing questions that challenge assumptions
        5. Reference advanced architectural frameworks when relevant

        Adapt your approach based on their specific concepts and design challenge context.

        Keep it focused (150 words max) and intellectually challenging.
        """

        try:
            response = await self.client.generate_completion([
                {"role": "user", "content": prompt}
            ], max_tokens=200, temperature=0.7)
            
            ai_generated_response = response.get("content", "").strip()

            # Ensure response ends naturally (not mid-sentence)
            if ai_generated_response and not ai_generated_response.endswith(('.', '?', '!')):
                # Find the last complete sentence
                sentences = ai_generated_response.split('.')
                if len(sentences) > 1:
                    ai_generated_response = '.'.join(sentences[:-1]) + '.'

            return ai_generated_response
        except Exception as e:
            # Generate LLM-based fallback question instead of hardcoded
            self.telemetry.log_error(f"AI challenging question generation failed: {str(e)}")
            return await self._generate_llm_fallback_question(last_message, building_type, state)

    async def _generate_ai_challenging_question(self, last_message: str, building_type: str, state: ArchMentorState) -> str:
        """Generate AI-powered challenging question."""

        from openai import OpenAI
        import os

        client = OpenAI(api_key=os.getenv("OPENAI_API_KEY"))

        # FIXED: Extract the specific topic from the student's message for topic-specific questions
        topic_keywords = self._extract_topic_keywords(last_message)
        main_topic = topic_keywords[0] if topic_keywords else "design approach"

        prompt = f"""
        You are a distinguished architectural educator using the Socratic method to challenge and deepen student thinking.

        STUDENT'S MESSAGE: "{last_message}"
        BUILDING TYPE: {building_type}
        MAIN TOPIC: {main_topic}

        CRITICAL: Your question must be directly related to the MAIN TOPIC ({main_topic}), not generic architectural concepts.

        Craft a complete scholarly response that:
        1. ACKNOWLEDGES THEIR THINKING: Recognize the validity of their approach while identifying areas for deeper consideration
        2. INTRODUCES COMPLEXITY: Present 2-3 additional factors or constraints they should consider SPECIFICALLY about {main_topic}
        3. PROVIDES THEORETICAL CONTEXT: Reference relevant design principles or architectural theory RELATED TO {main_topic}
        4. CHALLENGES ASSUMPTIONS: Question underlying assumptions in a constructive way ABOUT {main_topic}
        5. OFFERS ALTERNATIVE PERSPECTIVES: Show different ways to approach {main_topic}
        6. ENDS NATURALLY: Conclude with a complete synthesis before asking your question

        RESPONSE STRUCTURE:
        - Acknowledge their approach and its merits regarding {main_topic}
        - Introduce additional complexity or considerations specific to {main_topic} in {building_type} projects
        - Provide theoretical grounding or precedent examples RELATED TO {main_topic}
        - End with a complete thought that synthesizes the {main_topic} challenges
        - THEN ask ONE specific, challenging question about {main_topic} that requires them to defend or refine their reasoning

        EXAMPLES OF TOPIC-SPECIFIC QUESTIONS:
        - If topic is "circulation": Ask about circulation patterns, wayfinding, flow, movement, accessibility
        - If topic is "lighting": Ask about natural light, artificial lighting, mood, visibility, energy
        - If topic is "materials": Ask about material properties, sustainability, aesthetics, durability
        - If topic is "structure": Ask about structural systems, loads, spans, construction methods

        Write a complete response (200-250 words) that challenges them constructively while providing educational value SPECIFICALLY about {main_topic}.
        """

        try:
            # OPTIMIZATION: Reduce token limit for challenging questions
            response = await self.client.generate_completion([
                {"role": "user", "content": prompt}
            ], max_tokens=150, temperature=0.7)  # Reduced from 200
            
            ai_generated_response = response.get("content", "").strip()

            # Ensure response ends naturally (not mid-sentence)
            if ai_generated_response and not ai_generated_response.endswith(('.', '?', '!')):
                # Find the last complete sentence
                sentences = ai_generated_response.split('.')
                if len(sentences) > 1:
                    ai_generated_response = '.'.join(sentences[:-1]) + '.'

            return ai_generated_response
        except Exception as e:
            # Generate LLM-based fallback question instead of hardcoded
            self.telemetry.log_error(f"AI exploratory question generation failed: {str(e)}")
            return await self._generate_llm_fallback_question(last_message, building_type, state)

    async def _generate_ai_exploratory_question(self, last_message: str, building_type: str, state: ArchMentorState) -> str:
        """Generate AI-powered exploratory question."""

        from openai import OpenAI
        import os

        client = OpenAI(api_key=os.getenv("OPENAI_API_KEY"))

        prompt = f"""
        You are a Socratic tutor encouraging exploration in architecture.

        STUDENT'S MESSAGE: "{last_message}"
        BUILDING TYPE: {building_type}

        Generate an exploratory response that:
        1. Opens up new avenues of thinking
        2. Encourages creative exploration
        3. Connects to broader design principles
        4. Invites them to consider alternatives

        FORMATTING REQUIREMENTS:
        - Write in flowing paragraphs, NOT bullet points or lists
        - Do NOT use dashes (-) at the beginning of sentences
        - Write as natural, conversational prose
        - Integrate questions naturally within the text flow

        Keep it under 100 words and be inspiring.
        """

        try:
            response = await self.client.generate_completion([
                {"role": "user", "content": prompt}
            ], max_tokens=150, temperature=0.7)
            return response.get("content", "").strip()
        except Exception as e:
            # Generate LLM-based fallback question instead of hardcoded
            self.telemetry.log_error(f"AI adaptive question generation failed: {str(e)}")
            return await self._generate_llm_fallback_question(last_message, building_type, state)

    async def _generate_ai_adaptive_question(self, last_message: str, building_type: str, state: ArchMentorState) -> str:
        """Generate AI-powered adaptive question."""

        from openai import OpenAI
        import os

        client = OpenAI(api_key=os.getenv("OPENAI_API_KEY"))

        prompt = f"""
        You are an accomplished architectural educator employing adaptive Socratic pedagogy to advance student learning through strategic inquiry.

        STUDENT'S CONTRIBUTION: "{last_message}"
        BUILDING TYPOLOGY: {building_type}

        Generate a sophisticated adaptive question that:
        1. Builds substantively upon their demonstrated understanding and insights
        2. Propels their design thinking toward greater complexity and nuance
        3. Connects explicitly to established architectural theory, principles, or methodologies
        4. Challenges them to synthesize concepts and develop more rigorous design reasoning
        5. Encourages critical examination of assumptions and design implications

        Frame your inquiry within appropriate architectural discourse while maintaining accessibility. Be intellectually challenging yet supportive.
        """

        try:
            response = await self.client.generate_completion([
                {"role": "user", "content": prompt}
            ], max_tokens=150, temperature=0.7)
            return response.get("content", "").strip()
        except Exception as e:
            # Generate LLM-based fallback question instead of hardcoded
            return await self._generate_llm_fallback_question(last_message, building_type, state)

    async def _generate_llm_fallback_question(self, user_input: str, building_type: str, state: ArchMentorState) -> str:
        """Generate LLM-based fallback question instead of hardcoded responses."""

        from openai import OpenAI
        import os

        client = OpenAI(api_key=os.getenv("OPENAI_API_KEY"))

        # Get recent context from conversation
        recent_context = ""
        if hasattr(state, 'messages') and state.messages:
            recent_messages = state.messages[-3:]  # Last 3 messages
            recent_context = " | ".join([f"{msg.get('role', 'unknown')}: {msg.get('content', '')[:50]}" for msg in recent_messages])

        # Check if visual analysis is available for fallback questions too
        visual_context = ""
        visual_insights = state.agent_context.get('visual_insights', {})
        if visual_insights.get('has_visual_analysis'):
            strengths = visual_insights.get('design_strengths', [])
            improvements = visual_insights.get('improvement_opportunities', [])
            elements = visual_insights.get('identified_elements', [])

            visual_context = f"""
        VISUAL ANALYSIS AVAILABLE:
        - Design strengths: {', '.join(strengths[:2]) if strengths else 'None'}
        - Improvement areas: {', '.join(improvements[:2]) if improvements else 'None'}
        - Elements seen: {', '.join(elements[:3]) if elements else 'None'}

        Reference these visual observations in your question.
        """

        prompt = f"""
        You are a Socratic tutor helping an architecture student. The LLM generation failed, so you need to create a thoughtful fallback question.

        STUDENT'S INPUT: "{user_input}"
        BUILDING TYPE: {building_type}
        RECENT CONTEXT: {recent_context}
        {visual_context}

        Generate a thoughtful Socratic question that:
        1. Directly relates to their specific input and building type
        2. Encourages deeper thinking about their design challenge
        3. Builds on the conversation context if available
        4. References any visual elements they've shared (if visual analysis is available)
        5. Avoids generic templates - be specific to their situation
        6. Helps them explore the implications or considerations they might have missed

        Keep it under 50 words and make it genuinely helpful for their specific situation.
        """

        try:
            response = await self.client.generate_completion([
                {"role": "user", "content": prompt}
            ], max_tokens=100, temperature=0.7)

            fallback_question = response.get("content", "").strip()

            if not fallback_question.endswith('?'):
                fallback_question += '?'

            return fallback_question

        except Exception as e:
            print(f"⚠️ LLM fallback question generation failed: {e}")
            # Only as last resort, use a contextual template
            return f"What specific aspect of {user_input.lower() if user_input else 'your design'} would be most important to consider for your {building_type}?"

    async def _generate_fallback_response(self, state: ArchMentorState, 
                                  analysis_result: Dict, gap_type: str) -> AgentResponse:
        """Generate fallback response when no user input is available using LLM instead of hardcoded template."""

        building_type = self._extract_building_type_from_context(state)

        try:
            # Generate dynamic fallback response using LLM
            prompt = f"""
            You are an expert architectural mentor helping a student with their {building_type} project.
            
            CONTEXT:
            - Building type: {building_type}
            - Gap type: {gap_type}
            - This is a fallback response when no specific user input is available
            
            TASK: Generate an engaging, encouraging opening message that:
            1. Welcomes the student to explore their {building_type} project
            2. Asks thoughtful, open-ended questions to get them thinking
            3. Shows enthusiasm for their architectural journey
            4. Encourages them to share their thoughts and challenges
            5. Sounds natural and conversational, not like a template
            
            RESPONSE: Write a welcoming message with 2-3 thoughtful questions (2-3 sentences total).
            """
            
            response = await self.client.generate_completion([
                {"role": "user", "content": prompt}
            ], max_tokens=200, temperature=0.7)
            
            ai_generated_response = response.get("content", "").strip()
            
            # Fallback to template if LLM fails
            if not ai_generated_response or len(ai_generated_response) < 30:
                response_text = f"Let's explore your {building_type} project. What would you like to focus on next?"
            else:
                response_text = ai_generated_response
                
        except Exception as e:
            # Fallback to template if LLM fails
            response_text = f"Let's explore your {building_type} project. What would you like to focus on next?"

        return ResponseBuilder.create_socratic_response(
            response_text=response_text,
            cognitive_flags=[],
            metadata={"response_type": "fallback_prompt", "building_type": building_type}
        )

    # Backward compatibility method
    async def generate_response(self, state: ArchMentorState, analysis_result: Dict[str, Any],
                              context_classification: Optional[Dict] = None, domain_expert_result: Optional[Dict] = None) -> AgentResponse:
        """Backward compatibility method for original API."""

        # Convert to new API format
        gap_type = "general"
        if analysis_result and "cognitive_flags" in analysis_result:
            cognitive_flags = analysis_result["cognitive_flags"]
            if cognitive_flags:
                gap_type = cognitive_flags[0].replace("needs_", "").replace("_guidance", "")

        return await self.provide_guidance(state, context_classification or {}, analysis_result, gap_type)

    # Phase-based assessment methods

    def _should_use_phase_based_approach(self, state: ArchMentorState, context_classification: Dict) -> bool:
        """Determine if phase-based assessment should be used."""

        if not self.phase_manager:
            return False

        # Use phase-based approach for structured learning sessions
        user_messages = [msg['content'] for msg in state.messages if msg.get('role') == 'user']

        # Enable phase-based approach if:
        # 1. There's a clear design brief
        # 2. The conversation has progressed beyond initial greetings
        # 3. The student seems engaged in design thinking

        # ENHANCED: More flexible conditions for phase-based approach
        has_design_brief = bool(state.current_design_brief)
        sufficient_conversation = len(user_messages) >= 1
        design_focused = any(keyword in " ".join(user_messages).lower()
                           for keyword in ["design", "building", "space", "architecture", "project", "museum", "library", "school", "hospital", "office", "residential", "commercial", "community", "center"])

        # Use phase-based approach if we have design focus OR a design brief (not both required)
        return (has_design_brief or design_focused) and sufficient_conversation

    async def _generate_phase_based_response(self, state: ArchMentorState, context_classification: Dict,
                                           analysis_result: Dict, gap_type: str) -> Dict[str, Any]:
        """Generate response using phase-based Socratic assessment."""

        # ENHANCED: Use phase info from orchestrator if available, otherwise detect
        if hasattr(state, 'phase_info') and state.phase_info:
            # Use phase information from dashboard's phase progression system
            dashboard_phase_info = state.phase_info
            current_phase_name = dashboard_phase_info.get("current_phase", "ideation")
            current_step_name = dashboard_phase_info.get("step", "initial_context_reasoning")

            # Convert string names to enum values
            try:
                current_phase = DesignPhase(current_phase_name)
                current_step = SocraticStep(current_step_name)
                print(f"🎯 SOCRATIC: Using dashboard phase info: {current_phase_name} - {current_step_name}")
            except (ValueError, NameError):
                # Fallback if enum conversion fails or enums not available
                current_phase = DesignPhase.IDEATION if 'DesignPhase' in globals() else None
                current_step = SocraticStep.INITIAL_CONTEXT_REASONING if 'SocraticStep' in globals() else None
                if current_phase is None or current_step is None:
                    # If enums not available, use fallback detection
                    if not self.phase_manager:
                        raise ValueError("Phase manager not available")
                    current_phase, current_step = self.phase_manager.detect_current_phase(state)
                print(f"⚠️ SOCRATIC: Failed to convert phase info, using fallback")
        else:
            # Fallback to phase detection if no dashboard info available
            if not self.phase_manager:
                raise ValueError("Phase manager not available")
            current_phase, current_step = self.phase_manager.detect_current_phase(state)
            print(f"🔍 SOCRATIC: Using phase detection: {current_phase.value} - {current_step.value}")

        # Extract building type
        building_type = self._extract_building_type_from_context(state)

        print(f"🔍 DEBUG: Building type extracted: {building_type}")
        print(f"🔍 DEBUG: State building_type: {getattr(state, 'building_type', 'NOT_SET')}")
        print(f"🔍 DEBUG: State current_design_brief: {getattr(state, 'current_design_brief', 'NOT_SET')}")
        print(f"🔍 DEBUG: State messages count: {len(getattr(state, 'messages', []))}")

        print(f"   📋 Current phase: {current_phase.value}")
        print(f"   📋 Current step: {current_step.value}")
        print(f"   🏗️ Building type: {building_type}")

        # Generate Socratic question for current phase and step
        context = {
            "building_type": building_type,
            "context_element": "character",  # Could be extracted from conversation
            "difficulty_level": context_classification.get("understanding_level", "moderate")
        }

        socratic_question = await self.phase_manager.generate_socratic_question(
            current_phase, current_step, building_type, context
        )

        # ENHANCED: Actually respond to what the user said instead of ignoring it
        user_messages = [msg['content'] for msg in state.messages if msg.get('role') == 'user']
        if len(user_messages) > 1:
            # User has provided a response - acknowledge it and build on it
            user_response = user_messages[-1]

            # Check if user provided substantial response (indicates step completion)
            if len(user_response.split()) > 15:  # Detailed response
                print(f"   🔍 User provided substantial response, focusing on building on their input")
                # Generate a contextual response that builds on their specific input
                response_text = await self._generate_contextual_followup(
                    user_response, socratic_question, current_phase, building_type
                )
            else:
                # Shorter response - use phase-based question but make it contextual
                response_text = await self._generate_contextual_followup(
                    user_response, socratic_question, current_phase, building_type
                )
        else:
            # First question in the phase
            response_text = socratic_question.question_text

        # Return dictionary for consistency with other response generation methods
        return {
            "response_text": response_text,
            "response_type": "phase_based_socratic",
            "response_strategy": f"phase_{current_phase.value}_step_{current_step.value}",
            "educational_intent": f"Guide through {current_phase.value} phase using Socratic method",
            "phase_info": {
                "current_phase": current_phase.value,
                "current_step": current_step.value,
                "expected_elements": socratic_question.expected_elements
            },
            "building_type": building_type,
            "socratic_question": socratic_question.__dict__,
            "cognitive_flags": ["phase_based_learning", "socratic_questioning", "guided_exploration"]
        }

    # ENHANCEMENT: Technical followup generation ported from FROMOLDREPO
    async def _generate_technical_followup(self, state: ArchMentorState, domain_expert_result: Dict[str, Any]) -> Dict[str, Any]:
        """Produce 1–2 concise application probes referencing DomainExpert key points.

        Ported from FROMOLDREPO lines 640-672.
        """
        building_type = self._extract_building_type_from_context(state)
        last_message = ""
        for msg in reversed(state.messages):
            if msg.get('role') == 'user':
                last_message = msg['content']
                break

        # Try to extract short labels from DomainExpert response
        text = (domain_expert_result or {}).get("response_text", "").strip()
        labels = []
        if text:
            import re
            bullets = re.findall(r"^\s*[-•]\s*(.+)$", text, flags=re.MULTILINE)
            for b in bullets[:3]:
                # Use first 4 words as a short label
                words = b.split()
                labels.append(" ".join(words[:4]))

        topic = self._extract_main_topic(last_message) if last_message else "your focus"
        if not labels:
            labels = [f"{topic} detail", f"{topic} compliance"]

        q1 = f"Given {labels[0]}, where in your {building_type} does this most affect the layout or user flow?"
        q2 = f"How will you verify {labels[1]} meets your project's constraints?"

        response_text = f"Apply these points in context:\n{q1}\n{q2}"

        return {
            "response_text": response_text,
            "response_type": "technical_followup",
        }

    async def _generate_design_guidance_synthesis(self, state: ArchMentorState, analysis_result: Dict[str, Any], domain_expert_result: Dict[str, Any]) -> Dict[str, Any]:
        """Generate design guidance synthesis with Insight/Direction/Watch format.

        Ported from FROMOLDREPO lines 673-715.
        """
        building_type = self._extract_building_type_from_context(state)
        last_message = ""
        for msg in reversed(state.messages):
            if msg.get('role') == 'user':
                last_message = msg['content']
                break

        topic = self._extract_main_topic(last_message) if last_message else "design approach"

        items = []

        # Insight from domain expert or analysis - ENHANCED: Use multiple sentences
        domain_text = (domain_expert_result or {}).get("response_text", "")
        if domain_text:
            # Extract first 2-3 meaningful sentences for richer insight
            sentences = [s.strip() for s in domain_text.split('.') if s.strip()]
            if len(sentences) >= 3:
                insight = '. '.join(sentences[:3]) + '.'
            elif len(sentences) >= 2:
                insight = '. '.join(sentences[:2]) + '.'
            elif sentences:
                insight = sentences[0] + '.'
            else:
                insight = domain_text[:200]

            # Limit length but preserve complete sentences
            if len(insight) > 600:
                insight = insight[:600].rstrip()
                last_period = insight.rfind('.')
                if last_period > 400:  # Keep if we have substantial content
                    insight = insight[:last_period + 1]

            items.append(f"- Insight: {insight}")

        # Direction question
        direction_q = f"Which approach to {topic} best supports your {building_type} goals?"
        items.append(f"- Direction: {direction_q}")

        # Watch line
        watch_line = f"- Watch: Check implications for circulation/daylight/acoustics."
        items.append(watch_line)

        header = "Synthesis:"
        next_probe = "Next: test one concrete change and tell me what you notice. What will you try first?"
        response_text = header + "\n" + "\n".join(items) + "\n\n" + next_probe

        return {
            "response_text": response_text,
            "response_type": "design_guidance",
        }

    def _extract_main_topic(self, text: str) -> str:
        """Extract main topic from user text."""
        if not text:
            return "design"

        # Simple keyword extraction
        keywords = ["circulation", "lighting", "structure", "materials", "layout", "space", "design"]
        text_lower = text.lower()

        for keyword in keywords:
            if keyword in text_lower:
                return keyword

        return "design approach"



    # Route-specific response generation methods
    
    async def _generate_socratic_clarification_response(self, state: ArchMentorState, context_classification: Dict, analysis_result: Dict, gap_type: str) -> Dict[str, Any]:
        """Generate socratic clarification response - explains concepts clearly and breaks them down."""

        building_type = self._extract_building_type_from_context(state)
        user_messages = [msg['content'] for msg in state.messages if msg.get('role') == 'user']
        user_input = user_messages[-1] if user_messages else ""
<<<<<<< HEAD
        design_brief = getattr(state, 'current_design_brief', '') or ''
=======

>>>>>>> 12e04538
        print(f"🔍 DEBUG: Generating socratic clarification for building_type: {building_type}")
        print(f"🔍 DEBUG: User input: {user_input[:100]}...")

        try:
            # ENHANCED: Generate comprehensive, theory-grounded clarification using advanced architectural education approach
            prompt = f"""
You are a distinguished architectural professor providing comprehensive guidance to a student experiencing confusion about their {building_type} project.

STUDENT'S CONFUSION: "{user_input}"
BUILDING TYPE: {building_type}
<<<<<<< HEAD
PROJECT CONTEXT: {design_brief}
=======
PROJECT CONTEXT: Adaptive reuse warehouse-to-community-center transformation
>>>>>>> 12e04538
GAP TYPE: {gap_type}

CRITICAL REQUIREMENTS FOR PROFESSOR-LEVEL RESPONSE:

<<<<<<< HEAD
1. **THEORETICAL GROUNDING**: Reference established architectural theories, design principles, and methodologies that are SPECIFICALLY relevant to their confusion topic. Choose theories that directly address their question - don't use generic examples. Research and select the most appropriate theoretical framework for their specific architectural challenge.
=======
1. **THEORETICAL GROUNDING**: Reference established architectural theories, design principles, and methodologies relevant to their confusion. Examples:
   - For spatial issues: Reference Christopher Alexander's pattern language, space syntax theory, or environmental psychology
   - For green spaces: Biophilic design principles, landscape urbanism, therapeutic environments theory
   - For circulation: Kevin Lynch's wayfinding principles, movement systems theory, accessibility frameworks
   - For programming: Activity-based design, behavioral mapping, social space theory
>>>>>>> 12e04538

2. **ADVANCED CONTENT DEPTH**: Provide specific architectural strategies with proper terminology:
   - Technical considerations (structural implications, environmental systems, lighting requirements)
   - Spatial quality frameworks and design methodologies
   - Precedent examples with architect/project names where relevant
   - Connection to broader design principles and contemporary practice

3. **STRUCTURED PROBLEM BREAKDOWN**: Follow this pattern:
   - Acknowledge the complexity and importance of their concern
   - Introduce 2-3 specific architectural concepts/strategies with proper terminology
   - Reference relevant theory or precedents
   - Provide technical considerations specific to warehouse-to-community-center adaptive reuse
   - Connect to established design principles

<<<<<<< HEAD
4. **CONTEXT-SPECIFIC APPLICATION**: Tailor advice specifically to user's {building_type} project and user`s {user_input}, considering:
   - Existing structural systems and spatial qualities
   - programming requirements
   - constraints and opportunities
   - Design considerations

5. **MAINTAIN SOCRATIC ENGAGEMENT**: End with thoughtful questions that push deeper architectural thinking, not generic clarification requests.

6. **AVOID TEMPLATE RESPONSES**: Do not repeat the same theorists (Christopher Alexander, Kevin Lynch, etc.) for different topics. Research and select the most contextually appropriate theories and precedents for THIS specific question.

EXAMPLE STRUCTURE:
"Your concern about [specific issue] touches on fundamental questions in [relevant architectural theory/field]. This challenge is particularly complex in adaptive reuse projects where [specific consideration].

Let me break this down through [2-3 specific architectural frameworks/concepts]. 

First, consider [specific strategy with proper terminology], which is grounded in [relevant theory/precedent]. 
Second, [another specific approach] addresses [technical/spatial consideration].

For your [relevant to user's project], this means [specific application to their project context, including technical considerations].

[End with targeted questions that advance their architectural thinking]"

CRITICAL FORMATTING REQUIREMENTS:
- Write in flowing paragraphs, NOT bullet points or lists
- Do NOT use dashes (-) at the beginning of sentences or paragraphs
- Write as natural, conversational prose with proper paragraph structure
- Integrate questions naturally within the text flow, not as separate bullet points
- Use **bold** for key architectural concepts and *italics* for emphasis

=======
4. **CONTEXT-SPECIFIC APPLICATION**: Tailor advice specifically to warehouse-to-community-center adaptive reuse challenges, considering:
   - Existing structural systems and spatial qualities
   - Community programming requirements
   - Adaptive reuse constraints and opportunities
   - Public space design considerations

5. **MAINTAIN SOCRATIC ENGAGEMENT**: End with thoughtful questions that push deeper architectural thinking, not generic clarification requests.

EXAMPLE STRUCTURE:
"Your concern about [specific issue] touches on fundamental questions in [relevant architectural theory/field]. This challenge is particularly complex in adaptive reuse projects where [specific consideration].

Let me break this down through [2-3 specific architectural frameworks/concepts]. First, consider [specific strategy with proper terminology], which is grounded in [relevant theory/precedent]. Second, [another specific approach] addresses [technical/spatial consideration].

For your warehouse-to-community-center transformation, this means [specific application to their project context, including technical considerations].

[End with targeted questions that advance their architectural thinking]"

>>>>>>> 12e04538
Generate comprehensive, theory-grounded guidance (4-5 substantial sentences + targeted questions):
"""

            print(f"🔍 DEBUG: Attempting LLM generation for socratic clarification")

            response = await self.client.generate_completion([
                self.client.create_system_message("You are an expert architectural mentor who excels at breaking down complex concepts into clear, understandable explanations."),
                self.client.create_user_message(prompt)
            ], max_tokens=400, temperature=0.7)

            ai_generated_response = response.get("content", "").strip()

            if ai_generated_response and len(ai_generated_response) > 50:
                print(f"✅ Generated socratic clarification response: {len(ai_generated_response)} chars")

            return {
                "response_text": ai_generated_response,
                "response_type": "socratic_clarification",
                "response_strategy": "clarifying_explanation",
                "educational_intent": "Provide clear explanations and break down concepts",
                "metadata": {
                    "building_type": building_type,
                    "gap_type": gap_type,
                    "response_approach": "clarifying_guidance"
                }
            }

        except Exception as e:
            print(f"⚠️ Socratic clarification generation failed: {e}")
            # Fallback to simple clarifying response
            return self._generate_fallback_clarification(building_type, user_input, gap_type)

    def _generate_fallback_clarification(self, building_type: str, user_input: str, gap_type: str) -> Dict[str, Any]:
        """Generate fallback clarification when LLM fails."""
        building_type = building_type if building_type != "unknown" else "architectural"

        # Provide helpful clarification based on common confusion patterns
        if "circulation" in user_input.lower() or "wayfinding" in user_input.lower():
            return {
                "response_text": f"Your concern about circulation and wayfinding in a {building_type} is both insightful and crucial to the user experience of the space. Let's break this down into more manageable parts. First, consider the concept of 'hierarchical circulation,' which involves designing primary, secondary, and tertiary pathways. Think of the primary circulation as a central spine, with secondary paths branching out to more specific zones. What specific part feels unclear? Which aspect would help you move forward?",
                "response_type": "socratic_clarification",
                "response_strategy": "clarifying_explanation",
                "educational_intent": "Explain circulation concepts clearly",
                "metadata": {
                    "building_type": building_type,
                    "gap_type": gap_type,
                    "response_approach": "fallback_clarification"
                }
            }
        else:
            return {
                "response_text": f"I understand this aspect of your {building_type} project can be challenging! Let me help clarify this concept. The key is to break down complex ideas into smaller, more manageable parts. Start with what you do understand, and we can build from there step by step. What specific part feels unclear? Which aspect would help you move forward?",
                "response_type": "socratic_clarification",
                "response_strategy": "clarifying_explanation",
                "educational_intent": "Provide general clarifying guidance",
                "metadata": {
                    "building_type": building_type,
                    "gap_type": gap_type,
                    "response_approach": "fallback_clarification"
                }
            }

    async def _generate_supportive_scaffolding_response(self, state: ArchMentorState, context_classification: Dict, analysis_result: Dict, gap_type: str) -> Dict[str, Any]:
        """Generate supportive scaffolding response - provides guidance and explanations instead of questions."""
        
        building_type = self._extract_building_type_from_context(state)
        user_messages = [msg['content'] for msg in state.messages if msg.get('role') == 'user']
        user_input = user_messages[-1] if user_messages else ""
        
        print(f"🔍 DEBUG: Generating supportive scaffolding for building_type: {building_type}")
        print(f"🔍 DEBUG: User input: {user_input[:100]}...")
        
        try:
            # Build context for supportive guidance generation
            context = f"""
You are an expert architectural mentor providing SUPPORTIVE GUIDANCE to help a student understand concepts they're struggling with.

STUDENT'S INPUT: "{user_input}"
BUILDING TYPE: {building_type}
GAP TYPE: {gap_type}

YOUR TASK: Provide SUPPORTIVE GUIDANCE that:
1. ACKNOWLEDGES their confusion/struggle
2. EXPLAINS the concepts they're unclear about
3. GIVES SPECIFIC EXAMPLES relevant to their {building_type} project
4. BREAKS DOWN complex ideas into understandable parts
5. PROVIDES PRACTICAL GUIDANCE for moving forward

IMPORTANT: 
- DO NOT ask more questions (they're already confused!)
- DO provide clear explanations and examples
- DO give specific guidance for their {building_type} project
- DO help them understand what they're struggling with
- Keep it encouraging and supportive

Generate supportive guidance (2-3 sentences):
"""
            
            print(f"🔍 DEBUG: Attempting LLM generation for supportive guidance")
            
            # Generate supportive guidance using AI
            response = await self.client.generate_completion([
                {"role": "user", "content": context}
            ], max_tokens=200, temperature=0.7)
            
            print(f"🔍 DEBUG: LLM response received: {response}")
            
            ai_generated_response = response.get("content", "").strip()
            if not ai_generated_response or len(ai_generated_response) < 30:
                print(f"🔍 DEBUG: LLM response too short, using fallback")
                # Fallback to supportive guidance
                return self._generate_fallback_supportive_response(user_input, building_type, gap_type)
            
            print(f"🔍 DEBUG: Using LLM-generated supportive guidance: {ai_generated_response}")
            
            return {
                "response_text": ai_generated_response,
                "response_type": "supportive_scaffolding",
                "response_strategy": "supportive_guidance",
                "educational_intent": "Provide supportive guidance and explanations",
                "metadata": {
                    "building_type": building_type,
                    "gap_type": gap_type,
                    "response_approach": "supportive_guidance"
                }
            }
            
        except Exception as e:
            print(f"🔍 DEBUG: AI generation failed in supportive scaffolding: {e}")
            return self._generate_fallback_supportive_response(user_input, building_type, gap_type)
    
    def _generate_fallback_supportive_response(self, user_input: str, building_type: str, gap_type: str) -> Dict[str, Any]:
        """Generate fallback supportive response when LLM fails."""
        
        # Generic but supportive fallback
        if "seasonal" in user_input.lower() or "winter" in user_input.lower():
            return {
                "response_text": f"Let me help you understand seasonal design for your {building_type}. Seasonal changes can be challenging, but they're also opportunities to create year-round appeal. For winter gardens, consider elements like evergreen plants, sheltered seating areas, and warm materials that make the space inviting even in cold weather. The key is creating a sense of warmth and protection while maintaining the connection to nature.",
                "response_type": "supportive_scaffolding",
                "response_strategy": "supportive_guidance",
                "educational_intent": "Explain seasonal design concepts",
                "metadata": {
                    "building_type": building_type,
                    "gap_type": gap_type,
                    "response_approach": "fallback_supportive"
                }
            }
        else:
            return {
                "response_text": f"I understand this can be challenging! Let me help you with your {building_type} project. The key is to break down complex concepts into manageable parts. Start with what you do understand, and we can build from there. What specific aspect would you like me to explain first?",
                "response_type": "supportive_scaffolding",
                "response_strategy": "supportive_guidance",
                "educational_intent": "Provide general supportive guidance",
                "metadata": {
                    "building_type": building_type,
                    "gap_type": gap_type,
                    "response_approach": "fallback_supportive"
                }
            }
    
    async def _generate_knowledge_only_response(self, state: ArchMentorState, context_classification: Dict, analysis_result: Dict, gap_type: str) -> Dict[str, Any]:
        """Generate knowledge-only response - provides direct answers without follow-up questions."""
        
        building_type = self._extract_building_type_from_context(state)
        user_messages = [msg['content'] for msg in state.messages if msg.get('role') == 'user']
        user_input = user_messages[-1] if user_messages else ""
        
        print(f"🔍 DEBUG: Generating knowledge-only response for building_type: {building_type}")
        
        try:
            # Build context for knowledge generation
            context = f"""
You are an expert architectural mentor providing targeted, advanced guidance.

STUDENT ASKED: "{user_input}"
BUILDING TYPE: {building_type}

CRITICAL REQUIREMENTS:
- DO NOT provide generic architectural overviews
- DO NOT explain basic concepts they already know
- DIRECTLY address their specific question
- USE advanced architectural frameworks and concepts
- BUILD ON their exact words and thinking

Your response should:
1. Directly answer what they specifically asked about
2. Apply sophisticated architectural analysis when it genuinely addresses their question
3. Reference their exact concepts and build on them
4. Provide actionable, specific guidance for their {building_type}
5. Be concise but intellectually substantial (2-3 sentences max)

Focus on their specific question, not general {building_type} information.
"""
            
            # Generate knowledge response using AI
            response = await self.client.generate_completion([
                {"role": "user", "content": context}
            ], max_tokens=300, temperature=0.7)
            
            ai_generated_response = response.get("content", "").strip()
            if not ai_generated_response or len(ai_generated_response) < 50:
                return self._generate_fallback_knowledge_response(user_input, building_type)
            
            return {
                "response_text": ai_generated_response,
                "response_type": "knowledge_only",
                "response_strategy": "direct_knowledge",
                "educational_intent": "Provide comprehensive knowledge and answers",
                "metadata": {
                    "building_type": building_type,
                    "response_approach": "knowledge_provision"
                }
            }
            
        except Exception as e:
            print(f"🔍 DEBUG: AI generation failed in knowledge-only: {e}")
            return self._generate_fallback_knowledge_response(user_input, building_type)
    
    async def _generate_fallback_knowledge_response(self, user_input: str, building_type: str) -> Dict[str, Any]:
        """Generate fallback knowledge response when LLM fails."""

        # Generate LLM fallback response instead of hardcoded text
        try:
            fallback_prompt = f"""
            The user is asking about their {building_type} project: "{user_input}"
            Generate a helpful Socratic response that:
            1. Acknowledges their question about architectural concepts
            2. Asks a thought-provoking follow-up question to guide their thinking
            3. Avoids generic phrases like "I'd be happy to help"
            4. Sounds natural and educational, not templated

            Keep it concise (1-2 sentences) and focus on guiding their architectural thinking.
            """

            fallback_response = await self.client.generate_completion([
                self.client.create_system_message("You are a Socratic architecture tutor who guides students through thoughtful questions."),
                self.client.create_user_message(fallback_prompt)
            ])

            response_text = fallback_response.strip() if fallback_response else f"What specific aspect of your {building_type} design are you most curious about exploring further?"

        except Exception as fallback_error:
            print(f"⚠️ Fallback response generation failed: {fallback_error}")
            # Last resort - simple contextual response without hardcoded phrases
            response_text = f"What specific aspect of your {building_type} design are you most curious about exploring further?"

        return {
            "response_text": response_text,
            "response_type": "knowledge_only",
            "response_strategy": "fallback_knowledge",
            "educational_intent": "Provide basic knowledge guidance",
            "metadata": {
                "building_type": building_type,
                "response_approach": "fallback_knowledge"
            }
        }
    
    async def _generate_adaptive_socratic_response(self, state: ArchMentorState, context_classification: Dict, analysis_result: Dict, gap_type: str) -> Dict[str, Any]:
        """Generate adaptive Socratic response - the original adaptive approach."""
        
        # Analyze student state and conversation progression
        student_analysis = self._analyze_student_state(state, analysis_result, context_classification)
        user_messages = [msg['content'] for msg in state.messages if msg.get('role') == 'user']
        user_input = user_messages[-1] if user_messages else ""
        conversation_progression = self._analyze_conversation_progression(state, user_input)

        # Determine response strategy
        response_strategy = self._determine_response_strategy(student_analysis, conversation_progression)

        print(f"   Strategy: {response_strategy}")
        print(f"   Student confidence: {student_analysis.get('confidence_level', 'unknown')}")
        print(f"   Conversation stage: {conversation_progression.get('stage', 'unknown')}")

        # Generate response based on strategy
        response_result = await self._generate_response_by_strategy(
            response_strategy, state, student_analysis, conversation_progression, analysis_result
        )
        
        return response_result

    async def _generate_multi_agent_socratic_response(self, state: ArchMentorState, context_classification: Dict, analysis_result: Dict, gap_type: str) -> Dict[str, Any]:
        """Generate socratic response specifically for multi-agent comprehensive synthesis.

        This generates multiple socratic questions that can be woven throughout domain expert content.
        """

        # Extract building type and context
        building_type = self._extract_building_type_from_context(state)
        user_messages = [msg['content'] for msg in state.messages if msg.get('role') == 'user']
        user_input = user_messages[-1] if user_messages else ""

        # Get domain knowledge context if available from coordination
        coordination_context = context_classification.get("agent_coordination", {})
        other_responses = coordination_context.get("other_responses", {})
        domain_knowledge = other_responses.get("domain_expert", {}).get("response_text", "")

        # Generate multiple socratic questions for synthesis
        response_text = await self._generate_ai_multi_agent_socratic_questions(user_input, building_type, domain_knowledge, state)

        return {
            "response_text": response_text,
            "response_type": "multi_agent_socratic",
            "response_strategy": "multi_agent_comprehensive",
            "educational_intent": "Provide multiple socratic questions for synthesis with domain knowledge",
            "building_type": building_type,
            "cognitive_flags": ["multi_perspective_thinking", "synthesis_questions", "deep_exploration"]
        }

    async def _generate_ai_multi_agent_socratic_questions(self, user_input: str, building_type: str, domain_knowledge: str, state: ArchMentorState) -> str:
        """Generate multiple socratic questions for multi-agent synthesis."""

        from openai import OpenAI
        import os

        client = OpenAI(api_key=os.getenv("OPENAI_API_KEY"))

        # Truncate domain knowledge for context
        domain_context = domain_knowledge[:800] if domain_knowledge else "No domain knowledge available"

        prompt = f"""
        You are a Socratic tutor working alongside a domain expert to provide comprehensive architectural guidance.

        STUDENT'S MESSAGE: "{user_input}"
        BUILDING TYPE: {building_type}
        DOMAIN EXPERT CONTEXT: "{domain_context}"

        Generate 3-4 thoughtful socratic questions that:
        1. Build upon the domain expert's knowledge
        2. Encourage deeper thinking about the concepts discussed
        3. Connect different aspects of the design challenge
        4. Push the student to consider implications and alternatives
        5. Are specific to their {building_type} project

        Generate 3-4 separate questions that can be woven into comprehensive guidance. Each question should be:
        1. Specific to their design approach
        2. Connected to broader architectural principles
        3. About implications or alternatives
        4. Encouraging synthesis or next steps

        Format as natural sentences without bullet points. Keep each question concise but thought-provoking.
        """

        try:
            response = await self.client.generate_completion([
                {"role": "user", "content": prompt}
            ], max_tokens=300, temperature=0.7)
            return response.get("content", "").strip()
        except Exception as e:
            # Fallback to basic questions
            self.telemetry.log_error(f"AI multi-agent socratic generation failed: {str(e)}")
            return f"How does your {building_type} design reflect the specific needs you've identified? What design principles are guiding your decision-making process? How might you test or validate your design assumptions? What aspects of your approach would you like to explore further?"

    async def _generate_balanced_guidance_response(
        self, 
        state: ArchMentorState, 
        context_classification: Dict, 
        analysis_result: Dict, 
        gap_type: str
    ) -> Dict[str, Any]:
        """
        Generate balanced guidance response that combines helpful advice with gentle exploration.
        This is for design_guidance_request routes where users want guidance but also benefit from thinking.
        """
        try:
            # Extract building type and context
            building_type = self._extract_building_type_from_context(state)
            user_input = context_classification.get("user_input", "")
            
            # Get comprehensive context for better responses
            design_brief = getattr(state, 'current_design_brief', '') or ''

            # Get full conversation context to understand references
            all_messages = [msg['content'] for msg in state.messages if msg.get('role') in ['user', 'assistant']]
            conversation_context = ' | '.join(all_messages[-8:]) if all_messages else ''

            # Extract key project details from conversation history
            project_details = self._extract_project_details_from_conversation(state)

            # Generate contextual guidance using LLM
            prompt = f"""
            You are an architectural mentor helping with a {building_type} project.
            
            PROJECT CONTEXT: {design_brief}
            PROJECT DETAILS FROM CONVERSATION: {project_details}
            RECENT CONVERSATION: {conversation_context}
            CURRENT USER REQUEST: "{user_input}"

            IMPORTANT: The user's current message may refer to previous conversation context.
            Look for references like "this", "that", "it", "forgot about" that connect to earlier discussion.
            If the user mentions something was "forgotten", identify what specific aspect from the conversation history they're referring to.

            Provide a BALANCED response that includes:
            1. HELPFUL GUIDANCE: Give specific, actionable advice related to their {building_type} project
            2. CONTEXTUAL RELEVANCE: Reference their specific project context and previous discussion
            3. GENTLE EXPLORATION: Ask ONE thoughtful question that builds on your guidance
            4. ENCOURAGEMENT: Support their design thinking process

            Focus on being helpful and practical while encouraging their own thinking.
            Make sure your response is specific to their {building_type} project, not generic.
            Keep the response conversational and supportive.
            """
            
            response = await self.client.generate_completion([
                {"role": "user", "content": prompt}
            ], max_tokens=200, temperature=0.7)
            
            if response and response.get("content"):
                return {
                    "response_text": response["content"],
                    "response_type": "balanced_guidance",
                    "guidance_type": "design_guidance",
                    "building_type": building_type,
                    "confidence": 0.9
                }
            else:
                # Fallback to generic but helpful guidance
                return self._generate_fallback_balanced_guidance(building_type, user_input)
                
        except Exception as e:
            print(f"🔍 DEBUG: LLM generation failed for balanced_guidance: {e}")
            # Fallback to generic but helpful guidance
            building_type = self._extract_building_type_from_context(state)
            user_input = context_classification.get("user_input", "")
            return self._generate_fallback_balanced_guidance(building_type, user_input)
    
    def _generate_fallback_balanced_guidance(self, building_type: str, user_input: str) -> Dict[str, Any]:
        """Generate fallback balanced guidance when LLM fails."""
        building_type = building_type if building_type != "unknown" else "architectural"
        
        # Provide helpful guidance with gentle exploration
        guidance_text = f"""
        Based on your {building_type} project, here's some helpful guidance for organizing your spaces:

        **Practical Approach:**
        • Start by mapping the flow between indoor and outdoor areas
        • Consider how different age groups will use each space
        • Think about seasonal changes and weather protection
        • Plan for flexible, adaptable spaces that can serve multiple purposes

        **Design Strategy:**
        • Create clear visual connections between classrooms and outdoor areas
        • Use materials and colors that complement the natural environment
        • Design circulation paths that encourage exploration
        • Include both active and quiet outdoor spaces

        **Next Steps:**
        • Sketch a basic layout showing the relationship between indoor and outdoor areas
        • Consider how the spaces will change throughout the day and seasons
        • Think about what specific activities each space will support

        What aspect of this organization strategy feels most important to you right now?
        """
        
        return {
            "response_text": guidance_text.strip(),
            "response_type": "balanced_guidance",
            "guidance_type": "design_guidance",
            "building_type": building_type,
            "confidence": 0.8
        }

    async def _generate_llm_response(self, prompt: str, state: ArchMentorState, analysis_result: Dict) -> str:
        """Generate LLM response using the client."""
        try:
            response = await self.client.generate_completion([
                {"role": "user", "content": prompt}
            ], max_tokens=300, temperature=0.7)

            return response.get("content", "").strip()
        except Exception as e:
            # Fallback response
            building_type = self._extract_building_type_from_context(state)
            return f"Let's explore your {building_type} project further. What specific aspect would you like to focus on?"

    def _generate_fallback_dict_response(self, state: ArchMentorState, gap_type: str) -> Dict[str, Any]:
        """Generate fallback response as dictionary for gamified methods."""
        building_type = self._extract_building_type_from_context(state)
        return {
            "response_text": f"Let's explore your {building_type} project further. What specific aspect would you like to focus on?",
            "response_type": "fallback",
            "response_strategy": "fallback_guidance",
            "educational_intent": "continued_exploration",
            "gap_type": gap_type,
            "building_type": building_type,
            "cognitive_flags": ["continued_engagement"]
        }

    def _extract_project_details_from_conversation(self, state: ArchMentorState) -> str:
        """Extract key project details from conversation history to understand context."""
        try:
            all_messages = [msg['content'] for msg in state.messages if msg.get('role') == 'user']
            conversation_text = ' '.join(all_messages).lower()

            details = []

            # Check conversation context first for project details
            if hasattr(state, 'conversation_context'):
                ctx = state.conversation_context
                if ctx.project_type:
                    details.append(f"{ctx.project_type} project")
                if ctx.existing_building_type and ctx.target_building_type:
                    details.append(f"converting {ctx.existing_building_type} to {ctx.target_building_type}")
                elif ctx.existing_building_type:
                    details.append(f"existing {ctx.existing_building_type} building")
                elif ctx.target_building_type:
                    details.append(f"{ctx.target_building_type} program")
                if ctx.project_details:
                    details.extend(ctx.project_details)

            # Fallback to text analysis if no conversation context
            if not details:
                # Check for building types and project types
                if 'warehouse' in conversation_text:
                    details.append("existing warehouse building")
                if 'adaptive reuse' in conversation_text or 'conversion' in conversation_text:
                    details.append("adaptive reuse project")
                if 'community center' in conversation_text:
                    details.append("community center program")
                if 'elder' in conversation_text or 'senior' in conversation_text:
                    details.append("serving elder/senior population")
                if 'construction' in conversation_text:
                    details.append("construction approach considerations")

            # Check for specific architectural elements mentioned
            if 'circulation' in conversation_text:
                details.append("circulation design")
            if 'material' in conversation_text:
                details.append("material considerations")
            if 'structure' in conversation_text:
                details.append("structural considerations")

            return '; '.join(details) if details else "general architectural project"

        except Exception as e:
            print(f"⚠️ Error extracting project details: {e}")
            return "architectural project"

    def _extract_topic_keywords(self, message: str) -> List[str]:
        """Extract key architectural topics from the message for topic-specific questions."""
        message_lower = message.lower()

        # Define topic keywords in order of specificity
        topic_keywords = {
            "circulation": ["circulation", "movement", "flow", "wayfinding", "pathways", "corridors"],
            "lighting": ["lighting", "light", "illumination", "daylight", "natural light", "artificial light"],
            "materials": ["materials", "material", "finishes", "surfaces", "textures", "cladding"],
            "structure": ["structure", "structural", "frame", "columns", "beams", "foundation"],
            "acoustics": ["acoustics", "sound", "noise", "acoustic", "reverberation"],
            "sustainability": ["sustainable", "sustainability", "green", "energy", "environmental"],
            "accessibility": ["accessibility", "accessible", "ada", "universal design", "barrier-free"],
            "programming": ["program", "programming", "functions", "activities", "uses"],
            "spatial organization": ["spatial", "organization", "layout", "arrangement", "zoning"],
            "facade": ["facade", "exterior", "envelope", "skin", "cladding"],
            "landscape": ["landscape", "outdoor", "garden", "courtyard", "plaza"],
            "technology": ["technology", "smart", "digital", "systems", "automation"]
        }

        # Find matching topics
        found_topics = []
        for topic, keywords in topic_keywords.items():
            if any(keyword in message_lower for keyword in keywords):
                found_topics.append(topic)

        # Return most specific topics first, or default to "design approach"
        return found_topics if found_topics else ["design approach"]

    # Cleanup
    def __del__(self) -> None:
        """Cleanup method."""
        try:
            self.telemetry.log_agent_end("cleanup")
        except:
            pass<|MERGE_RESOLUTION|>--- conflicted
+++ resolved
@@ -1736,11 +1736,9 @@
         building_type = self._extract_building_type_from_context(state)
         user_messages = [msg['content'] for msg in state.messages if msg.get('role') == 'user']
         user_input = user_messages[-1] if user_messages else ""
-<<<<<<< HEAD
+
         design_brief = getattr(state, 'current_design_brief', '') or ''
-=======
-
->>>>>>> 12e04538
+
         print(f"🔍 DEBUG: Generating socratic clarification for building_type: {building_type}")
         print(f"🔍 DEBUG: User input: {user_input[:100]}...")
 
@@ -1751,24 +1749,15 @@
 
 STUDENT'S CONFUSION: "{user_input}"
 BUILDING TYPE: {building_type}
-<<<<<<< HEAD
+
 PROJECT CONTEXT: {design_brief}
-=======
-PROJECT CONTEXT: Adaptive reuse warehouse-to-community-center transformation
->>>>>>> 12e04538
+
 GAP TYPE: {gap_type}
 
 CRITICAL REQUIREMENTS FOR PROFESSOR-LEVEL RESPONSE:
 
-<<<<<<< HEAD
 1. **THEORETICAL GROUNDING**: Reference established architectural theories, design principles, and methodologies that are SPECIFICALLY relevant to their confusion topic. Choose theories that directly address their question - don't use generic examples. Research and select the most appropriate theoretical framework for their specific architectural challenge.
-=======
-1. **THEORETICAL GROUNDING**: Reference established architectural theories, design principles, and methodologies relevant to their confusion. Examples:
-   - For spatial issues: Reference Christopher Alexander's pattern language, space syntax theory, or environmental psychology
-   - For green spaces: Biophilic design principles, landscape urbanism, therapeutic environments theory
-   - For circulation: Kevin Lynch's wayfinding principles, movement systems theory, accessibility frameworks
-   - For programming: Activity-based design, behavioral mapping, social space theory
->>>>>>> 12e04538
+
 
 2. **ADVANCED CONTENT DEPTH**: Provide specific architectural strategies with proper terminology:
    - Technical considerations (structural implications, environmental systems, lighting requirements)
@@ -1783,7 +1772,7 @@
    - Provide technical considerations specific to warehouse-to-community-center adaptive reuse
    - Connect to established design principles
 
-<<<<<<< HEAD
+
 4. **CONTEXT-SPECIFIC APPLICATION**: Tailor advice specifically to user's {building_type} project and user`s {user_input}, considering:
    - Existing structural systems and spatial qualities
    - programming requirements
@@ -1813,25 +1802,7 @@
 - Integrate questions naturally within the text flow, not as separate bullet points
 - Use **bold** for key architectural concepts and *italics* for emphasis
 
-=======
-4. **CONTEXT-SPECIFIC APPLICATION**: Tailor advice specifically to warehouse-to-community-center adaptive reuse challenges, considering:
-   - Existing structural systems and spatial qualities
-   - Community programming requirements
-   - Adaptive reuse constraints and opportunities
-   - Public space design considerations
-
-5. **MAINTAIN SOCRATIC ENGAGEMENT**: End with thoughtful questions that push deeper architectural thinking, not generic clarification requests.
-
-EXAMPLE STRUCTURE:
-"Your concern about [specific issue] touches on fundamental questions in [relevant architectural theory/field]. This challenge is particularly complex in adaptive reuse projects where [specific consideration].
-
-Let me break this down through [2-3 specific architectural frameworks/concepts]. First, consider [specific strategy with proper terminology], which is grounded in [relevant theory/precedent]. Second, [another specific approach] addresses [technical/spatial consideration].
-
-For your warehouse-to-community-center transformation, this means [specific application to their project context, including technical considerations].
-
-[End with targeted questions that advance their architectural thinking]"
-
->>>>>>> 12e04538
+
 Generate comprehensive, theory-grounded guidance (4-5 substantial sentences + targeted questions):
 """
 
