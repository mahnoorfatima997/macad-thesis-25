"""
Socratic Tutor Agent Adapter - streamlined modular version.

This adapter maintains backward compatibility while delegating to processor modules.
"""

import sys
import os
from typing import Dict, Any, List, Optional, Union, TYPE_CHECKING

if TYPE_CHECKING:
    from phase_assessment import PhaseAssessmentManager, DesignPhase, SocraticStep

# Add path for imports
sys.path.append(os.path.dirname(os.path.dirname(os.path.abspath(__file__))))

from state_manager import ArchMentorState
from utils.agent_response import AgentResponse, ResponseType, CognitiveFlag, ResponseBuilder, EnhancementMetrics

# Import modular components
from .config import *
from .schemas import QuestionContext, QuestionResult, GuidanceContext, SocraticResponse
from .processors import QuestionGeneratorProcessor, SocraticResponseBuilderProcessor
from ..common import LLMClient, AgentTelemetry, MetricsCalculator, TextProcessor, SafetyValidator

# Import phase assessment system
try:
    from phase_assessment import PhaseAssessmentManager, DesignPhase, SocraticStep
    PHASE_ASSESSMENT_AVAILABLE = True
except ImportError:
    PHASE_ASSESSMENT_AVAILABLE = False
    print("⚠️ Phase assessment system not available")


class SocraticTutorAgent:
    """
    Socratic Tutor Agent for guided questioning and learning facilitation.
    
    This streamlined adapter delegates to specialized processor modules.
    """
    
    def __init__(self, domain: str = "architecture") -> None:
        """Initialize the Socratic Tutor Agent with modular processors."""
        self.telemetry = AgentTelemetry("socratic_tutor")
        self.telemetry.log_agent_start("__init__", domain=domain)
        
        # Core properties
        self.domain = domain
        self.name = "socratic_tutor"
        
        # Initialize LLM client
        self.client = LLMClient(model=DEFAULT_MODEL, temperature=DEFAULT_TEMPERATURE)
        
        # Initialize shared utilities
        self.text_processor = TextProcessor()
        self.safety_validator = SafetyValidator()
        self.metrics_calculator = MetricsCalculator()
        
        # Initialize modular processors
        self.question_processor = QuestionGeneratorProcessor()
        self.response_processor = SocraticResponseBuilderProcessor()

        # Initialize phase assessment system if available
        if PHASE_ASSESSMENT_AVAILABLE:
            from phase_assessment import PhaseAssessmentManager
            self.phase_manager: Optional['PhaseAssessmentManager'] = PhaseAssessmentManager()
            print(f"   📋 Phase-based assessment system enabled")
        else:
            self.phase_manager: Optional['PhaseAssessmentManager'] = None
            print(f"   ⚠️ Phase-based assessment system disabled")

        self.telemetry.log_agent_end("__init__")
        print(f"🤔 {self.name} initialized for domain: {domain}")

    # ENHANCEMENT: Technical detection methods ported from FROMOLDREPO
    def _looks_technical(self, text: str) -> bool:
        """Heuristic to detect technical questions from user text.

        Ported from FROMOLDREPO lines 618-627.
        """
        if not text:
            return False
        t = text.lower()
        indicators = [
            "requirement", "requirements", "code", "codes", "ada", "standard", "standards",
            "regulation", "slope", "width", "landing", "clearance", "egress",
        ]
        return any(k in t for k in indicators)

    def _looks_design_guidance(self, text: str) -> bool:
        """Heuristic to detect design-guidance phrasing.

        Ported from FROMOLDREPO lines 629-638.
        """
        if not text:
            return False
        t = text.lower()
        patterns = [
            "how should", "how can i", "how do i", "how to", "how might",
            "what direction", "which direction", "where should", "design direction",
        ]
        return any(p in t for p in patterns)

    async def provide_guidance(
        self,
        state: ArchMentorState,
        context_classification: Dict,
        analysis_result: Dict,
        gap_type: str
    ) -> AgentResponse:
        """
        Main guidance provision method - maintains exact same signature as original.
        
        Args:
            state: Current system state
            context_classification: Context analysis from context agent
            analysis_result: Analysis results from analysis agent
            gap_type: Type of knowledge gap to address
            
        Returns:
            AgentResponse with Socratic question and guidance
        """
        print(f"🔍 DEBUG: Socratic tutor received state.building_type: {getattr(state, 'building_type', 'NOT_SET')}")
        print(f"🔍 DEBUG: Socratic tutor received state.messages count: {len(getattr(state, 'messages', []))}")
        print(f"🔍 DEBUG: Socratic tutor received state.current_design_brief: {getattr(state, 'current_design_brief', 'NOT_SET')}")
        
        # Check if we have routing information to determine response type
        routing_path = context_classification.get("routing_path", "unknown")
        print(f"🔍 DEBUG: Routing path detected: {routing_path}")
        
        self.telemetry.log_agent_start("provide_guidance")
        
        try:
            print(f"\n🤔 {self.name} generating sophisticated Socratic response...")

            # Get user's last input
            user_messages = [msg['content'] for msg in state.messages if msg.get('role') == 'user']
            user_input = user_messages[-1] if user_messages else ""

            if not user_input:
<<<<<<< HEAD
                return self._generate_fallback_response(state, context_classification, analysis_result, gap_type)

            # Check if phase-based assessment is available and should be used
            if self.phase_manager and self._should_use_phase_based_approach(state, context_classification):
                print(f"   🎯 Using phase-based Socratic assessment")
                response_result = self._generate_phase_based_response(state, context_classification, analysis_result, gap_type)
=======
                return await self._generate_fallback_response(state, analysis_result, gap_type)

            # ENHANCED ROUTE-AWARE RESPONSE GENERATION WITH GAMIFICATION
            if routing_path == "supportive_scaffolding":
                print(f"   🆘 Using SUPPORTIVE SCAFFOLDING approach")
                response_result = await self._generate_supportive_scaffolding_response(state, context_classification, analysis_result, gap_type)
            elif routing_path == "knowledge_only":
                print(f"   📚 Using KNOWLEDGE ONLY approach")
                response_result = await self._generate_knowledge_only_response(state, context_classification, analysis_result, gap_type)
            elif routing_path == "balanced_guidance":
                print(f"   ⚖️ Using BALANCED GUIDANCE approach")
                response_result = await self._generate_balanced_guidance_response(state, context_classification, analysis_result, gap_type)
            elif routing_path == "socratic_exploration":
                print(f"   ❓ Using SOCRATIC EXPLORATION approach")
                # Check for gamified behavior enhancement
                gamified_behavior = context_classification.get("gamified_behavior", "")
                if gamified_behavior == "visual_choice_reasoning":
                    print(f"   🎮 Using GAMIFIED visual choice reasoning")
                    response_result = await self._generate_visual_choice_response(state, context_classification, analysis_result, gap_type)
                elif self.phase_manager and self._should_use_phase_based_approach(state, context_classification):
                    print(f"   🎯 Using phase-based Socratic assessment")
                    response_result = await self._generate_phase_based_response(state, context_classification, analysis_result, gap_type)
                else:
                    print(f"   🔄 Using default adaptive approach for route: {routing_path}")
                    # Analyze student state and conversation progression
                    student_analysis = self._analyze_student_state(state, analysis_result, context_classification)
                    conversation_progression = self._analyze_conversation_progression(state, user_input)

                    # Determine response strategy
                    response_strategy = self._determine_response_strategy(student_analysis, conversation_progression)

                    print(f"   Strategy: {response_strategy}")
                    print(f"   Student confidence: {student_analysis.get('confidence_level', 'unknown')}")
                    print(f"   Conversation stage: {conversation_progression.get('stage', 'unknown')}")

                    # Generate response based on strategy
                    response_result = await self._generate_response_by_strategy(
                        response_strategy, state, student_analysis, conversation_progression, analysis_result
                    )
            elif routing_path == "cognitive_challenge":
                print(f"   ⚡ Using COGNITIVE CHALLENGE approach")
                gamified_behavior = context_classification.get("gamified_behavior", "")
                if gamified_behavior == "constraint_storm_challenge":
                    print(f"   🌩️ Using CONSTRAINT STORM challenge")
                    response_result = await self._generate_constraint_challenge_response(state, context_classification, analysis_result, gap_type)
                else:
                    response_result = await self._generate_cognitive_challenge_response(state, context_classification, analysis_result, gap_type)
>>>>>>> 941e2b92
            else:
                print(f"   🔄 Using default adaptive approach for route: {routing_path}")
                response_result = await self._generate_adaptive_socratic_response(state, context_classification, analysis_result, gap_type)

            # Add cognitive flags
            cognitive_flags = self._extract_cognitive_flags(response_result, state)

            # Handle both Dict and AgentResponse types for adding cognitive flags
            if isinstance(response_result, AgentResponse):
                # If it's already an AgentResponse, we don't need to add flags here
                # They will be handled in the conversion process
                pass
            elif isinstance(response_result, dict):
                response_result["cognitive_flags"] = cognitive_flags
            else:
                # Convert to dict if it's neither
                response_result = {"response_text": str(response_result), "cognitive_flags": cognitive_flags}

            # Convert to AgentResponse
            agent_response = self._convert_to_agent_response(
                response_result, state, analysis_result, context_classification, gap_type
            )

            self.telemetry.log_agent_end("provide_guidance")
            return agent_response

        except Exception as e:
            self.telemetry.log_error(f"Guidance provision failed: {str(e)}")
            return ResponseBuilder.create_error_response(
                f"Guidance provision failed: {str(e)}",
                agent_name=self.name
            )

    # GAMIFIED RESPONSE GENERATION METHODS

    async def _generate_visual_choice_response(self, state: ArchMentorState, context_classification: Dict, analysis_result: Dict, gap_type: str) -> Dict[str, Any]:
        """Generate gamified visual choice response for Socratic exploration."""
        try:
            user_input = context_classification.get("user_input", "")
            building_type = self._extract_building_type_from_context(state)

            # Extract topic from user input
            topic = self._extract_main_topic(user_input)

            # Generate enhanced visual choice prompt for spatial organization
            prompt = f"""
            Create an engaging Socratic exploration response using visual choices for a {building_type} design project.

            User's input: "{user_input}"
            Main topic: {topic}
            Building type: {building_type}

            SPECIFIC GUIDANCE FOR SPATIAL ORGANIZATION:
            - Focus on spatial relationships, circulation patterns, and functional zones
            - Present 3 distinct organizational approaches with clear visual metaphors
            - Connect choices to the specific needs of a {building_type}
            - Use architectural terminology appropriately

            Follow this structure:
            1. Acknowledge their spatial thinking with enthusiasm
            2. Present 3 spatial organization approaches:
               🌿 A) [Organic/flowing approach with description]
               🏛️ B) [Structured/zoned approach with description]
               🌟 C) [Hybrid/flexible approach with description]
            3. Ask them to choose and explain their reasoning
            4. Follow up with deeper questions about their choice

            Make it engaging and gamified but educationally meaningful.
            Keep the tone collaborative and curious, not childish.
            Focus on spatial design principles and user experience.
            """

            response = await self._generate_llm_response(prompt, state, analysis_result)

            return {
                "response_text": response,
                "response_strategy": "visual_choice_reasoning",
                "educational_intent": "spatial_reasoning_development",
                "gamified_behavior": "visual_choice_reasoning",
                "cognitive_flags": ["choice_based_learning", "visual_thinking", "reasoning_development"]
            }

        except Exception as e:
            self.telemetry.log_error(f"Visual choice response generation failed: {str(e)}")
            return await self._generate_fallback_response(state, analysis_result, gap_type)

    async def _generate_constraint_challenge_response(self, state: ArchMentorState, context_classification: Dict, analysis_result: Dict, gap_type: str) -> Dict[str, Any]:
        """Generate gamified constraint storm challenge response."""
        try:
            user_input = context_classification.get("user_input", "")
            building_type = self._extract_building_type_from_context(state)

            # Generate constraint challenge
            prompt = f"""
            Create an engaging constraint challenge for a {building_type} design project.

            User's input: "{user_input}"

            Follow this structure:
            1. Acknowledge their current thinking positively
            2. Introduce a surprising but realistic constraint (budget cut, site change, new requirement)
            3. Present 3-4 creative response options (A, B, C, D format with emojis)
            4. Ask for their gut reaction and reasoning
            5. Set up exploration of the implications

            Make the constraint challenging but not discouraging. Focus on creative problem-solving.
            Use emojis for visual appeal but keep the tone professional and engaging.
            """

            response = await self._generate_llm_response(prompt, state, analysis_result)

            return {
                "response_text": response,
                "response_strategy": "constraint_storm_challenge",
                "educational_intent": "adaptive_thinking_development",
                "gamified_behavior": "constraint_storm_challenge",
                "cognitive_flags": ["constraint_thinking", "creative_problem_solving", "adaptive_reasoning"]
            }

        except Exception as e:
            self.telemetry.log_error(f"Constraint challenge response generation failed: {str(e)}")
            return self._generate_fallback_dict_response(state, gap_type)

    async def _generate_cognitive_challenge_response(self, state: ArchMentorState, context_classification: Dict, analysis_result: Dict, gap_type: str) -> Dict[str, Any]:
        """Generate cognitive challenge response for low engagement."""
        try:
            user_input = context_classification.get("user_input", "")
            building_type = self._extract_building_type_from_context(state)

            prompt = f"""
            Create a cognitive challenge response for a student showing low engagement or overconfidence.

            User's input: "{user_input}"
            Building type: {building_type}

            The student needs intellectual stimulation. Create a response that:
            1. Acknowledges their current position
            2. Introduces a thought-provoking challenge or perspective shift
            3. Engages them with choices or scenarios
            4. Pushes them to think more deeply

            Make it challenging but supportive. Use engaging language and strategic emojis.
            """

            response = await self._generate_llm_response(prompt, state, analysis_result)

            return {
                "response_text": response,
                "response_strategy": "cognitive_challenge",
                "educational_intent": "engagement_stimulation",
                "cognitive_flags": ["challenge_thinking", "engagement_boost", "depth_development"]
            }

        except Exception as e:
            self.telemetry.log_error(f"Cognitive challenge response generation failed: {str(e)}")
            return self._generate_fallback_dict_response(state, gap_type)

    def _extract_main_topic(self, user_input: str) -> str:
        """Extract main architectural topic from user input."""
        user_input_lower = user_input.lower()

        # Topic patterns for architecture
        topic_patterns = {
            "circulation": ["circulation", "movement", "flow", "wayfinding", "navigation"],
            "lighting": ["lighting", "daylight", "natural light", "illumination"],
            "materials": ["materials", "material", "concrete", "steel", "wood", "glass"],
            "sustainability": ["sustainability", "sustainable", "green", "environmental", "energy"],
            "community": ["community", "social", "gathering", "interaction", "public"],
            "healing": ["healing", "therapeutic", "wellness", "health", "recovery"],
            "structure": ["structure", "structural", "columns", "beams", "foundation"],
            "space": ["space", "spatial", "room", "area", "zone", "layout"],
            "courtyards": ["courtyard", "outdoor", "garden", "landscape", "nature"],
            "accessibility": ["accessibility", "accessible", "universal", "inclusive"]
        }

        for topic, keywords in topic_patterns.items():
            if any(keyword in user_input_lower for keyword in keywords):
                return topic

        return "design"  # Default topic
    
    # Delegation methods for backward compatibility
    
    async def generate_socratic_question(
        self, 
        user_input: str, 
        state: ArchMentorState, 
        context_classification: Dict, 
        analysis_result: Dict, 
        gap_type: str
    ) -> QuestionResult:
        """Generate Socratic question (delegates to processor)."""
        return await self.question_processor.generate_socratic_question(
            user_input, state, context_classification, analysis_result, gap_type
        )
    
    def convert_to_agent_response(
        self, 
        question_result: QuestionResult, 
        state: ArchMentorState, 
        context_classification: Dict, 
        analysis_result: Dict
    ) -> AgentResponse:
        """Convert to agent response (delegates to processor)."""
        return self.response_processor.convert_to_agent_response(
            question_result, state, context_classification, analysis_result
        )
    
    def calculate_enhancement_metrics(self, question_result: QuestionResult, state: ArchMentorState) -> EnhancementMetrics:
        """Calculate enhancement metrics (delegates to processor)."""
        return self.response_processor._calculate_enhancement_metrics(question_result, state)
    
    def extract_cognitive_flags(self, question_result: QuestionResult, context_classification: Dict) -> List[str]:
        """Extract cognitive flags (delegates to processor)."""
        return self.response_processor._extract_cognitive_flags(question_result, context_classification)
    
    def get_pedagogical_intent(self, interaction_type: str, confidence_level: str) -> str:
        """Get pedagogical intent (delegates to processor)."""
        return self.question_processor._get_pedagogical_intent(interaction_type, confidence_level)
    
    def validate_question(self, question_text: str) -> bool:
        """Validate question quality (delegates to processor)."""
        return self.question_processor.validate_question(question_text)
    
    def get_question_statistics(self, question_text: str) -> Dict[str, Any]:
        """Get question statistics (delegates to processor)."""
        return self.question_processor.get_question_statistics(question_text)
    
    def validate_response_quality(self, agent_response: AgentResponse) -> bool:
        """Validate response quality (delegates to processor)."""
        return self.response_processor.validate_response_quality(agent_response)
    
    # Private methods for internal processing (maintain compatibility)
    
    async def _generate_socratic_question(
        self, 
        user_input: str, 
        state: ArchMentorState, 
        context_classification: Dict, 
        analysis_result: Dict, 
        gap_type: str
    ) -> Dict[str, Any]:
        """
        Internal question generation method (maintains original signature).
        Converts QuestionResult to Dict for backward compatibility.
        """
        try:
            question_result = await self.question_processor.generate_socratic_question(
                user_input, state, context_classification, analysis_result, gap_type
            )
            return question_result.to_dict()
            
        except Exception as e:
            self.telemetry.log_error("_generate_socratic_question", str(e))
            return {
                "question_text": FALLBACK_QUESTION,
                "question_type": "fallback",
                "pedagogical_intent": "Encourage exploration and curiosity"
            }
    
    def _get_pedagogical_intent(self, interaction_type: str, confidence_level: str) -> str:
        """Internal pedagogical intent method (delegates to processor)."""
        return self.question_processor._get_pedagogical_intent(interaction_type, confidence_level)
    
    def _convert_to_agent_response(
        self, 
        question_result: Dict, 
        state: ArchMentorState, 
        context_classification: Dict, 
        analysis_result: Dict
    ) -> AgentResponse:
        """
        Internal response conversion method (maintains original signature).
        Converts Dict to QuestionResult for processor compatibility.
        """
        try:
            # Convert dict back to QuestionResult for processor
            if isinstance(question_result, dict):
                question_obj = QuestionResult(
                    question_text=question_result.get("question_text", ""),
                    question_type=question_result.get("question_type", "socratic"),
                    interaction_type=question_result.get("interaction_type", ""),
                    understanding_level=question_result.get("understanding_level", ""),
                    confidence_level=question_result.get("confidence_level", ""),
                    pedagogical_intent=question_result.get("pedagogical_intent", ""),
                    generation_confidence=question_result.get("generation_confidence", 0.8)
                )
            else:
                question_obj = question_result
            
            return self.response_processor.convert_to_agent_response(
                question_obj, state, context_classification, analysis_result
            )
            
        except Exception as e:
            self.telemetry.log_error("_convert_to_agent_response", str(e))
            return ResponseBuilder.create_error_response(
                f"Response conversion failed: {str(e)}",
                agent_name=self.name
            )
    
    def _calculate_enhancement_metrics(self, question_result: Dict, state: ArchMentorState) -> EnhancementMetrics:
        """Internal enhancement metrics calculation (delegates to processor)."""
        try:
            # Convert dict to QuestionResult if needed
            if isinstance(question_result, dict):
                question_obj = QuestionResult(
                    question_text=question_result.get("question_text", ""),
                    question_type=question_result.get("question_type", "socratic")
                )
            else:
                question_obj = question_result
            
            return self.response_processor._calculate_enhancement_metrics(question_obj, state)
            
        except Exception as e:
            self.telemetry.log_error("_calculate_enhancement_metrics", str(e))
            return EnhancementMetrics(
                cognitive_offloading_prevention_score=0.6,
                deep_thinking_engagement_score=0.7,
                knowledge_integration_score=0.6,
                scaffolding_effectiveness_score=0.7,
                learning_progression_score=0.6,
                metacognitive_awareness_score=0.6,
                overall_cognitive_score=0.63,
                scientific_confidence=0.8
            )
    
    def _extract_cognitive_flags(self, question_result: Dict, context_classification: Dict) -> List[str]:
        """Internal cognitive flags extraction (delegates to processor)."""
        try:
            # Convert dict to QuestionResult if needed
            if isinstance(question_result, dict):
                question_obj = QuestionResult(
                    question_text=question_result.get("question_text", ""),
                    question_type=question_result.get("question_type", "socratic"),
                    confidence_level=question_result.get("confidence_level", "")
                )
            else:
                question_obj = question_result
            
            return self.response_processor._extract_cognitive_flags(question_obj, context_classification)
            
        except Exception as e:
            self.telemetry.log_error("_extract_cognitive_flags", str(e))
            return ["deep_thinking_encouraged"]
    
    def _convert_cognitive_flags(self, cognitive_flags: List[str]) -> List[CognitiveFlag]:
        """Internal cognitive flags conversion (delegates to processor)."""
        return self.response_processor._convert_cognitive_flags(cognitive_flags)
    
    # Utility methods
    
    def create_guidance_context(
        self, 
        state: ArchMentorState, 
        context_classification: Dict, 
        analysis_result: Dict, 
        gap_type: str
    ) -> GuidanceContext:
        """Create guidance context object."""
        user_messages = [msg['content'] for msg in state.messages if msg.get('role') == 'user']
        current_input = user_messages[-1] if user_messages else ""
        
        return GuidanceContext(
            state=state,
            context_classification=context_classification,
            analysis_result=analysis_result,
            gap_type=gap_type,
            current_input=current_input
        )
    
    def get_response_summary(self, agent_response: AgentResponse) -> str:
        """Get response summary (delegates to processor)."""
        return self.response_processor.get_response_summary(agent_response)
    
    def calculate_response_effectiveness(self, agent_response: AgentResponse, 
                                       context_classification: Dict) -> float:
        """Calculate response effectiveness (delegates to processor)."""
        return self.response_processor.calculate_response_effectiveness(agent_response, context_classification)
    
    def suggest_question_improvements(self, question_text: str, context: QuestionContext) -> List[str]:
        """Suggest question improvements (delegates to processor)."""
        return self.question_processor.suggest_question_improvements(question_text, context)
    
    def get_question_complexity(self, question_text: str) -> str:
        """Get question complexity (delegates to processor)."""
        return self.question_processor.get_question_complexity(question_text)

    # Enhanced AI-powered methods for sophisticated Socratic questioning

    def _analyze_student_state(self, state: ArchMentorState, analysis_result: Dict, context_classification: Dict) -> Dict[str, Any]:
        """Analyze student's current learning state and confidence."""

        # Get confidence and understanding from context classification
        confidence_level = context_classification.get("confidence_level", "confident") if context_classification else "confident"
        understanding_level = context_classification.get("understanding_level", "medium") if context_classification else "medium"

        # Analyze question complexity from recent messages
        user_messages = [msg['content'] for msg in state.messages if msg.get('role') == 'user']
        question_complexity = "basic"
        if user_messages:
            last_message = user_messages[-1]
            if len(last_message.split()) > 20:
                question_complexity = "complex"
            elif len(last_message.split()) > 10:
                question_complexity = "moderate"

        return {
            "confidence_level": confidence_level,
            "understanding_level": understanding_level,
            "question_complexity": question_complexity,
            "total_messages": len(user_messages),
            "learning_progression": self._assess_learning_progression(state)
        }

    def _analyze_conversation_progression(self, state: ArchMentorState, current_message: str) -> Dict[str, Any]:
        """Analyze the progression of the conversation."""

        user_messages = [msg['content'] for msg in state.messages if msg.get('role') == 'user']

        if len(user_messages) <= 1:
            stage = "initial"
        elif len(user_messages) <= 3:
            stage = "exploration"
        elif len(user_messages) <= 6:
            stage = "development"
        else:
            stage = "refinement"

        # Analyze topic evolution
        topic_evolution = self._analyze_topic_evolution(user_messages)

        # Identify patterns
        patterns = []
        if len(user_messages) > 2:
            recent_lengths = [len(msg.split()) for msg in user_messages[-3:]]
            if all(length > 15 for length in recent_lengths):
                patterns.append("detailed_responses")
            elif all(length < 8 for length in recent_lengths):
                patterns.append("brief_responses")

        return {
            "stage": stage,
            "topic_evolution": topic_evolution,
            "patterns": patterns,
            "message_count": len(user_messages)
        }

    def _determine_response_strategy(self, student_analysis: Dict, conversation_progression: Dict) -> str:
        """Determine the best response strategy based on student state."""

        confidence_level = student_analysis.get("confidence_level", "confident")
        stage = conversation_progression.get("stage", "initial")

        # Strategy selection logic
        if confidence_level == "confused" or confidence_level == "uncertain":
            return "clarifying_guidance"
        elif confidence_level == "overconfident":
            return "challenging_question"
        elif stage == "initial":
            return "foundational_question"
        elif stage == "exploration":
            return "exploratory_question"
        else:
            return "adaptive_question"

    async def _generate_response_by_strategy(self, strategy: str, state: ArchMentorState,
                                           student_analysis: Dict, conversation_progression: Dict,
                                           analysis_result: Dict) -> Dict[str, Any]:
        """Generate response based on the determined strategy.
<<<<<<< HEAD

        ENHANCED: Now includes technical and design guidance detection from FROMOLDREPO.
        """

        # Get user's last message for enhanced detection
        user_messages = [msg['content'] for msg in state.messages if msg.get('role') == 'user']
        last_message = user_messages[-1] if user_messages else ""

        # ENHANCEMENT: Check for technical questions first
        if self._looks_technical(last_message):
            # If we have domain expert results, generate technical followup
            domain_expert_result = state.get("domain_expert_result", {})
            if domain_expert_result and domain_expert_result.get("response_text", ""):
                return await self._generate_technical_followup(state, domain_expert_result)

        # ENHANCEMENT: Check for design guidance requests
        if self._looks_design_guidance(last_message):
            domain_expert_result = state.get("domain_expert_result", {})
=======

        ENHANCED: Now includes technical and design guidance detection from FROMOLDREPO.
        """

        # Get user's last message for enhanced detection
        user_messages = [msg['content'] for msg in state.messages if msg.get('role') == 'user']
        last_message = user_messages[-1] if user_messages else ""

        # ENHANCEMENT: Check for technical questions first
        if self._looks_technical(last_message):
            # If we have domain expert results, generate technical followup
            domain_expert_result = getattr(state, "domain_expert_result", {})
            if domain_expert_result and domain_expert_result.get("response_text", ""):
                return await self._generate_technical_followup(state, domain_expert_result)

        # ENHANCEMENT: Check for design guidance requests
        if self._looks_design_guidance(last_message):
            domain_expert_result = getattr(state, "domain_expert_result", {})
>>>>>>> 941e2b92
            return await self._generate_design_guidance_synthesis(state, analysis_result, domain_expert_result)

        # Original strategy-based routing
        if strategy == "clarifying_guidance":
            return await self._generate_clarifying_guidance(state, student_analysis, conversation_progression)
        elif strategy == "challenging_question":
            return await self._generate_challenging_question(state, student_analysis, conversation_progression)
        elif strategy == "foundational_question":
            return await self._generate_foundational_question(state, student_analysis, conversation_progression)
        elif strategy == "exploratory_question":
            return await self._generate_exploratory_question(state, student_analysis, conversation_progression)
        else:
            return await self._generate_adaptive_question(state, student_analysis, conversation_progression)

    async def _generate_clarifying_guidance(self, state: ArchMentorState, student_analysis: Dict, conversation_progression: Dict) -> Dict[str, Any]:
        """Generate clarifying guidance for confused students."""

        building_type = self._extract_building_type_from_context(state)
        user_messages = [msg['content'] for msg in state.messages if msg.get('role') == 'user']
        last_message = user_messages[-1] if user_messages else ""

        # Use AI to generate contextual clarifying guidance
        response_text = await self._generate_ai_clarifying_response(last_message, building_type, state)

        metadata = {
            "response_type": "clarifying_guidance",
            "response_strategy": "clarifying_guidance",
            "educational_intent": "build_understanding",
            "student_analysis": student_analysis,
            "conversation_progression": conversation_progression
        }

        return {
            "response_text": response_text,
            "response_type": "challenging_question",
            "response_strategy": "challenging_question",
            "educational_intent": "Challenge overconfident thinking",
            "building_type": building_type,
            "cognitive_flags": ["deep_thinking_encouraged", "overconfidence_addressed"]
        }

    async def _generate_challenging_question(self, state: ArchMentorState, student_analysis: Dict, conversation_progression: Dict) -> Dict[str, Any]:
        """Generate challenging questions for overconfident students."""

        building_type = self._extract_building_type_from_context(state)
        user_messages = [msg['content'] for msg in state.messages if msg.get('role') == 'user']
        last_message = user_messages[-1] if user_messages else ""

        # Use AI to generate challenging question
        response_text = await self._generate_ai_challenging_question(last_message, building_type, state)

        metadata = {
            "response_type": "challenging_question",
            "response_strategy": "challenging_question",
            "educational_intent": "challenge_assumptions",
            "student_analysis": student_analysis,
            "conversation_progression": conversation_progression
        }

        return {
            "response_text": response_text,
            "response_type": "challenging_question",
            "response_strategy": "challenging_question",
            "educational_intent": "Challenge and deepen thinking",
            "building_type": building_type,
            "cognitive_flags": ["deep_thinking_encouraged", "challenge_presented"]
        }

    async def _generate_foundational_question(self, state: ArchMentorState, student_analysis: Dict, conversation_progression: Dict) -> Dict[str, Any]:
        """Generate foundational questions for initial exploration."""

        building_type = self._extract_building_type_from_context(state)

        response_text = f"""Let's start by exploring the fundamentals of your {building_type} project.

What do you think are the most important questions we should ask about this project before we begin designing?

Consider: Who will use this space? What activities need to happen here? What makes this site unique?"""

        return {
            "agent": self.name,
            "response_text": response_text,
            "response_type": "foundational_question",
            "response_strategy": "foundational_question",
            "educational_intent": "establish_foundation",
            "student_analysis": student_analysis,
            "conversation_progression": conversation_progression
        }

    async def _generate_exploratory_question(self, state: ArchMentorState, student_analysis: Dict, conversation_progression: Dict) -> Dict[str, Any]:
        """Generate exploratory questions for deeper investigation."""

        building_type = self._extract_building_type_from_context(state)
        user_messages = [msg['content'] for msg in state.messages if msg.get('role') == 'user']
        last_message = user_messages[-1] if user_messages else ""

        # Use AI to generate exploratory question
        response_text = await self._generate_ai_exploratory_question(last_message, building_type, state)

        metadata = {
            "response_type": "exploratory_question",
            "response_strategy": "exploratory_question",
            "educational_intent": "encourage_exploration",
            "student_analysis": student_analysis,
            "conversation_progression": conversation_progression
        }

        return {
            "response_text": response_text,
            "response_type": "exploratory_question",
            "response_strategy": "exploratory_question",
            "educational_intent": "Encourage exploration and investigation",
            "building_type": building_type,
            "cognitive_flags": ["exploration_encouraged", "curiosity_stimulated"]
        }

    async def _generate_adaptive_question(self, state: ArchMentorState, student_analysis: Dict, conversation_progression: Dict) -> Dict[str, Any]:
        """Generate adaptive questions based on current context."""

        building_type = self._extract_building_type_from_context(state)
        user_messages = [msg['content'] for msg in state.messages if msg.get('role') == 'user']
        last_message = user_messages[-1] if user_messages else ""

        # Use AI to generate adaptive question
        response_text = await self._generate_ai_adaptive_question(last_message, building_type, state)

        metadata = {
            "response_type": "adaptive_question",
            "response_strategy": "adaptive_question",
            "educational_intent": "adaptive_guidance",
            "student_analysis": student_analysis,
            "conversation_progression": conversation_progression
        }

        return {
            "response_text": response_text,
            "response_type": "adaptive_question",
            "response_strategy": "adaptive_question",
            "educational_intent": "Adapt to current context and needs",
            "building_type": building_type,
            "cognitive_flags": ["adaptive_guidance", "context_responsive"]
        }

    # Utility methods

    def _assess_learning_progression(self, state: ArchMentorState) -> str:
        """Assess the student's learning progression."""
        user_messages = [msg['content'] for msg in state.messages if msg.get('role') == 'user']

        if len(user_messages) <= 2:
            return "beginning"
        elif len(user_messages) <= 5:
            return "developing"
        elif len(user_messages) <= 8:
            return "intermediate"
        else:
            return "advanced"

    def _analyze_topic_evolution(self, user_messages: List[str]) -> Dict[str, Any]:
        """Analyze how topics have evolved in the conversation."""
        if len(user_messages) < 2:
            return {"evolution": "single_topic", "topics": ["initial"]}

        # Simple topic analysis
        topics = []
        for msg in user_messages:
            if "material" in msg.lower():
                topics.append("materials")
            elif "space" in msg.lower() or "layout" in msg.lower():
                topics.append("spatial")
            elif "light" in msg.lower() or "window" in msg.lower():
                topics.append("environmental")
            else:
                topics.append("general")

        return {
            "evolution": "topic_progression" if len(set(topics)) > 1 else "focused_discussion",
            "topics": topics,
            "topic_count": len(set(topics))
        }

    def _extract_building_type_from_context(self, state) -> str:
        """
        Get building type from state - NO MORE DETECTION, just retrieval.
        Building type is now centrally managed in conversation_progression.py
        """
        # PRIORITY 1: Use state.building_type if available
        if hasattr(state, 'building_type') and state.building_type and state.building_type != "unknown":
            return state.building_type
        
        # PRIORITY 2: Use state.building_type from student_state if available
        if hasattr(state, 'student_state') and hasattr(state.student_state, 'building_type'):
            if state.student_state.building_type and state.student_state.building_type != "unknown":
                return state.student_state.building_type
        
        # PRIORITY 3: Use building_type from context_analysis if available
        if hasattr(state, 'context_analysis') and state.context_analysis:
            context_analysis = state.context_analysis
            if isinstance(context_analysis, dict) and context_analysis.get('building_type'):
                building_type = context_analysis['building_type']
                if building_type != "unknown":
                    return building_type
        
        # FALLBACK: Return unknown instead of mixed_use
        return "unknown"

<<<<<<< HEAD
        # ENHANCED: Look for building type in the brief with more comprehensive list
        brief_lower = state.current_design_brief.lower()
        building_types = ["museum", "library", "community center", "office", "house", "school", "hospital", "warehouse", "retail"]
=======
    async def _generate_contextual_followup(self, user_response: str, base_question: 'SocraticQuestion',
                                    current_phase: 'DesignPhase', building_type: str) -> str:
        """Generate a contextual follow-up using LLM instead of hardcoded templates."""
>>>>>>> 941e2b92

        print(f"🔍 DEBUG: Generating contextual followup for building_type: {building_type}")
        print(f"🔍 DEBUG: User response: {user_response[:100]}...")
        print(f"🔍 DEBUG: Current phase: {current_phase.value}")

<<<<<<< HEAD
        # Also check messages if no design brief
        for msg in state.messages:
            if msg.get('role') == 'user':
                content_lower = msg['content'].lower()
                for building_type in building_types:
                    if building_type in content_lower:
                        return building_type

        return "project"

    def _generate_contextual_followup(self, user_response: str, base_question: 'SocraticQuestion',
                                    current_phase: 'DesignPhase', building_type: str) -> str:
        """Generate a contextual follow-up that actually responds to what the user said."""

        user_lower = user_response.lower()

        # Analyze what the user actually talked about
        mentioned_concepts = []
        if "public programs" in user_lower or "café" in user_lower or "shop" in user_lower:
            mentioned_concepts.append("public programming")
        if "lobby" in user_lower or "entrance" in user_lower:
            mentioned_concepts.append("entrance strategy")
        if "plaza" in user_lower or "civic" in user_lower:
            mentioned_concepts.append("urban connection")
        if ("galleries" in user_lower and ("protect" in user_lower or "deeper" in user_lower)) or ("art" in user_lower and "sequence" in user_lower):
            mentioned_concepts.append("gallery organization")
        if "circulation" in user_lower or "flow" in user_lower:
            mentioned_concepts.append("circulation design")
        if "light" in user_lower or "sunlit" in user_lower:
            mentioned_concepts.append("daylighting")
        if "flexible" in user_lower or "adaptable" in user_lower or "evolve" in user_lower or "changing" in user_lower:
            mentioned_concepts.append("flexibility")
        if "community" in user_lower or "engagement" in user_lower or "dialogue" in user_lower:
            mentioned_concepts.append("community engagement")
        if "cultural hub" in user_lower or "cultural" in user_lower:
            mentioned_concepts.append("cultural programming")

        # Generate contextual follow-ups based on what they mentioned
        if "public programming" in mentioned_concepts:
            return f"That's an interesting approach to blurring the boundary between public and museum space. How might this programming strategy affect the visitor's journey from arrival to encountering the art?"

        elif "entrance strategy" in mentioned_concepts and "urban connection" in mentioned_concepts:
            return f"I see you're thinking about the {building_type} as part of the urban fabric. What specific site conditions are driving this civic-facing approach?"

        elif "gallery organization" in mentioned_concepts:
            return f"You mention protecting the galleries deeper inside - what kind of spatial sequence are you imagining for visitors moving from public programs to the art?"

        elif "circulation design" in mentioned_concepts:
            # Generate varied responses for circulation design
            circulation_responses = [
                f"This circulation strategy creates interesting choices for visitors. What design elements will help people understand these different pathways intuitively?",
                f"A choice-based circulation system is sophisticated. How will the architecture itself communicate these different routes to visitors?",
                f"You're designing for different levels of engagement. What spatial cues will guide casual browsers versus dedicated art enthusiasts?",
                f"This layered circulation approach is thoughtful. How does the physical design of these pathways reflect the different visitor experiences you want to create?"
            ]
            import random
            return random.choice(circulation_responses)

        elif "daylighting" in mentioned_concepts:
            return f"Light placement is crucial for {building_type} design. How are you balancing natural light for public spaces with the controlled lighting needs of the galleries?"

        elif "flexibility" in mentioned_concepts:
            return f"You emphasize flexibility and adaptability - what specific design strategies could allow your {building_type} to evolve with changing art forms and community needs?"

        elif "community engagement" in mentioned_concepts:
            return f"Creating a cultural hub for community engagement is ambitious. How might the architecture itself foster dialogue and connection between different user groups?"

        elif "cultural programming" in mentioned_concepts:
            return f"You envision this as a cultural hub beyond just displaying art. What kinds of spaces and relationships between spaces would support this broader cultural mission?"

        elif "circulation design" in mentioned_concepts:
            return f"Your circulation strategy sounds thoughtful. How does this flow pattern support different types of visitors - from casual browsers to serious art enthusiasts?"
        elif "entrance strategy" in mentioned_concepts:
            return f"The entrance sequence is crucial for first impressions. How do you want visitors to feel as they transition from the street into your {building_type}?"
        elif "urban connection" in mentioned_concepts:
            return f"Connecting to the urban fabric is important. What role should your {building_type} play in the broader neighborhood context?"
        elif "gallery organization" in mentioned_concepts:
            return f"Gallery sequencing affects the art experience. How do you envision visitors moving through and engaging with the collection?"
        elif "daylighting" in mentioned_concepts:
            return f"Natural light can transform spaces. How might you balance daylight for ambiance with conservation needs for the artwork?"
        elif "flexibility" in mentioned_concepts:
            return f"Flexibility is valuable but challenging. What specific aspects of your {building_type} need to adapt, and what should remain constant?"
        elif "community engagement" in mentioned_concepts:
            return f"Community engagement through architecture is powerful. What design strategies could encourage different groups to interact and connect?"
        elif "cultural programming" in mentioned_concepts:
            return f"Cultural programming shapes how spaces are used. How might the architecture itself support and enhance these cultural activities?"
        else:
            # If we can't identify specific concepts, acknowledge their thinking and probe deeper
            if len(user_response.split()) > 20:  # Detailed response
                return f"You've outlined a clear spatial strategy. What's driving your decision to prioritize this particular organization over other possible approaches?"
            else:
                return f"Can you elaborate on how this approach specifically serves your {building_type}'s goals?"

    def _get_next_step(self, current_step):
=======
        try:
            # Build context for AI generation
            context = f"""
You are an expert architectural mentor using the Socratic method to guide a student through their design project.

STUDENT'S RESPONSE: "{user_response}"

CURRENT PHASE: {current_phase.value}
BUILDING TYPE: {building_type}
BASE QUESTION: {base_question.question_text}

YOUR TASK:
Generate a thoughtful, contextual response that:
1. ACKNOWLEDGES what the student just said (be specific about their points)
2. BUILDS ON their specific response (reference their exact words and ideas)
3. CONNECTS to their {building_type} project context
4. ENCOURAGES deeper thinking about what they've shared
5. RELATES to the current design phase

IMPORTANT: 
- Reference specific details from their response (age range, specific needs, challenges mentioned)
- Build on their exact ideas (e.g., "Your focus on Copenhagen's wind and rain protection...")
- Don't ask generic questions - engage with what they said
- Make it relevant to their {building_type} project
- Keep it conversational and encouraging
- Make it 2-3 sentences that show you understand their input

Generate a contextual response that builds on their input:
"""
            
            print(f"🔍 DEBUG: Attempting LLM generation with context length: {len(context)}")
            
            # Generate response using AI
            response = await self.client.generate_completion([
                {"role": "user", "content": context}
            ], max_tokens=150, temperature=0.7)
            
            print(f"🔍 DEBUG: LLM response received: {response}")
            
            ai_generated_response = response.get("content", "").strip()
            if not ai_generated_response or len(ai_generated_response) < 20:
                print(f"🔍 DEBUG: LLM response too short, using fallback")
                # Fallback to a generic but building-type-appropriate question
                return self._generate_fallback_contextual_followup(user_response, building_type, current_phase)
            
            print(f"🔍 DEBUG: Using LLM-generated response: {ai_generated_response}")
            return ai_generated_response
            
        except Exception as e:
            print(f"🔍 DEBUG: AI generation failed in contextual followup: {e}")
            print(f"🔍 DEBUG: Exception type: {type(e)}")
            # Fallback to generic but appropriate response
            return self._generate_fallback_contextual_followup(user_response, building_type, current_phase)
    
    def _generate_fallback_contextual_followup(self, user_response: str, building_type: str, current_phase: 'DesignPhase') -> str:
        """Generate a fallback contextual followup that's truly generic and flexible."""
        
        # Truly generic fallback that works for any building type and any user response
        # No hardcoded assumptions about specific content, age ranges, locations, etc.
        return f"Your response shows thoughtful consideration of your {building_type} project. I can see you've thought through important aspects of your design. What specific element from what you've described would you like to explore further or develop in more detail?"

    def _get_next_step(self, current_step: Any) -> Any:
>>>>>>> 941e2b92
        """Get the next Socratic step in sequence."""
        try:
            from phase_assessment.phase_manager import SocraticStep

            step_order = [
                SocraticStep.INITIAL_CONTEXT_REASONING,
                SocraticStep.KNOWLEDGE_SYNTHESIS_TRIGGER,
                SocraticStep.SOCRATIC_QUESTIONING,
                SocraticStep.METACOGNITIVE_PROMPT
            ]

            try:
                current_index = step_order.index(current_step)
                if current_index < len(step_order) - 1:
                    return step_order[current_index + 1]
            except ValueError:
                pass

            return current_step  # Stay at current step if can't advance
        except ImportError:
            return current_step

<<<<<<< HEAD
    def _extract_cognitive_flags(self, response_result: Dict, state: ArchMentorState) -> List[str]:
=======
    def _extract_cognitive_flags(self, response_result: Union[Dict, AgentResponse], state: ArchMentorState) -> List[str]:
>>>>>>> 941e2b92
        """Extract cognitive flags from the response and student state."""

        flags = []

        # Handle both Dict and AgentResponse types
        if isinstance(response_result, AgentResponse):
            response_strategy = response_result.metadata.get("response_strategy", "")
            response_text = response_result.response_text
        elif isinstance(response_result, dict):
            response_strategy = response_result.get("response_strategy", "")
            response_text = response_result.get("response_text", "")
        else:
            response_strategy = ""
            response_text = str(response_result)

        # Add flags based on strategy
        if response_strategy == "challenging_question":
            flags.append("deep_thinking_encouraged")
        elif response_strategy == "clarifying_guidance":
            flags.append("scaffolding_provided")
        elif response_strategy == "exploratory_question":
            flags.append("exploration_encouraged")

        # Check if response contains questions
        if "?" in response_text:
            flags.append("questioning_promoted")

        # Check conversation length for engagement
        user_messages = [msg['content'] for msg in state.messages if msg.get('role') == 'user']
        if len(user_messages) > 1:
            flags.append("engagement_maintained")

        return flags

    def _convert_to_agent_response(self, response_result: Union[Dict, AgentResponse], state: ArchMentorState,
                                 analysis_result: Dict, context_classification: Dict, gap_type: str) -> AgentResponse:
        """Convert the response result to AgentResponse format."""

        # If already an AgentResponse, return it
        if isinstance(response_result, AgentResponse):
            return response_result

        # Ensure response_result is a dict
        if not isinstance(response_result, dict):
            response_result = {"response_text": str(response_result), "response_type": "fallback"}

        # Handle both dict and AgentResponse types
        if isinstance(response_result, AgentResponse):
            # If already an AgentResponse, return it directly
            return response_result

        # Ensure response_result is a dictionary
        if not isinstance(response_result, dict):
            response_result = {"response_text": str(response_result), "response_type": "fallback"}

        # Calculate enhancement metrics
        enhancement_metrics = self._calculate_enhancement_metrics(response_result, state, analysis_result)

        # Convert cognitive flags
        cognitive_flags = self._convert_cognitive_flags(response_result.get("cognitive_flags", []))

        # Create Socratic response using the correct method
        agent_response = ResponseBuilder.create_socratic_response(
            response_text=response_result.get("response_text", ""),
            cognitive_flags=cognitive_flags,
            metadata={
                "response_strategy": response_result.get("response_strategy", ""),
                "educational_intent": response_result.get("educational_intent", ""),
                "gap_type": gap_type,
                "building_type": self._extract_building_type_from_context(state)
            }
        )

        # Add enhancement metrics manually
        agent_response.enhancement_metrics = enhancement_metrics

        return agent_response

    def _calculate_enhancement_metrics(self, response_result: Dict, state: ArchMentorState, analysis_result: Dict) -> EnhancementMetrics:
        """Calculate cognitive enhancement metrics for Socratic tutoring."""

        response_strategy = response_result.get("response_strategy", "")

        # Calculate scores based on strategy
        if response_strategy == "challenging_question":
            deep_thinking_score = 0.9
            scaffolding_score = 0.6
            engagement_score = 0.8
            metacognitive_score = 0.8
        elif response_strategy == "clarifying_guidance":
            deep_thinking_score = 0.6
            scaffolding_score = 0.9
            engagement_score = 0.7
            metacognitive_score = 0.6
        else:
            deep_thinking_score = 0.7
            scaffolding_score = 0.7
            engagement_score = 0.8
            metacognitive_score = 0.7

        overall_score = (deep_thinking_score + scaffolding_score + engagement_score + metacognitive_score) / 4.0
        scientific_confidence = 0.85  # High confidence in Socratic method

        return EnhancementMetrics(
            cognitive_offloading_prevention_score=0.8,  # Socratic method prevents cognitive offloading
            deep_thinking_engagement_score=deep_thinking_score,
            knowledge_integration_score=0.7,  # Socratic method promotes integration
            scaffolding_effectiveness_score=scaffolding_score,
            learning_progression_score=engagement_score,
            metacognitive_awareness_score=metacognitive_score,
            overall_cognitive_score=overall_score,
            scientific_confidence=scientific_confidence
        )

    def _convert_cognitive_flags(self, cognitive_flags: List[str]) -> List[CognitiveFlag]:
        """Convert cognitive flags to standardized format."""

        flag_mapping = {
            "deep_thinking_encouraged": CognitiveFlag.DEEP_THINKING_ENCOURAGED,
            "scaffolding_provided": CognitiveFlag.SCAFFOLDING_PROVIDED,
            "exploration_encouraged": CognitiveFlag.EXPLORATION_ENCOURAGED,
            "questioning_promoted": CognitiveFlag.QUESTIONING_PROMOTED,
            "engagement_maintained": CognitiveFlag.ENGAGEMENT_MAINTAINED
        }

        converted_flags = []
        for flag in cognitive_flags:
            if flag in flag_mapping:
                converted_flags.append(flag_mapping[flag])
            else:
                # Default to scaffolding for unknown flags
                converted_flags.append(CognitiveFlag.SCAFFOLDING_PROVIDED)

        return converted_flags

    # AI-powered response generation methods

    async def _generate_ai_clarifying_response(self, last_message: str, building_type: str, state: ArchMentorState) -> str:
        """Generate AI-powered clarifying response."""

        from openai import OpenAI
        import os

        client = OpenAI(api_key=os.getenv("OPENAI_API_KEY"))

        prompt = f"""
        You are a distinguished architectural educator employing the Socratic method to guide student learning through structured inquiry. Your approach is grounded in pedagogical theory and architectural scholarship.

        STUDENT'S EXPRESSION: "{last_message}"
        BUILDING TYPOLOGY: {building_type}

        Craft a complete scholarly response that:
        1. PROVIDES SUPPORTIVE GUIDANCE: Acknowledge their thinking and offer concrete direction
        2. DECONSTRUCTS THE PROBLEM: Break down the complex architectural challenge into manageable parts
        3. OFFERS METHODOLOGICAL INSIGHT: Provide specific design thinking frameworks or approaches they can use
        4. CONNECTS TO THEORY: Reference relevant architectural principles or precedents where helpful
        5. BUILDS CONFIDENCE: Show them how their thinking connects to broader design discourse
        6. ENDS NATURALLY: Ensure the response concludes with a complete thought

        RESPONSE STRUCTURE:
        - Start by acknowledging their specific concern or question
        - Provide 2-3 concrete approaches or frameworks they can use
        - Explain how these connect to their building type and design goals
        - End with a complete synthesis of the guidance
        - THEN ask ONE specific, actionable question that builds directly on the guidance

        Write a complete response (200-250 words) that provides real value and ends naturally before asking your question.
        """

        try:
            response = await self.client.generate_completion([
                {"role": "user", "content": prompt}
            ], max_tokens=200, temperature=0.7)
            
            ai_generated_response = response.get("content", "").strip()

            # Ensure response ends naturally (not mid-sentence)
            if ai_generated_response and not ai_generated_response.endswith(('.', '?', '!')):
                # Find the last complete sentence
                sentences = ai_generated_response.split('.')
                if len(sentences) > 1:
                    ai_generated_response = '.'.join(sentences[:-1]) + '.'

            return ai_generated_response
        except Exception as e:
            # Generate LLM-based fallback question instead of hardcoded
            self.telemetry.log_error(f"AI challenging question generation failed: {str(e)}")
            return await self._generate_llm_fallback_question(last_message, building_type, state)

    async def _generate_ai_challenging_question(self, last_message: str, building_type: str, state: ArchMentorState) -> str:
        """Generate AI-powered challenging question."""

        from openai import OpenAI
        import os

        client = OpenAI(api_key=os.getenv("OPENAI_API_KEY"))

        prompt = f"""
        You are a distinguished architectural educator using the Socratic method to challenge and deepen student thinking.

        STUDENT'S MESSAGE: "{last_message}"
        BUILDING TYPE: {building_type}

        Craft a complete scholarly response that:
        1. ACKNOWLEDGES THEIR THINKING: Recognize the validity of their approach while identifying areas for deeper consideration
        2. INTRODUCES COMPLEXITY: Present 2-3 additional factors or constraints they should consider
        3. PROVIDES THEORETICAL CONTEXT: Reference relevant design principles or architectural theory
        4. CHALLENGES ASSUMPTIONS: Question underlying assumptions in a constructive way
        5. OFFERS ALTERNATIVE PERSPECTIVES: Show different ways to approach the same problem
        6. ENDS NATURALLY: Conclude with a complete synthesis before asking your question

        RESPONSE STRUCTURE:
        - Acknowledge their approach and its merits
        - Introduce additional complexity or considerations specific to their building type
        - Provide theoretical grounding or precedent examples
        - End with a complete thought that synthesizes the challenges
        - THEN ask ONE specific, challenging question that requires them to defend or refine their reasoning

        Write a complete response (200-250 words) that challenges them constructively while providing educational value.
        """

        try:
            response = await self.client.generate_completion([
                {"role": "user", "content": prompt}
            ], max_tokens=200, temperature=0.7)
            
            ai_generated_response = response.get("content", "").strip()

            # Ensure response ends naturally (not mid-sentence)
            if ai_generated_response and not ai_generated_response.endswith(('.', '?', '!')):
                # Find the last complete sentence
                sentences = ai_generated_response.split('.')
                if len(sentences) > 1:
                    ai_generated_response = '.'.join(sentences[:-1]) + '.'

            return ai_generated_response
        except Exception as e:
            # Generate LLM-based fallback question instead of hardcoded
            self.telemetry.log_error(f"AI exploratory question generation failed: {str(e)}")
            return await self._generate_llm_fallback_question(last_message, building_type, state)

    async def _generate_ai_exploratory_question(self, last_message: str, building_type: str, state: ArchMentorState) -> str:
        """Generate AI-powered exploratory question."""

        from openai import OpenAI
        import os

        client = OpenAI(api_key=os.getenv("OPENAI_API_KEY"))

        prompt = f"""
        You are a Socratic tutor encouraging exploration in architecture.

        STUDENT'S MESSAGE: "{last_message}"
        BUILDING TYPE: {building_type}

        Generate an exploratory question that:
        1. Opens up new avenues of thinking
        2. Encourages creative exploration
        3. Connects to broader design principles
        4. Invites them to consider alternatives

        Keep it under 100 words and be inspiring.
        """

        try:
            response = await self.client.generate_completion([
                {"role": "user", "content": prompt}
            ], max_tokens=150, temperature=0.7)
            return response.get("content", "").strip()
        except Exception as e:
            # Generate LLM-based fallback question instead of hardcoded
            self.telemetry.log_error(f"AI adaptive question generation failed: {str(e)}")
            return await self._generate_llm_fallback_question(last_message, building_type, state)

    async def _generate_ai_adaptive_question(self, last_message: str, building_type: str, state: ArchMentorState) -> str:
        """Generate AI-powered adaptive question."""

        from openai import OpenAI
        import os

        client = OpenAI(api_key=os.getenv("OPENAI_API_KEY"))

        prompt = f"""
        You are an accomplished architectural educator employing adaptive Socratic pedagogy to advance student learning through strategic inquiry.

        STUDENT'S CONTRIBUTION: "{last_message}"
        BUILDING TYPOLOGY: {building_type}

        Generate a sophisticated adaptive question that:
        1. Builds substantively upon their demonstrated understanding and insights
        2. Propels their design thinking toward greater complexity and nuance
        3. Connects explicitly to established architectural theory, principles, or methodologies
        4. Challenges them to synthesize concepts and develop more rigorous design reasoning
        5. Encourages critical examination of assumptions and design implications

        Frame your inquiry within appropriate architectural discourse while maintaining accessibility. Be intellectually challenging yet supportive.
        """

        try:
            response = await self.client.generate_completion([
                {"role": "user", "content": prompt}
            ], max_tokens=150, temperature=0.7)
            return response.get("content", "").strip()
        except Exception as e:
            # Generate LLM-based fallback question instead of hardcoded
            return await self._generate_llm_fallback_question(last_message, building_type, state)

    async def _generate_llm_fallback_question(self, user_input: str, building_type: str, state: ArchMentorState) -> str:
        """Generate LLM-based fallback question instead of hardcoded responses."""

        from openai import OpenAI
        import os

        client = OpenAI(api_key=os.getenv("OPENAI_API_KEY"))

        # Get recent context from conversation
        recent_context = ""
        if hasattr(state, 'messages') and state.messages:
            recent_messages = state.messages[-3:]  # Last 3 messages
            recent_context = " | ".join([f"{msg.get('role', 'unknown')}: {msg.get('content', '')[:50]}" for msg in recent_messages])

        prompt = f"""
        You are a Socratic tutor helping an architecture student. The LLM generation failed, so you need to create a thoughtful fallback question.

        STUDENT'S INPUT: "{user_input}"
        BUILDING TYPE: {building_type}
        RECENT CONTEXT: {recent_context}

        Generate a thoughtful Socratic question that:
        1. Directly relates to their specific input and building type
        2. Encourages deeper thinking about their design challenge
        3. Builds on the conversation context if available
        4. Avoids generic templates - be specific to their situation
        5. Helps them explore the implications or considerations they might have missed

        Keep it under 50 words and make it genuinely helpful for their specific situation.
        """

        try:
            response = await self.client.generate_completion([
                {"role": "user", "content": prompt}
            ], max_tokens=100, temperature=0.7)

            fallback_question = response.get("content", "").strip()

            if not fallback_question.endswith('?'):
                fallback_question += '?'

            return fallback_question

        except Exception as e:
            print(f"⚠️ LLM fallback question generation failed: {e}")
            # Only as last resort, use a contextual template
            return f"What specific aspect of {user_input.lower() if user_input else 'your design'} would be most important to consider for your {building_type}?"

    async def _generate_fallback_response(self, state: ArchMentorState, 
                                  analysis_result: Dict, gap_type: str) -> AgentResponse:
        """Generate fallback response when no user input is available using LLM instead of hardcoded template."""

        building_type = self._extract_building_type_from_context(state)

        try:
            # Generate dynamic fallback response using LLM
            prompt = f"""
            You are an expert architectural mentor helping a student with their {building_type} project.
            
            CONTEXT:
            - Building type: {building_type}
            - Gap type: {gap_type}
            - This is a fallback response when no specific user input is available
            
            TASK: Generate an engaging, encouraging opening message that:
            1. Welcomes the student to explore their {building_type} project
            2. Asks thoughtful, open-ended questions to get them thinking
            3. Shows enthusiasm for their architectural journey
            4. Encourages them to share their thoughts and challenges
            5. Sounds natural and conversational, not like a template
            
            RESPONSE: Write a welcoming message with 2-3 thoughtful questions (2-3 sentences total).
            """
            
            response = await self.client.generate_completion([
                {"role": "user", "content": prompt}
            ], max_tokens=200, temperature=0.7)
            
            ai_generated_response = response.get("content", "").strip()
            
            # Fallback to template if LLM fails
            if not ai_generated_response or len(ai_generated_response) < 30:
                response_text = f"Let's explore your {building_type} project. What would you like to focus on next?"
            else:
                response_text = ai_generated_response
                
        except Exception as e:
            # Fallback to template if LLM fails
            response_text = f"Let's explore your {building_type} project. What would you like to focus on next?"

        return ResponseBuilder.create_socratic_response(
            response_text=response_text,
            cognitive_flags=[],
            metadata={"response_type": "fallback_prompt", "building_type": building_type}
        )

    # Backward compatibility method
    async def generate_response(self, state: ArchMentorState, analysis_result: Dict[str, Any],
                              context_classification: Optional[Dict] = None, domain_expert_result: Optional[Dict] = None) -> AgentResponse:
        """Backward compatibility method for original API."""

        # Convert to new API format
        gap_type = "general"
        if analysis_result and "cognitive_flags" in analysis_result:
            cognitive_flags = analysis_result["cognitive_flags"]
            if cognitive_flags:
                gap_type = cognitive_flags[0].replace("needs_", "").replace("_guidance", "")

        return await self.provide_guidance(state, context_classification or {}, analysis_result, gap_type)

    # Phase-based assessment methods

    def _should_use_phase_based_approach(self, state: ArchMentorState, context_classification: Dict) -> bool:
        """Determine if phase-based assessment should be used."""

        if not self.phase_manager:
            return False

        # Use phase-based approach for structured learning sessions
        user_messages = [msg['content'] for msg in state.messages if msg.get('role') == 'user']

        # Enable phase-based approach if:
        # 1. There's a clear design brief
        # 2. The conversation has progressed beyond initial greetings
        # 3. The student seems engaged in design thinking

        # ENHANCED: More flexible conditions for phase-based approach
        has_design_brief = bool(state.current_design_brief)
        sufficient_conversation = len(user_messages) >= 1
        design_focused = any(keyword in " ".join(user_messages).lower()
                           for keyword in ["design", "building", "space", "architecture", "project", "museum", "library", "school", "hospital", "office", "residential", "commercial", "community", "center"])

        # Use phase-based approach if we have design focus OR a design brief (not both required)
        return (has_design_brief or design_focused) and sufficient_conversation

    def _generate_phase_based_response(self, state: ArchMentorState, context_classification: Dict,
                                           analysis_result: Dict, gap_type: str) -> Dict[str, Any]:
        """Generate response using phase-based Socratic assessment."""

        # Detect current phase and step
        if not self.phase_manager:
            raise ValueError("Phase manager not available")
        current_phase, current_step = self.phase_manager.detect_current_phase(state)

        # Extract building type
        building_type = self._extract_building_type_from_context(state)

        print(f"🔍 DEBUG: Building type extracted: {building_type}")
        print(f"🔍 DEBUG: State building_type: {getattr(state, 'building_type', 'NOT_SET')}")
        print(f"🔍 DEBUG: State current_design_brief: {getattr(state, 'current_design_brief', 'NOT_SET')}")
        print(f"🔍 DEBUG: State messages count: {len(getattr(state, 'messages', []))}")

        print(f"   📋 Current phase: {current_phase.value}")
        print(f"   📋 Current step: {current_step.value}")
        print(f"   🏗️ Building type: {building_type}")

        # Generate Socratic question for current phase and step
        context = {
            "building_type": building_type,
            "context_element": "character",  # Could be extracted from conversation
            "difficulty_level": context_classification.get("understanding_level", "moderate")
        }

        socratic_question = await self.phase_manager.generate_socratic_question(
            current_phase, current_step, building_type, context
        )

        # ENHANCED: Actually respond to what the user said instead of ignoring it
        user_messages = [msg['content'] for msg in state.messages if msg.get('role') == 'user']
        if len(user_messages) > 1:
            # User has provided a response - acknowledge it and build on it
            user_response = user_messages[-1]

            # Check if user provided substantial response (indicates step completion)
            if len(user_response.split()) > 15:  # Detailed response
<<<<<<< HEAD
                # Try to advance to next step for more varied questions
                next_step = self._get_next_step(current_step)
                if next_step != current_step:
                    next_question = self.phase_manager.generate_socratic_question(
                        current_phase, next_step, building_type, context
                    )
                    print(f"   🔄 Advancing to next step: {next_step.value}")
                    socratic_question = next_question

            # Generate a contextual follow-up that builds on their response
            response_text = self._generate_contextual_followup(
                user_response, socratic_question, current_phase, building_type
            )
=======
                print(f"   🔍 User provided substantial response, focusing on building on their input")
                # Generate a contextual response that builds on their specific input
                response_text = await self._generate_contextual_followup(
                    user_response, socratic_question, current_phase, building_type
                )
            else:
                # Shorter response - use phase-based question but make it contextual
                response_text = await self._generate_contextual_followup(
                    user_response, socratic_question, current_phase, building_type
                )
>>>>>>> 941e2b92
        else:
            # First question in the phase
            response_text = socratic_question.question_text

<<<<<<< HEAD
        # Return dictionary (not AgentResponse) as expected by the method signature
=======
        # Return dictionary for consistency with other response generation methods
>>>>>>> 941e2b92
        return {
            "response_text": response_text,
            "response_type": "phase_based_socratic",
            "response_strategy": f"phase_{current_phase.value}_step_{current_step.value}",
            "educational_intent": f"Guide through {current_phase.value} phase using Socratic method",
<<<<<<< HEAD
            "metadata": {
                "phase_info": {
                    "current_phase": current_phase.value,
                    "current_step": current_step.value,
                    "assessment_criteria": socratic_question.assessment_criteria,
                    "expected_elements": socratic_question.expected_elements
                },
                "building_type": building_type,
                "socratic_question": socratic_question.__dict__
            }
=======
            "phase_info": {
                "current_phase": current_phase.value,
                "current_step": current_step.value,
                "expected_elements": socratic_question.expected_elements
            },
            "building_type": building_type,
            "socratic_question": socratic_question.__dict__,
            "cognitive_flags": ["phase_based_learning", "socratic_questioning", "guided_exploration"]
        }

    # ENHANCEMENT: Technical followup generation ported from FROMOLDREPO
    async def _generate_technical_followup(self, state: ArchMentorState, domain_expert_result: Dict[str, Any]) -> Dict[str, Any]:
        """Produce 1–2 concise application probes referencing DomainExpert key points.

        Ported from FROMOLDREPO lines 640-672.
        """
        building_type = self._extract_building_type_from_context(state)
        last_message = ""
        for msg in reversed(state.messages):
            if msg.get('role') == 'user':
                last_message = msg['content']
                break

        # Try to extract short labels from DomainExpert response
        text = (domain_expert_result or {}).get("response_text", "").strip()
        labels = []
        if text:
            import re
            bullets = re.findall(r"^\s*[-•]\s*(.+)$", text, flags=re.MULTILINE)
            for b in bullets[:3]:
                # Use first 4 words as a short label
                words = b.split()
                labels.append(" ".join(words[:4]))

        topic = self._extract_main_topic(last_message) if last_message else "your focus"
        if not labels:
            labels = [f"{topic} detail", f"{topic} compliance"]

        q1 = f"Given {labels[0]}, where in your {building_type} does this most affect the layout or user flow?"
        q2 = f"How will you verify {labels[1]} meets your project's constraints?"

        response_text = f"Apply these points in context:\n{q1}\n{q2}"

        return {
            "response_text": response_text,
            "response_type": "technical_followup",
        }

    async def _generate_design_guidance_synthesis(self, state: ArchMentorState, analysis_result: Dict[str, Any], domain_expert_result: Dict[str, Any]) -> Dict[str, Any]:
        """Generate design guidance synthesis with Insight/Direction/Watch format.

        Ported from FROMOLDREPO lines 673-715.
        """
        building_type = self._extract_building_type_from_context(state)
        last_message = ""
        for msg in reversed(state.messages):
            if msg.get('role') == 'user':
                last_message = msg['content']
                break

        topic = self._extract_main_topic(last_message) if last_message else "design approach"

        items = []

        # Insight from domain expert or analysis - ENHANCED: Use multiple sentences
        domain_text = (domain_expert_result or {}).get("response_text", "")
        if domain_text:
            # Extract first 2-3 meaningful sentences for richer insight
            sentences = [s.strip() for s in domain_text.split('.') if s.strip()]
            if len(sentences) >= 3:
                insight = '. '.join(sentences[:3]) + '.'
            elif len(sentences) >= 2:
                insight = '. '.join(sentences[:2]) + '.'
            elif sentences:
                insight = sentences[0] + '.'
            else:
                insight = domain_text[:200]

            # Limit length but preserve complete sentences
            if len(insight) > 600:
                insight = insight[:600].rstrip()
                last_period = insight.rfind('.')
                if last_period > 400:  # Keep if we have substantial content
                    insight = insight[:last_period + 1]

            items.append(f"- Insight: {insight}")

        # Direction question
        direction_q = f"Which approach to {topic} best supports your {building_type} goals?"
        items.append(f"- Direction: {direction_q}")

        # Watch line
        watch_line = f"- Watch: Check implications for circulation/daylight/acoustics."
        items.append(watch_line)

        header = "Synthesis:"
        next_probe = "Next: test one concrete change and tell me what you notice. What will you try first?"
        response_text = header + "\n" + "\n".join(items) + "\n\n" + next_probe

        return {
            "response_text": response_text,
            "response_type": "design_guidance",
        }

    def _extract_main_topic(self, text: str) -> str:
        """Extract main topic from user text."""
        if not text:
            return "design"

        # Simple keyword extraction
        keywords = ["circulation", "lighting", "structure", "materials", "layout", "space", "design"]
        text_lower = text.lower()

        for keyword in keywords:
            if keyword in text_lower:
                return keyword

        return "design approach"



    # Route-specific response generation methods
    
    async def _generate_supportive_scaffolding_response(self, state: ArchMentorState, context_classification: Dict, analysis_result: Dict, gap_type: str) -> Dict[str, Any]:
        """Generate supportive scaffolding response - provides guidance and explanations instead of questions."""
        
        building_type = self._extract_building_type_from_context(state)
        user_messages = [msg['content'] for msg in state.messages if msg.get('role') == 'user']
        user_input = user_messages[-1] if user_messages else ""
        
        print(f"🔍 DEBUG: Generating supportive scaffolding for building_type: {building_type}")
        print(f"🔍 DEBUG: User input: {user_input[:100]}...")
        
        try:
            # Build context for supportive guidance generation
            context = f"""
You are an expert architectural mentor providing SUPPORTIVE GUIDANCE to help a student understand concepts they're struggling with.

STUDENT'S INPUT: "{user_input}"
BUILDING TYPE: {building_type}
GAP TYPE: {gap_type}

YOUR TASK: Provide SUPPORTIVE GUIDANCE that:
1. ACKNOWLEDGES their confusion/struggle
2. EXPLAINS the concepts they're unclear about
3. GIVES SPECIFIC EXAMPLES relevant to their {building_type} project
4. BREAKS DOWN complex ideas into understandable parts
5. PROVIDES PRACTICAL GUIDANCE for moving forward

IMPORTANT: 
- DO NOT ask more questions (they're already confused!)
- DO provide clear explanations and examples
- DO give specific guidance for their {building_type} project
- DO help them understand what they're struggling with
- Keep it encouraging and supportive

Generate supportive guidance (2-3 sentences):
"""
            
            print(f"🔍 DEBUG: Attempting LLM generation for supportive guidance")
            
            # Generate supportive guidance using AI
            response = await self.client.generate_completion([
                {"role": "user", "content": context}
            ], max_tokens=200, temperature=0.7)
            
            print(f"🔍 DEBUG: LLM response received: {response}")
            
            ai_generated_response = response.get("content", "").strip()
            if not ai_generated_response or len(ai_generated_response) < 30:
                print(f"🔍 DEBUG: LLM response too short, using fallback")
                # Fallback to supportive guidance
                return self._generate_fallback_supportive_response(user_input, building_type, gap_type)
            
            print(f"🔍 DEBUG: Using LLM-generated supportive guidance: {ai_generated_response}")
            
            return {
                "response_text": ai_generated_response,
                "response_type": "supportive_scaffolding",
                "response_strategy": "supportive_guidance",
                "educational_intent": "Provide supportive guidance and explanations",
                "metadata": {
                    "building_type": building_type,
                    "gap_type": gap_type,
                    "response_approach": "supportive_guidance"
                }
            }
            
        except Exception as e:
            print(f"🔍 DEBUG: AI generation failed in supportive scaffolding: {e}")
            return self._generate_fallback_supportive_response(user_input, building_type, gap_type)
    
    def _generate_fallback_supportive_response(self, user_input: str, building_type: str, gap_type: str) -> Dict[str, Any]:
        """Generate fallback supportive response when LLM fails."""
        
        # Generic but supportive fallback
        if "seasonal" in user_input.lower() or "winter" in user_input.lower():
            return {
                "response_text": f"Let me help you understand seasonal design for your {building_type}. Seasonal changes can be challenging, but they're also opportunities to create year-round appeal. For winter gardens, consider elements like evergreen plants, sheltered seating areas, and warm materials that make the space inviting even in cold weather. The key is creating a sense of warmth and protection while maintaining the connection to nature.",
                "response_type": "supportive_scaffolding",
                "response_strategy": "supportive_guidance",
                "educational_intent": "Explain seasonal design concepts",
                "metadata": {
                    "building_type": building_type,
                    "gap_type": gap_type,
                    "response_approach": "fallback_supportive"
                }
            }
        else:
            return {
                "response_text": f"I understand this can be challenging! Let me help you with your {building_type} project. The key is to break down complex concepts into manageable parts. Start with what you do understand, and we can build from there. What specific aspect would you like me to explain first?",
                "response_type": "supportive_scaffolding",
                "response_strategy": "supportive_guidance",
                "educational_intent": "Provide general supportive guidance",
                "metadata": {
                    "building_type": building_type,
                    "gap_type": gap_type,
                    "response_approach": "fallback_supportive"
                }
            }
    
    async def _generate_knowledge_only_response(self, state: ArchMentorState, context_classification: Dict, analysis_result: Dict, gap_type: str) -> Dict[str, Any]:
        """Generate knowledge-only response - provides direct answers without follow-up questions."""
        
        building_type = self._extract_building_type_from_context(state)
        user_messages = [msg['content'] for msg in state.messages if msg.get('role') == 'user']
        user_input = user_messages[-1] if user_messages else ""
        
        print(f"🔍 DEBUG: Generating knowledge-only response for building_type: {building_type}")
        
        try:
            # Build context for knowledge generation
            context = f"""
You are an expert architectural mentor providing DIRECT KNOWLEDGE to answer a student's question.

STUDENT'S QUESTION: "{user_input}"
BUILDING TYPE: {building_type}

YOUR TASK: Provide a COMPREHENSIVE ANSWER that:
1. Directly answers their question
2. Gives specific examples relevant to {building_type}
3. Explains the concepts clearly
4. Provides practical information they can use
5. Does NOT ask follow-up questions

IMPORTANT: 
- Give a complete, helpful answer
- Include relevant examples for {building_type}
- Be specific and actionable
- Don't ask questions back

Generate a comprehensive answer (3-4 sentences):
"""
            
            # Generate knowledge response using AI
            response = await self.client.generate_completion([
                {"role": "user", "content": context}
            ], max_tokens=250, temperature=0.7)
            
            ai_generated_response = response.get("content", "").strip()
            if not ai_generated_response or len(ai_generated_response) < 50:
                return self._generate_fallback_knowledge_response(user_input, building_type)
            
            return {
                "response_text": ai_generated_response,
                "response_type": "knowledge_only",
                "response_strategy": "direct_knowledge",
                "educational_intent": "Provide comprehensive knowledge and answers",
                "metadata": {
                    "building_type": building_type,
                    "response_approach": "knowledge_provision"
                }
            }
            
        except Exception as e:
            print(f"🔍 DEBUG: AI generation failed in knowledge-only: {e}")
            return self._generate_fallback_knowledge_response(user_input, building_type)
    
    def _generate_fallback_knowledge_response(self, user_input: str, building_type: str) -> Dict[str, Any]:
        """Generate fallback knowledge response when LLM fails."""
        
        return {
            "response_text": f"I'd be happy to help you with your {building_type} project. Your question touches on important architectural concepts. Let me provide you with some key information that should help clarify things for you.",
            "response_type": "knowledge_only",
            "response_strategy": "fallback_knowledge",
            "educational_intent": "Provide basic knowledge guidance",
            "metadata": {
                "building_type": building_type,
                "response_approach": "fallback_knowledge"
            }
        }
    
    async def _generate_adaptive_socratic_response(self, state: ArchMentorState, context_classification: Dict, analysis_result: Dict, gap_type: str) -> Dict[str, Any]:
        """Generate adaptive Socratic response - the original adaptive approach."""
        
        # Analyze student state and conversation progression
        student_analysis = self._analyze_student_state(state, analysis_result, context_classification)
        user_messages = [msg['content'] for msg in state.messages if msg.get('role') == 'user']
        user_input = user_messages[-1] if user_messages else ""
        conversation_progression = self._analyze_conversation_progression(state, user_input)

        # Determine response strategy
        response_strategy = self._determine_response_strategy(student_analysis, conversation_progression)

        print(f"   Strategy: {response_strategy}")
        print(f"   Student confidence: {student_analysis.get('confidence_level', 'unknown')}")
        print(f"   Conversation stage: {conversation_progression.get('stage', 'unknown')}")

        # Generate response based on strategy
        response_result = await self._generate_response_by_strategy(
            response_strategy, state, student_analysis, conversation_progression, analysis_result
        )
        
        return response_result

    async def _generate_balanced_guidance_response(
        self, 
        state: ArchMentorState, 
        context_classification: Dict, 
        analysis_result: Dict, 
        gap_type: str
    ) -> Dict[str, Any]:
        """
        Generate balanced guidance response that combines helpful advice with gentle exploration.
        This is for design_guidance_request routes where users want guidance but also benefit from thinking.
        """
        try:
            # Extract building type and context
            building_type = self._extract_building_type_from_context(state)
            user_input = context_classification.get("user_input", "")
            
            # Generate contextual guidance using LLM
            prompt = f"""
            You are an architectural mentor helping with a {building_type} project. The user is asking for guidance on: "{user_input}"

            Provide a BALANCED response that includes:
            1. HELPFUL GUIDANCE: Give specific, actionable advice and suggestions
            2. GENTLE EXPLORATION: Ask ONE thoughtful question that builds on your guidance
            3. ENCOURAGEMENT: Support their design thinking process

            Focus on being helpful and practical while encouraging their own thinking.
            Keep the response conversational and supportive.
            """
            
            response = await self.client.generate_completion([
                {"role": "user", "content": prompt}
            ], max_tokens=200, temperature=0.7)
            
            if response and response.get("content"):
                return {
                    "response_text": response["content"],
                    "response_type": "balanced_guidance",
                    "guidance_type": "design_guidance",
                    "building_type": building_type,
                    "confidence": 0.9
                }
            else:
                # Fallback to generic but helpful guidance
                return self._generate_fallback_balanced_guidance(building_type, user_input)
                
        except Exception as e:
            print(f"🔍 DEBUG: LLM generation failed for balanced_guidance: {e}")
            # Fallback to generic but helpful guidance
            building_type = self._extract_building_type_from_context(state)
            user_input = context_classification.get("user_input", "")
            return self._generate_fallback_balanced_guidance(building_type, user_input)
    
    def _generate_fallback_balanced_guidance(self, building_type: str, user_input: str) -> Dict[str, Any]:
        """Generate fallback balanced guidance when LLM fails."""
        building_type = building_type if building_type != "unknown" else "architectural"
        
        # Provide helpful guidance with gentle exploration
        guidance_text = f"""
        Based on your {building_type} project, here's some helpful guidance for organizing your spaces:

        **Practical Approach:**
        • Start by mapping the flow between indoor and outdoor areas
        • Consider how different age groups will use each space
        • Think about seasonal changes and weather protection
        • Plan for flexible, adaptable spaces that can serve multiple purposes

        **Design Strategy:**
        • Create clear visual connections between classrooms and outdoor areas
        • Use materials and colors that complement the natural environment
        • Design circulation paths that encourage exploration
        • Include both active and quiet outdoor spaces

        **Next Steps:**
        • Sketch a basic layout showing the relationship between indoor and outdoor areas
        • Consider how the spaces will change throughout the day and seasons
        • Think about what specific activities each space will support

        What aspect of this organization strategy feels most important to you right now?
        """
        
        return {
            "response_text": guidance_text.strip(),
            "response_type": "balanced_guidance",
            "guidance_type": "design_guidance",
            "building_type": building_type,
            "confidence": 0.8
        }

    async def _generate_llm_response(self, prompt: str, state: ArchMentorState, analysis_result: Dict) -> str:
        """Generate LLM response using the client."""
        try:
            response = await self.client.generate_completion([
                {"role": "user", "content": prompt}
            ], max_tokens=300, temperature=0.7)

            return response.get("content", "").strip()
        except Exception as e:
            # Fallback response
            building_type = self._extract_building_type_from_context(state)
            return f"Let's explore your {building_type} project further. What specific aspect would you like to focus on?"

    def _generate_fallback_dict_response(self, state: ArchMentorState, gap_type: str) -> Dict[str, Any]:
        """Generate fallback response as dictionary for gamified methods."""
        building_type = self._extract_building_type_from_context(state)
        return {
            "response_text": f"Let's explore your {building_type} project further. What specific aspect would you like to focus on?",
            "response_type": "fallback",
            "response_strategy": "fallback_guidance",
            "educational_intent": "continued_exploration",
            "gap_type": gap_type,
            "building_type": building_type,
            "cognitive_flags": ["continued_engagement"]
>>>>>>> 941e2b92
        }

    # ENHANCEMENT: Technical followup generation ported from FROMOLDREPO
    async def _generate_technical_followup(self, state: ArchMentorState, domain_expert_result: Dict[str, Any]) -> Dict[str, Any]:
        """Produce 1–2 concise application probes referencing DomainExpert key points.

        Ported from FROMOLDREPO lines 640-672.
        """
        building_type = self._extract_building_type_from_context(state)
        last_message = ""
        for msg in reversed(state.messages):
            if msg.get('role') == 'user':
                last_message = msg['content']
                break

        # Try to extract short labels from DomainExpert response
        text = (domain_expert_result or {}).get("response_text", "").strip()
        labels = []
        if text:
            import re
            bullets = re.findall(r"^\s*[-•]\s*(.+)$", text, flags=re.MULTILINE)
            for b in bullets[:3]:
                # Use first 4 words as a short label
                words = b.split()
                labels.append(" ".join(words[:4]))

        topic = self._extract_main_topic(last_message) if last_message else "your focus"
        if not labels:
            labels = [f"{topic} detail", f"{topic} compliance"]

        q1 = f"Given {labels[0]}, where in your {building_type} does this most affect the layout or user flow?"
        q2 = f"How will you verify {labels[1]} meets your project's constraints?"

        response_text = f"Apply these points in context:\n{q1}\n{q2}"

        return {
            "response_text": response_text,
            "response_type": "technical_followup",
        }

    async def _generate_design_guidance_synthesis(self, state: ArchMentorState, analysis_result: Dict[str, Any], domain_expert_result: Dict[str, Any]) -> Dict[str, Any]:
        """Generate design guidance synthesis with Insight/Direction/Watch format.

        Ported from FROMOLDREPO lines 673-715.
        """
        building_type = self._extract_building_type_from_context(state)
        last_message = ""
        for msg in reversed(state.messages):
            if msg.get('role') == 'user':
                last_message = msg['content']
                break

        topic = self._extract_main_topic(last_message) if last_message else "design approach"

        items = []

        # Insight from domain expert or analysis - ENHANCED: Use multiple sentences
        domain_text = (domain_expert_result or {}).get("response_text", "")
        if domain_text:
            # Extract first 2-3 meaningful sentences for richer insight
            sentences = [s.strip() for s in domain_text.split('.') if s.strip()]
            if len(sentences) >= 3:
                insight = '. '.join(sentences[:3]) + '.'
            elif len(sentences) >= 2:
                insight = '. '.join(sentences[:2]) + '.'
            elif sentences:
                insight = sentences[0] + '.'
            else:
                insight = domain_text[:200]

            # Limit length but preserve complete sentences
            if len(insight) > 600:
                insight = insight[:600].rstrip()
                last_period = insight.rfind('.')
                if last_period > 400:  # Keep if we have substantial content
                    insight = insight[:last_period + 1]

            items.append(f"- Insight: {insight}")

        # Direction question
        direction_q = f"Which approach to {topic} best supports your {building_type} goals?"
        items.append(f"- Direction: {direction_q}")

        # Watch line
        watch_line = f"- Watch: Check implications for circulation/daylight/acoustics."
        items.append(watch_line)

        header = "Synthesis:"
        next_probe = "Next: test one concrete change and tell me what you notice. What will you try first?"
        response_text = header + "\n" + "\n".join(items) + "\n\n" + next_probe

        return {
            "response_text": response_text,
            "response_type": "design_guidance",
        }

    def _extract_main_topic(self, text: str) -> str:
        """Extract main topic from user text."""
        if not text:
            return "design"

        # Simple keyword extraction
        keywords = ["circulation", "lighting", "structure", "materials", "layout", "space", "design"]
        text_lower = text.lower()

        for keyword in keywords:
            if keyword in text_lower:
                return keyword

        return "design approach"

    def _extract_building_type_from_context(self, state: ArchMentorState) -> str:
        """Extract building type from conversation context."""
        # Comprehensive building type detection patterns
        building_patterns = {
            # Residential
            "residential": ["house", "home", "residential", "housing", "apartment", "condo", "condominium", 
                          "bungalow", "cottage", "mansion", "villa", "townhouse", "duplex", "triplex", 
                          "penthouse", "loft", "studio", "dormitory", "dorm", "residence", "living space"],
            
            # Commercial/Retail
            "commercial": ["retail", "commercial", "shop", "store", "mall", "shopping center", "market", 
                          "boutique", "showroom", "supermarket", "hypermarket", "department store", 
                          "convenience store", "pharmacy", "bank", "financial", "office", "corporate"],
            
            # Office/Workplace
            "office": ["office", "workplace", "corporate", "business", "company", "headquarters", "hq", 
                      "workspace", "coworking", "co-working", "startup", "tech", "consulting", "law firm"],
            
            # Educational
            "educational": ["school", "education", "university", "college", "academy", "institute", "campus", 
                           "classroom", "lecture hall", "library", "research", "training", "learning center", 
                           "kindergarten", "preschool", "elementary", "middle school", "high school"],
            
            # Cultural/Arts
            "cultural": ["museum", "gallery", "art", "cultural center", "theater", "theatre", "cinema", 
                        "concert hall", "auditorium", "exhibition", "performance", "arts center", 
                        "cultural hub", "creative space", "studio space"],
            
            # Healthcare
            "healthcare": ["hospital", "clinic", "medical", "healthcare", "health center", "dental", 
                          "pharmacy", "laboratory", "lab", "rehabilitation", "wellness", "fitness", "gym"],
            
            # Hospitality
            "hospitality": ["hotel", "resort", "inn", "motel", "hostel", "guesthouse", "bed and breakfast", 
                           "bnb", "lodge", "cabin", "restaurant", "cafe", "bar", "pub", "club", "lounge"],
            
            # Industrial
            "industrial": ["factory", "warehouse", "industrial", "manufacturing", "production", "storage", 
                          "distribution", "logistics", "workshop", "plant", "facility", "mill", "refinery"],
            
            # Transportation
            "transportation": ["airport", "train station", "bus station", "terminal", "transport hub", 
                             "parking", "garage", "depot", "hangar", "port", "marina", "dock"],
            
            # Religious
            "religious": ["church", "temple", "mosque", "synagogue", "chapel", "cathedral", "basilica", 
                         "shrine", "monastery", "convent", "religious center", "worship", "prayer"],
            
            # Civic/Government
            "civic": ["government", "city hall", "courthouse", "police", "fire station", "post office", 
                     "community center", "civic center", "town hall", "municipal", "public building"],
            
            # Sports/Recreation
            "sports": ["stadium", "arena", "gymnasium", "sports center", "fitness", "recreation", 
                      "swimming pool", "tennis court", "golf course", "park", "playground", "athletic"],
            
            # Mixed-Use
            "mixed_use": ["mixed use", "mixed-use", "multi-use", "multi use", "integrated", "combined", 
                          "hybrid", "versatile", "adaptive", "flexible space"]
        }
        
        # Check current design brief
        if hasattr(state, 'current_design_brief') and state.current_design_brief:
            brief_lower = state.current_design_brief.lower()
            for building_type, patterns in building_patterns.items():
                if any(pattern in brief_lower for pattern in patterns):
                    return building_type.replace("_", " ")

        # Check messages for building type mentions
        for msg in state.messages:
            if msg.get('role') == 'user':
                msg_lower = msg.get('content', '').lower()
                for building_type, patterns in building_patterns.items():
                    if any(pattern in msg_lower for pattern in patterns):
                        return building_type.replace("_", " ")

        # Check for specific architectural terms that might indicate building type
        architectural_terms = {
            "skyscraper": "tower",
            "high-rise": "tower", 
            "low-rise": "low-rise building",
            "underground": "underground facility",
            "floating": "floating structure",
            "modular": "modular building",
            "prefabricated": "prefabricated building",
            "sustainable": "sustainable building",
            "green": "green building",
            "smart": "smart building",
            "historic": "historic building",
            "modern": "modern building",
            "contemporary": "contemporary building",
            "traditional": "traditional building"
        }
        
        # Check design brief and messages for architectural terms
        if hasattr(state, 'current_design_brief') and state.current_design_brief:
            brief_lower = state.current_design_brief.lower()
            for term, building_type in architectural_terms.items():
                if term in brief_lower:
                    return building_type
                    
        for msg in state.messages:
            if msg.get('role') == 'user':
                msg_lower = msg.get('content', '').lower()
                for term, building_type in architectural_terms.items():
                    if term in msg_lower:
                        return building_type

        return "building project"

    # Cleanup
    def __del__(self) -> None:
        """Cleanup method."""
        try:
            self.telemetry.log_agent_end("cleanup")
        except:
            pass<|MERGE_RESOLUTION|>--- conflicted
+++ resolved
@@ -138,14 +138,6 @@
             user_input = user_messages[-1] if user_messages else ""
 
             if not user_input:
-<<<<<<< HEAD
-                return self._generate_fallback_response(state, context_classification, analysis_result, gap_type)
-
-            # Check if phase-based assessment is available and should be used
-            if self.phase_manager and self._should_use_phase_based_approach(state, context_classification):
-                print(f"   🎯 Using phase-based Socratic assessment")
-                response_result = self._generate_phase_based_response(state, context_classification, analysis_result, gap_type)
-=======
                 return await self._generate_fallback_response(state, analysis_result, gap_type)
 
             # ENHANCED ROUTE-AWARE RESPONSE GENERATION WITH GAMIFICATION
@@ -193,7 +185,6 @@
                     response_result = await self._generate_constraint_challenge_response(state, context_classification, analysis_result, gap_type)
                 else:
                     response_result = await self._generate_cognitive_challenge_response(state, context_classification, analysis_result, gap_type)
->>>>>>> 941e2b92
             else:
                 print(f"   🔄 Using default adaptive approach for route: {routing_path}")
                 response_result = await self._generate_adaptive_socratic_response(state, context_classification, analysis_result, gap_type)
@@ -665,26 +656,6 @@
                                            student_analysis: Dict, conversation_progression: Dict,
                                            analysis_result: Dict) -> Dict[str, Any]:
         """Generate response based on the determined strategy.
-<<<<<<< HEAD
-
-        ENHANCED: Now includes technical and design guidance detection from FROMOLDREPO.
-        """
-
-        # Get user's last message for enhanced detection
-        user_messages = [msg['content'] for msg in state.messages if msg.get('role') == 'user']
-        last_message = user_messages[-1] if user_messages else ""
-
-        # ENHANCEMENT: Check for technical questions first
-        if self._looks_technical(last_message):
-            # If we have domain expert results, generate technical followup
-            domain_expert_result = state.get("domain_expert_result", {})
-            if domain_expert_result and domain_expert_result.get("response_text", ""):
-                return await self._generate_technical_followup(state, domain_expert_result)
-
-        # ENHANCEMENT: Check for design guidance requests
-        if self._looks_design_guidance(last_message):
-            domain_expert_result = state.get("domain_expert_result", {})
-=======
 
         ENHANCED: Now includes technical and design guidance detection from FROMOLDREPO.
         """
@@ -703,7 +674,6 @@
         # ENHANCEMENT: Check for design guidance requests
         if self._looks_design_guidance(last_message):
             domain_expert_result = getattr(state, "domain_expert_result", {})
->>>>>>> 941e2b92
             return await self._generate_design_guidance_synthesis(state, analysis_result, domain_expert_result)
 
         # Original strategy-based routing
@@ -910,116 +880,14 @@
         # FALLBACK: Return unknown instead of mixed_use
         return "unknown"
 
-<<<<<<< HEAD
-        # ENHANCED: Look for building type in the brief with more comprehensive list
-        brief_lower = state.current_design_brief.lower()
-        building_types = ["museum", "library", "community center", "office", "house", "school", "hospital", "warehouse", "retail"]
-=======
     async def _generate_contextual_followup(self, user_response: str, base_question: 'SocraticQuestion',
                                     current_phase: 'DesignPhase', building_type: str) -> str:
         """Generate a contextual follow-up using LLM instead of hardcoded templates."""
->>>>>>> 941e2b92
 
         print(f"🔍 DEBUG: Generating contextual followup for building_type: {building_type}")
         print(f"🔍 DEBUG: User response: {user_response[:100]}...")
         print(f"🔍 DEBUG: Current phase: {current_phase.value}")
 
-<<<<<<< HEAD
-        # Also check messages if no design brief
-        for msg in state.messages:
-            if msg.get('role') == 'user':
-                content_lower = msg['content'].lower()
-                for building_type in building_types:
-                    if building_type in content_lower:
-                        return building_type
-
-        return "project"
-
-    def _generate_contextual_followup(self, user_response: str, base_question: 'SocraticQuestion',
-                                    current_phase: 'DesignPhase', building_type: str) -> str:
-        """Generate a contextual follow-up that actually responds to what the user said."""
-
-        user_lower = user_response.lower()
-
-        # Analyze what the user actually talked about
-        mentioned_concepts = []
-        if "public programs" in user_lower or "café" in user_lower or "shop" in user_lower:
-            mentioned_concepts.append("public programming")
-        if "lobby" in user_lower or "entrance" in user_lower:
-            mentioned_concepts.append("entrance strategy")
-        if "plaza" in user_lower or "civic" in user_lower:
-            mentioned_concepts.append("urban connection")
-        if ("galleries" in user_lower and ("protect" in user_lower or "deeper" in user_lower)) or ("art" in user_lower and "sequence" in user_lower):
-            mentioned_concepts.append("gallery organization")
-        if "circulation" in user_lower or "flow" in user_lower:
-            mentioned_concepts.append("circulation design")
-        if "light" in user_lower or "sunlit" in user_lower:
-            mentioned_concepts.append("daylighting")
-        if "flexible" in user_lower or "adaptable" in user_lower or "evolve" in user_lower or "changing" in user_lower:
-            mentioned_concepts.append("flexibility")
-        if "community" in user_lower or "engagement" in user_lower or "dialogue" in user_lower:
-            mentioned_concepts.append("community engagement")
-        if "cultural hub" in user_lower or "cultural" in user_lower:
-            mentioned_concepts.append("cultural programming")
-
-        # Generate contextual follow-ups based on what they mentioned
-        if "public programming" in mentioned_concepts:
-            return f"That's an interesting approach to blurring the boundary between public and museum space. How might this programming strategy affect the visitor's journey from arrival to encountering the art?"
-
-        elif "entrance strategy" in mentioned_concepts and "urban connection" in mentioned_concepts:
-            return f"I see you're thinking about the {building_type} as part of the urban fabric. What specific site conditions are driving this civic-facing approach?"
-
-        elif "gallery organization" in mentioned_concepts:
-            return f"You mention protecting the galleries deeper inside - what kind of spatial sequence are you imagining for visitors moving from public programs to the art?"
-
-        elif "circulation design" in mentioned_concepts:
-            # Generate varied responses for circulation design
-            circulation_responses = [
-                f"This circulation strategy creates interesting choices for visitors. What design elements will help people understand these different pathways intuitively?",
-                f"A choice-based circulation system is sophisticated. How will the architecture itself communicate these different routes to visitors?",
-                f"You're designing for different levels of engagement. What spatial cues will guide casual browsers versus dedicated art enthusiasts?",
-                f"This layered circulation approach is thoughtful. How does the physical design of these pathways reflect the different visitor experiences you want to create?"
-            ]
-            import random
-            return random.choice(circulation_responses)
-
-        elif "daylighting" in mentioned_concepts:
-            return f"Light placement is crucial for {building_type} design. How are you balancing natural light for public spaces with the controlled lighting needs of the galleries?"
-
-        elif "flexibility" in mentioned_concepts:
-            return f"You emphasize flexibility and adaptability - what specific design strategies could allow your {building_type} to evolve with changing art forms and community needs?"
-
-        elif "community engagement" in mentioned_concepts:
-            return f"Creating a cultural hub for community engagement is ambitious. How might the architecture itself foster dialogue and connection between different user groups?"
-
-        elif "cultural programming" in mentioned_concepts:
-            return f"You envision this as a cultural hub beyond just displaying art. What kinds of spaces and relationships between spaces would support this broader cultural mission?"
-
-        elif "circulation design" in mentioned_concepts:
-            return f"Your circulation strategy sounds thoughtful. How does this flow pattern support different types of visitors - from casual browsers to serious art enthusiasts?"
-        elif "entrance strategy" in mentioned_concepts:
-            return f"The entrance sequence is crucial for first impressions. How do you want visitors to feel as they transition from the street into your {building_type}?"
-        elif "urban connection" in mentioned_concepts:
-            return f"Connecting to the urban fabric is important. What role should your {building_type} play in the broader neighborhood context?"
-        elif "gallery organization" in mentioned_concepts:
-            return f"Gallery sequencing affects the art experience. How do you envision visitors moving through and engaging with the collection?"
-        elif "daylighting" in mentioned_concepts:
-            return f"Natural light can transform spaces. How might you balance daylight for ambiance with conservation needs for the artwork?"
-        elif "flexibility" in mentioned_concepts:
-            return f"Flexibility is valuable but challenging. What specific aspects of your {building_type} need to adapt, and what should remain constant?"
-        elif "community engagement" in mentioned_concepts:
-            return f"Community engagement through architecture is powerful. What design strategies could encourage different groups to interact and connect?"
-        elif "cultural programming" in mentioned_concepts:
-            return f"Cultural programming shapes how spaces are used. How might the architecture itself support and enhance these cultural activities?"
-        else:
-            # If we can't identify specific concepts, acknowledge their thinking and probe deeper
-            if len(user_response.split()) > 20:  # Detailed response
-                return f"You've outlined a clear spatial strategy. What's driving your decision to prioritize this particular organization over other possible approaches?"
-            else:
-                return f"Can you elaborate on how this approach specifically serves your {building_type}'s goals?"
-
-    def _get_next_step(self, current_step):
-=======
         try:
             # Build context for AI generation
             context = f"""
@@ -1082,7 +950,6 @@
         return f"Your response shows thoughtful consideration of your {building_type} project. I can see you've thought through important aspects of your design. What specific element from what you've described would you like to explore further or develop in more detail?"
 
     def _get_next_step(self, current_step: Any) -> Any:
->>>>>>> 941e2b92
         """Get the next Socratic step in sequence."""
         try:
             from phase_assessment.phase_manager import SocraticStep
@@ -1105,11 +972,7 @@
         except ImportError:
             return current_step
 
-<<<<<<< HEAD
-    def _extract_cognitive_flags(self, response_result: Dict, state: ArchMentorState) -> List[str]:
-=======
     def _extract_cognitive_flags(self, response_result: Union[Dict, AgentResponse], state: ArchMentorState) -> List[str]:
->>>>>>> 941e2b92
         """Extract cognitive flags from the response and student state."""
 
         flags = []
@@ -1592,21 +1455,6 @@
 
             # Check if user provided substantial response (indicates step completion)
             if len(user_response.split()) > 15:  # Detailed response
-<<<<<<< HEAD
-                # Try to advance to next step for more varied questions
-                next_step = self._get_next_step(current_step)
-                if next_step != current_step:
-                    next_question = self.phase_manager.generate_socratic_question(
-                        current_phase, next_step, building_type, context
-                    )
-                    print(f"   🔄 Advancing to next step: {next_step.value}")
-                    socratic_question = next_question
-
-            # Generate a contextual follow-up that builds on their response
-            response_text = self._generate_contextual_followup(
-                user_response, socratic_question, current_phase, building_type
-            )
-=======
                 print(f"   🔍 User provided substantial response, focusing on building on their input")
                 # Generate a contextual response that builds on their specific input
                 response_text = await self._generate_contextual_followup(
@@ -1617,33 +1465,16 @@
                 response_text = await self._generate_contextual_followup(
                     user_response, socratic_question, current_phase, building_type
                 )
->>>>>>> 941e2b92
         else:
             # First question in the phase
             response_text = socratic_question.question_text
 
-<<<<<<< HEAD
-        # Return dictionary (not AgentResponse) as expected by the method signature
-=======
         # Return dictionary for consistency with other response generation methods
->>>>>>> 941e2b92
         return {
             "response_text": response_text,
             "response_type": "phase_based_socratic",
             "response_strategy": f"phase_{current_phase.value}_step_{current_step.value}",
             "educational_intent": f"Guide through {current_phase.value} phase using Socratic method",
-<<<<<<< HEAD
-            "metadata": {
-                "phase_info": {
-                    "current_phase": current_phase.value,
-                    "current_step": current_step.value,
-                    "assessment_criteria": socratic_question.assessment_criteria,
-                    "expected_elements": socratic_question.expected_elements
-                },
-                "building_type": building_type,
-                "socratic_question": socratic_question.__dict__
-            }
-=======
             "phase_info": {
                 "current_phase": current_phase.value,
                 "current_step": current_step.value,
@@ -2071,7 +1902,6 @@
             "gap_type": gap_type,
             "building_type": building_type,
             "cognitive_flags": ["continued_engagement"]
->>>>>>> 941e2b92
         }
 
     # ENHANCEMENT: Technical followup generation ported from FROMOLDREPO
