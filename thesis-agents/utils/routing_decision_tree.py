# utils/routing_decision_tree.py - Advanced Routing Decision Tree
from typing import Dict, Any, List, Optional, Tuple
from enum import Enum
import logging
from dataclasses import dataclass, field
import re

logger = logging.getLogger(__name__)

class RouteType(Enum):
    """Enhanced route types aligned with gamified routing system"""
    # Core conversation management routes
    PROGRESSIVE_OPENING = "progressive_opening"
    TOPIC_TRANSITION = "topic_transition"

    # Primary learning routes (from gamified_routing.md)
    KNOWLEDGE_ONLY = "knowledge_only"
    SOCRATIC_EXPLORATION = "socratic_exploration"
    COGNITIVE_CHALLENGE = "cognitive_challenge"
    MULTI_AGENT_COMPREHENSIVE = "multi_agent_comprehensive"

    # Support and scaffolding routes
    SOCRATIC_CLARIFICATION = "socratic_clarification"
    SUPPORTIVE_SCAFFOLDING = "supportive_scaffolding"
    FOUNDATIONAL_BUILDING = "foundational_building"
    KNOWLEDGE_WITH_CHALLENGE = "knowledge_with_challenge"
    BALANCED_GUIDANCE = "balanced_guidance"

    # Intervention routes
    COGNITIVE_INTERVENTION = "cognitive_intervention"

    # System routes
    ERROR = "error"
    FALLBACK = "fallback"

class InputType(Enum):
    """Enhanced input types aligned with gamified routing patterns"""
    # Core request types
    KNOWLEDGE_REQUEST = "knowledge_request"
    FEEDBACK_REQUEST = "feedback_request"
    EXAMPLE_REQUEST = "example_request"
    TECHNICAL_QUESTION = "technical_question"

    # Learning and exploration types
    DESIGN_EXPLORATION = "design_exploration"
    CREATIVE_EXPLORATION = "creative_exploration"
    IMPROVEMENT_SEEKING = "improvement_seeking"

    # Support request types
    CONFUSION_EXPRESSION = "confusion_expression"
    CLARIFICATION_REQUEST = "clarification_request"
    IMPLEMENTATION_REQUEST = "implementation_request"

    # Conversation management types
    FIRST_MESSAGE = "first_message"
    TOPIC_TRANSITION = "topic_transition"
    GENERAL_STATEMENT = "general_statement"

    # Problematic patterns
    COGNITIVE_OFFLOADING = "cognitive_offloading"
    OVERCONFIDENT_STATEMENT = "overconfident_statement"

    # Evaluation and analysis
    EVALUATION_REQUEST = "evaluation_request"

    # Fallback
    UNKNOWN = "unknown"

class UnderstandingLevel(Enum):
    """Understanding levels"""
    LOW = "low"
    MEDIUM = "medium"
    HIGH = "high"

class ConfidenceLevel(Enum):
    """Confidence levels"""
    UNCERTAIN = "uncertain"
    CONFIDENT = "confident"
    OVERCONFIDENT = "overconfident"

class EngagementLevel(Enum):
    """Engagement levels"""
    LOW = "low"
    MEDIUM = "medium"
    HIGH = "high"

class CognitiveOffloadingType(Enum):
    """Enhanced types of cognitive offloading"""
    SOLUTION_REQUEST = "solution_request"
    DIRECT_ANSWER_REQUEST = "direct_answer_request"
    AVOIDANCE_PATTERN = "avoidance_pattern"
    OVERRELIANCE = "overreliance"
    QUICK_FIX_REQUEST = "quick_fix_request"
    COMPLETE_DESIGN_REQUEST = "complete_design_request"
    STEP_BY_STEP_REQUEST = "step_by_step_request"
    NONE = "none"

@dataclass
class RoutingContext:
    """Enhanced context for routing decisions with conversation continuity"""
    classification: Dict[str, Any]
    context_analysis: Dict[str, Any]
    routing_suggestions: Dict[str, Any]
    student_state: Optional[Dict[str, Any]] = None
    conversation_history: List[Dict[str, Any]] = field(default_factory=list)
    current_phase: str = "ideation"
    phase_progress: float = 0.0
    project_context: Dict[str, Any] = field(default_factory=dict)
    user_intent: str = "unknown"
    cognitive_state: Dict[str, Any] = field(default_factory=dict)

    # Conversation continuity context
    conversation_continuity: Dict[str, Any] = field(default_factory=dict)
    is_continuing_conversation: bool = False
    current_topic: str = ""
    last_route_used: str = ""
    topic_history: List[str] = field(default_factory=list)
    route_history: List[str] = field(default_factory=list)

    # Context persistence to avoid re-detection
    detected_building_type: str = ""
    building_type_confidence: float = 0.0
    design_phase_detected: str = ""
    phase_confidence: float = 0.0

    # Enhanced context flags
    is_first_message: bool = False
    cognitive_offloading_detected: bool = False
    understanding_level: str = "medium"
    engagement_level: str = "medium"
    confidence_level: str = "medium"
    context_agent_confidence: float = 0.0
    context_agent_route_suggestion: str = ""
    is_pure_knowledge_request: bool = False

@dataclass
class RoutingDecision:
    """Enhanced detailed routing decision result"""
    route: RouteType
    reason: str
    confidence: float
    rule_applied: str
    context_agent_override: bool = False
    cognitive_offloading_detected: bool = False
    cognitive_offloading_type: Optional[CognitiveOffloadingType] = None
    context_agent_confidence: float = 0.0
    classification: Dict[str, Any] = field(default_factory=dict)
    metadata: Dict[str, Any] = field(default_factory=dict)
    user_intent: str = "unknown"
    suggested_agents: List[str] = field(default_factory=list)

class AdvancedRoutingDecisionTree:
    """Enhanced advanced routing decision tree with better context awareness"""
    
    def __init__(self):
        self.decision_rules = self._initialize_decision_rules()
        self.route_mapping = self._initialize_route_mapping()
        self.confidence_thresholds = self._initialize_confidence_thresholds()
        self.cognitive_offloading_patterns = self._initialize_cognitive_offloading_patterns()
        self.intent_patterns = self._initialize_intent_patterns()
        self.context_keywords = self._initialize_context_keywords()
    
    def _initialize_intent_patterns(self) -> Dict[str, List[str]]:
        """Initialize patterns aligned with gamified routing system"""
        return {
            # Core knowledge requests
            "knowledge_request": [
                r"what (are|is)", r"how (do|does)", r"can you (tell|show|explain)",
                r"define", r"definition", r"meaning", r"concept",
                r"principles?", r"guidelines?", r"requirements?",
                r"what are.*standard", r"standard dimensions", r"typical dimensions"
            ],
            "example_request": [
                r"examples?", r"case studies?", r"precedents?", r"projects?",
                r"show me", r"can you give", r"can you provide", r"can you show",
                r"real project", r"built project", r"actual project"
            ],
            "technical_question": [
                r"specifications?", r"technical", r"codes?",
                r"regulations?", r"ada", r"accessibility",
                r"building codes", r"fire codes", r"zoning"
            ],
<<<<<<< HEAD
            "feedback_request": [
                r"what do you think", r"your take", r"your thoughts", r"your opinion",
                r"feedback", r"review", r"critique", r"evaluate", r"assess",
                r"what's your", r"how does this", r"thoughts on", r"opinion on"
            ],
=======

            # Learning and exploration
>>>>>>> 941e2b92
            "design_problem": [
                r"i'm designing", r"i am designing", r"designing the", r"working on the",
                r"considering.*access", r"multiple.*points", r"entrance.*area",
                r"layout.*problem", r"spatial.*problem", r"design.*challenge"
            ],
            "design_exploration": [
                r"thinking about", r"exploring", r"considering", r"working on",
                r"designing", r"developing", r"my project", r"my design"
            ],
            "creative_exploration": [
                r"what if", r"imagine", r"suppose", r"consider",
                r"explore", r"experiment", r"try", r"test",
                r"innovative", r"creative", r"different", r"alternative",
                r"spatial organization", r"organize", r"arrangement", r"layout",
                r"decide about", r"choices", r"options", r"possibilities"
            ],
            "improvement_seeking": [
                r"improve", r"better", r"enhance", r"fix", r"optimize",
                r"how can i", r"how do i", r"how might", r"ways to",
                r"what else can i", r"what else should i", r"what else could i",
                r"what other", r"what more", r"additional", r"further"
            ],

            # Feedback and evaluation
            "feedback_request": [
                r"what do you think", r"your take", r"your thoughts", r"your opinion",
                r"feedback", r"review", r"critique", r"thoughts on", r"opinion on"
            ],
            "evaluation_request": [
                r"evaluate", r"assess", r"analyze", r"review", r"check",
                r"is this", r"does this", r"will this", r"should I",
                r"good idea", r"bad idea", r"better", r"worse",
                r"can you evaluate", r"evaluate my", r"assess my", r"review my"
            ],

            # Support requests
            "confusion_expression": [
                r"confused", r"don't understand", r"unclear", r"lost",
                r"stuck", r"not sure", r"uncertain", r"having trouble"
            ],
            "clarification_request": [
                r"can you explain", r"what do you mean", r"clarify",
                r"help me understand", r"break down", r"simplify"
            ],
            "implementation_request": [
                r"how to", r"steps", r"process", r"procedure",
                r"implementation", r"execution", r"construction",
                r"build", r"create", r"develop", r"implement"
            ],

            # Problematic patterns
            "cognitive_offloading": [
                r"just tell me", r"give me the answer", r"what's the solution",
                r"do it for me", r"show me exactly", r"tell me exactly",
                r"what should I design", r"design it for me", r"make it for me",
                r"complete design", r"full design", r"finished design"
            ],
            "overconfident_statement": [
                r"obviously", r"clearly", r"definitely", r"perfect",
                r"best", r"optimal", r"ideal", r"flawless",
                r"this is the", r"this will", r"my design is",
                r"just.*randomly", r"doesn't matter", r"any.*will work",
                r"i will just", r"i'll just", r"simply", r"easy"
            ],

            # Conversation management
            "topic_transition": [
                r"let's talk about", r"what about", r"how about", r"can we discuss",
                r"i want to discuss", r"move on to", r"switch to", r"different topic"
            ]
        }
    
    def _initialize_context_keywords(self) -> Dict[str, List[str]]:
        """Initialize keywords for better context understanding"""
        return {
            "architectural_elements": [
                "space", "room", "area", "zone", "layout", "plan", "section",
                "elevation", "detail", "structure", "foundation", "roof", "wall",
                "floor", "ceiling", "window", "door", "stair", "corridor"
            ],
            "design_phases": [
                "concept", "schematic", "design development", "construction documents",
                "ideation", "development", "refinement", "evaluation"
            ],
            "project_types": [
                "residential", "commercial", "institutional", "community", "mixed-use",
                "adaptive reuse", "renovation", "new construction", "preservation"
            ],
            "technical_aspects": [
                "sustainability", "accessibility", "energy", "lighting", "acoustics",
                "ventilation", "materials", "structure", "circulation", "programming"
            ]
        }

    def _initialize_decision_rules(self) -> Dict[str, Dict[str, Any]]:
        """Initialize enhanced decision rules aligned with gamified routing system"""
        return {
            # HIGHEST PRIORITY: Conversation management and continuity
            "progressive_opening": {
                "priority": 1,
                "route": RouteType.PROGRESSIVE_OPENING,
                "conditions": ["is_first_message == True"],
                "description": "First message - progressive opening with project spark",
                "context_agent_override": True,
                "agents": ["context_agent", "cognitive_enhancement", "socratic_tutor"]
            },
            "topic_transition": {
                "priority": 2,
                "route": RouteType.TOPIC_TRANSITION,
                "conditions": ["user_intent == 'topic_transition'"],
                "description": "Topic transition - bridge building between concepts",
                "context_agent_override": True,
                "agents": ["context_agent", "domain_expert", "cognitive_enhancement"]
            },

            # CONVERSATION CONTINUITY ROUTES
            "continuing_socratic_exploration": {
                "priority": 2.5,
                "route": RouteType.SOCRATIC_EXPLORATION,
                "conditions": ["is_continuing_conversation == True", "last_route_used == 'socratic_exploration'"],
                "description": "Continue Socratic exploration from previous interaction",
                "context_agent_override": False,
                "agents": ["socratic_tutor", "context_agent"],
                "gamified_behavior": "visual_choice_reasoning"
            },
            "continuing_knowledge_building": {
                "priority": 2.6,
                "route": RouteType.KNOWLEDGE_WITH_CHALLENGE,
                "conditions": ["is_continuing_conversation == True", "last_route_used == 'knowledge_only'"],
                "description": "Build on previous knowledge with challenge",
                "context_agent_override": False,
                "agents": ["domain_expert", "socratic_tutor", "context_agent"],
                "gamified_behavior": "knowledge_with_application_challenge"
            },

            # GAMIFIED ENGAGEMENT ROUTES
            "cognitive_challenge_low_engagement": {
                "priority": 3.0,
                "route": RouteType.COGNITIVE_CHALLENGE,
                "conditions": ["engagement_level == 'low'", "confidence_level == 'overconfident'"],
                "description": "Challenge overconfident or disengaged students with constraints",
                "context_agent_override": False,
                "agents": ["cognitive_enhancement", "context_agent", "socratic_tutor"],
                "gamified_behavior": "constraint_storm_challenge"
            },
            "multi_perspective_analysis": {
                "priority": 3.1,
                "route": RouteType.MULTI_AGENT_COMPREHENSIVE,
                "conditions": ["user_intent == 'evaluation_request'", "understanding_level == 'high'"],
                "description": "Multi-perspective design analysis with student choice",
                "context_agent_override": False,
                "agents": ["analysis_agent", "domain_expert", "socratic_tutor", "context_agent"],
                "gamified_behavior": "perspective_roleplay_menu"
            },

            # HIGH PRIORITY: Cognitive interventions
            "cognitive_offloading_intervention": {
                "priority": 3,
                "route": RouteType.COGNITIVE_INTERVENTION,
                "conditions": ["cognitive_offloading_detected == True"],
                "description": "Cognitive offloading detected - redirect to exploration",
                "context_agent_override": True,
                "agents": ["cognitive_enhancement", "context_agent", "socratic_tutor"]
            },

            # MEDIUM-HIGH PRIORITY: Knowledge and exploration routes
            "pure_knowledge_request": {
                "priority": 4,
                "route": RouteType.KNOWLEDGE_ONLY,
                "conditions": ["user_intent == 'knowledge_request'", "is_pure_knowledge_request == True"],
                "description": "Pure knowledge request - direct information delivery",
                "context_agent_override": False,
                "agents": ["domain_expert", "context_agent", "socratic_tutor"]
            },
            "example_request_pure": {
                "priority": 5,
                "route": RouteType.KNOWLEDGE_ONLY,
                "conditions": ["user_intent == 'example_request'", "is_pure_knowledge_request == True"],
                "description": "Pure example request - provide examples without guidance",
                "context_agent_override": False,
                "agents": ["domain_expert"]
            },
            "technical_question_advanced": {
                "priority": 6,
                "route": RouteType.KNOWLEDGE_WITH_CHALLENGE,
                "conditions": ["user_intent == 'technical_question'", "understanding_level == 'high'"],
                "description": "Technical question with high understanding - knowledge with challenge",
                "context_agent_override": False,
                "agents": ["domain_expert", "socratic_tutor", "context_agent"]
            },

            # SOCRATIC EXPLORATION ROUTES
            "design_exploration_high_engagement": {
                "priority": 7,
                "route": RouteType.SOCRATIC_EXPLORATION,
                "conditions": ["user_intent == 'design_exploration'", "engagement_level == 'high'"],
                "description": "Design exploration with high engagement - Socratic questioning",
                "context_agent_override": False,
                "agents": ["socratic_tutor", "context_agent", "domain_expert"]
            },
            "creative_exploration": {
                "priority": 8,
                "route": RouteType.SOCRATIC_EXPLORATION,
                "conditions": ["user_intent == 'creative_exploration'"],
                "description": "Creative exploration - expand design imagination",
                "context_agent_override": False,
                "agents": ["socratic_tutor", "cognitive_enhancement", "context_agent"],
                "gamified_behavior": "visual_choice_reasoning"
            },
            #1208 ROUTE CHANGE
            "improvement_seeking": {
                "priority": 9,
                "route": RouteType.BALANCED_GUIDANCE,
                "conditions": ["user_intent == 'improvement_seeking'"],
                "description": "Improvement seeking - guide through enhancement thinking",
                "context_agent_override": False,
                "agents": ["socratic_tutor", "domain_expert", "context_agent"],
                "gamified_behavior": "visual_choice_reasoning"
            },

            # COMPREHENSIVE ANALYSIS ROUTES
            "evaluation_request": {
                "priority": 10,
                "route": RouteType.MULTI_AGENT_COMPREHENSIVE,
                "conditions": ["user_intent == 'evaluation_request'"],
                "description": "Evaluation request - comprehensive multi-perspective analysis",
                "context_agent_override": False,
                "agents": ["context_agent", "domain_expert", "socratic_tutor", "cognitive_enhancement"]
            },
            "feedback_request": {
                "priority": 11,
                "route": RouteType.MULTI_AGENT_COMPREHENSIVE,
                "conditions": ["user_intent == 'feedback_request'"],
                "description": "Feedback request - multi-agent perspective analysis",
                "context_agent_override": False,
                "agents": ["context_agent", "domain_expert", "socratic_tutor", "cognitive_enhancement"]
            },

            # COGNITIVE CHALLENGE ROUTES
            "overconfident_statement": {
                "priority": 12,
                "route": RouteType.COGNITIVE_CHALLENGE,
                "conditions": ["user_intent == 'overconfident_statement'"],
                "description": "Overconfident statement - reality check challenge",
                "context_agent_override": False,
                "agents": ["cognitive_enhancement", "context_agent", "socratic_tutor"]
            },

            # SUPPORTIVE SCAFFOLDING ROUTES
            "confusion_expression": {
                "priority": 13,
                "route": RouteType.SOCRATIC_CLARIFICATION,
                "conditions": ["user_intent == 'confusion_expression'"],
                "description": "Confusion expression - Socratic clarification guidance",
                "context_agent_override": False,
                "agents": ["socratic_tutor", "domain_expert", "context_agent"]
            },
            "clarification_request": {
                "priority": 14,
                "route": RouteType.SOCRATIC_CLARIFICATION,
                "conditions": ["user_intent == 'clarification_request'"],
                "description": "Clarification request - diagnostic questions and foundation building",
                "context_agent_override": False,
                "agents": ["socratic_tutor", "domain_expert", "context_agent"]
            },

            # FOUNDATIONAL BUILDING ROUTES
            "implementation_request_low_understanding": {
                "priority": 15,
                "route": RouteType.FOUNDATIONAL_BUILDING,
                "conditions": ["user_intent == 'implementation_request'", "understanding_level == 'low'"],
                "description": "Implementation request with low understanding - foundational building",
                "context_agent_override": False,
                "agents": ["socratic_tutor", "domain_expert", "context_agent"]
            },

            # KNOWLEDGE WITH CHALLENGE ROUTES
            "knowledge_request_with_guidance": {
                "priority": 16,
                "route": RouteType.SOCRATIC_EXPLORATION,
                "conditions": ["user_intent == 'knowledge_request'", "is_pure_knowledge_request == False"],
                "description": "Knowledge request with guidance needed - Socratic exploration",
                "context_agent_override": False,
                "agents": ["socratic_tutor", "domain_expert", "context_agent"]
            },
<<<<<<< HEAD
            # Example requests routing - HIGHER PRIORITY
            "example_pure_knowledge": {
                "priority": 15.5,  # Higher priority than other routes
                "route": RouteType.KNOWLEDGE_ONLY,
                "conditions": ["user_intent == 'example_request'", "is_pure_knowledge_request == True"],
                "description": "Pure example/precedent request - knowledge only",
                "context_agent_override": False
            },
            "example_with_guidance": {
                "priority": 15.6,  # Higher priority than other routes
=======
            "example_request_with_guidance": {
                "priority": 17,
>>>>>>> 941e2b92
                "route": RouteType.SOCRATIC_EXPLORATION,
                "conditions": ["user_intent == 'example_request'", "is_pure_knowledge_request == False"],
                "description": "Example request with integration guidance - Socratic exploration",
                "context_agent_override": False,
                "agents": ["socratic_tutor", "domain_expert", "context_agent"]
            },
            "implementation_request_high_understanding": {
                "priority": 18,
                "route": RouteType.KNOWLEDGE_WITH_CHALLENGE,
                "conditions": ["user_intent == 'implementation_request'", "understanding_level == 'high'"],
                "description": "Implementation request with high understanding - knowledge with challenge",
                "context_agent_override": False,
                "agents": ["domain_expert", "socratic_tutor", "context_agent"]
            },

            # GENERAL STATEMENT AND FALLBACK ROUTES
            "general_statement": {
                "priority": 19,
                "route": RouteType.SOCRATIC_EXPLORATION,
                "conditions": ["user_intent == 'general_statement'"],
                "description": "General statement - explore through Socratic questioning",
                "context_agent_override": False,
                "agents": ["socratic_tutor", "context_agent"]
            },
            "technical_question_basic": {
                "priority": 20,
                "route": RouteType.KNOWLEDGE_ONLY,
                "conditions": ["user_intent == 'technical_question'"],
                "description": "Technical question - direct knowledge response",
<<<<<<< HEAD
                "context_agent_override": False
            },
            # REMOVED: example_request_route conflicts with higher priority example rules
            # "example_request_route": {
            #     "priority": 16.5,
            #     "route": RouteType.SOCRATIC_EXPLORATION,
            #     "conditions": ["user_intent == 'example_request'"],
            #     "description": "Example request - knowledge with Socratic follow-up",
            #     "context_agent_override": False
            # },
            "feedback_request_route": {
                "priority": 17.5,
                "route": RouteType.MULTI_AGENT_COMPREHENSIVE,
                "conditions": ["user_intent == 'feedback_request'"],
                "description": "Feedback request - comprehensive multi-agent response",
                "context_agent_override": False
            },
            "confusion_expression_route": {
                "priority": 18.5,
                "route": RouteType.SUPPORTIVE_SCAFFOLDING,
                "conditions": ["user_intent == 'confusion_expression'"],
                "description": "Confusion expression - supportive scaffolding",
                "context_agent_override": False
            },
            "improvement_seeking_route": {
                "priority": 19.5,
                "route": RouteType.SOCRATIC_EXPLORATION,
                "conditions": ["user_intent == 'improvement_seeking'"],
                "description": "Improvement seeking - Socratic exploration",
                "context_agent_override": False
            },
            "knowledge_seeking_route": {
                "priority": 20.5,
                "route": RouteType.KNOWLEDGE_WITH_CHALLENGE,
                "conditions": ["user_intent == 'knowledge_seeking'"],
                "description": "Knowledge seeking - knowledge with challenge",
                "context_agent_override": False
            },
            "overconfident_statement_route": {
                "priority": 21.5,
                "route": RouteType.COGNITIVE_CHALLENGE,
                "conditions": ["user_intent == 'overconfident_statement'"],
                "description": "Overconfident statement - cognitive challenge",
                "context_agent_override": False
            },
            "general_statement_route": {
                "priority": 22.5,
                "route": RouteType.SOCRATIC_EXPLORATION,
                "conditions": ["user_intent == 'general_statement'"],
                "description": "General statement - Socratic exploration",
                "context_agent_override": False
=======
                "context_agent_override": False,
                "agents": ["domain_expert", "context_agent"]
>>>>>>> 941e2b92
            },

            # CONTEXT AGENT CONFIDENCE ROUTING
            "context_agent_high_confidence": {
                "priority": 21,
                "route": None,  # Dynamic based on mapping
                "conditions": ["context_agent_confidence > 0.7"],
                "description": "Use context agent suggestion with high confidence",
                "context_agent_override": False,
                "agents": ["context_agent"]
            },

            # FALLBACK ROUTES
            "balanced_guidance_fallback": {
                "priority": 22,
                "route": RouteType.BALANCED_GUIDANCE,
                "conditions": ["default"],
                "description": "Default balanced guidance for unclear inputs",
                "context_agent_override": False,
                "agents": ["context_agent", "domain_expert", "socratic_tutor"]
            }
        }
    
    def _initialize_route_mapping(self) -> Dict[str, str]:
        """Initialize route mapping from context agent to enhanced orchestrator routes"""
        return {
            # Core routes (direct mapping)
            "knowledge_only": "knowledge_only",
            "socratic_exploration": "socratic_exploration",
            "cognitive_challenge": "cognitive_challenge",
            "multi_agent_comprehensive": "multi_agent_comprehensive",
            "socratic_clarification": "socratic_clarification",
            "supportive_scaffolding": "supportive_scaffolding",
            "foundational_building": "foundational_building",
            "knowledge_with_challenge": "knowledge_with_challenge",
            "balanced_guidance": "balanced_guidance",
            "cognitive_intervention": "cognitive_intervention",
            "progressive_opening": "progressive_opening",
            "topic_transition": "topic_transition",

            # Legacy mappings for backward compatibility
            "multi_agent": "multi_agent_comprehensive",
            "design_guidance": "balanced_guidance",  # Redirect to Socratic exploration
            "knowledge_exploration": "knowledge_only",
            "analysis_guidance": "multi_agent_comprehensive",
            "technical_guidance": "knowledge_with_challenge",
            "clarification_support": "socratic_clarification",
            "improvement_guidance": "socratic_exploration",
            "knowledge_provision": "knowledge_only",
            "exploratory_guidance": "socratic_exploration",
            "confidence_building": "supportive_scaffolding",
            "general_guidance": "balanced_guidance",

            # Fallback
            "default": "balanced_guidance",
            "fallback": "balanced_guidance"
        }
    
    def _initialize_confidence_thresholds(self) -> Dict[str, float]:
        """Initialize confidence thresholds"""
        return {
            "context_agent_confidence": 0.6,
            "cognitive_offloading_confidence": 0.7,
            "cognitive_offloading_override": 0.8,
            "understanding_confidence": 0.6,
            "confidence_level_confidence": 0.6,
            "engagement_confidence": 0.6,
            "overall_confidence": 0.6
        }
    
    def _initialize_cognitive_offloading_patterns(self) -> Dict[str, List[str]]:
        """Initialize cognitive offloading detection patterns"""
        return {
            "solution_request": [
                "give me the answer", "tell me what to do", "what should i do",
                "show me the solution", "give me the design", "solve this for me"
            ],
            "direct_answer_request": [
                "what is", "how do i", "can you tell me", "what should",
                "give me", "show me", "tell me"
            ],
            "avoidance_pattern": [
                "i don't know", "i'm not sure", "i can't figure out",
                "this is too hard", "i give up", "i'm stuck"
            ],
            "overreliance": [
                "you decide", "you choose", "whatever you think",
                "you know better", "i trust you", "do it for me"
            ]
        }
    
    def classify_user_intent(self, user_input: str, context: RoutingContext) -> str:
        """Enhanced intent classification aligned with gamified routing patterns"""

        user_input_lower = user_input.lower()

        # Priority 1: Check for cognitive offloading (highest priority)
        for pattern in self.intent_patterns["cognitive_offloading"]:
            if re.search(pattern, user_input_lower):
                return "cognitive_offloading"

        # Priority 2: Check for overconfident statements
        for pattern in self.intent_patterns["overconfident_statement"]:
            if re.search(pattern, user_input_lower):
                return "overconfident_statement"

        # Priority 3: Check for topic transitions
        for pattern in self.intent_patterns["topic_transition"]:
            if re.search(pattern, user_input_lower):
                return "topic_transition"

        # Priority 4: Check specific intent patterns (order matters - more specific first)
        intent_priority = [
            "confusion_expression", "clarification_request",
            "evaluation_request", "feedback_request",  # evaluation before feedback
            "example_request", "knowledge_request", "technical_question",  # knowledge before technical
            "design_problem", "improvement_seeking", "creative_exploration", "design_exploration",  # design_problem before creative
            "implementation_request"
        ]

        for intent_type in intent_priority:
            if intent_type in self.intent_patterns:
                for pattern in self.intent_patterns[intent_type]:
                    if re.search(pattern, user_input_lower):
                        return intent_type

        # Priority 5: Context-based fallback classification
        if "?" in user_input:
            return "knowledge_request"
        elif any(word in user_input_lower for word in ["my", "i'm", "i am", "working on"]):
            return "design_exploration"
        elif len(user_input.split()) > 10:
            return "general_statement"

        return "general_statement"  # Better fallback than "unknown"
    
    def _is_pure_knowledge_request(self, classification: Dict[str, Any], context: RoutingContext) -> bool:
        """Enhanced check for pure knowledge requests"""
        user_input = classification.get("user_input", "").lower()
        
        # Check for pure knowledge indicators
        pure_knowledge_indicators = [
            "what are", "what is", "examples", "case studies", "best practices",
            "principles", "guidelines", "standards", "requirements"
        ]
        
        # Check for guidance indicators (which would make it not pure knowledge)
        guidance_indicators = [
            "how should", "what should", "guide me", "help me", "advice",
            "suggestions", "recommendations", "tips", "strategies"
        ]

        # ENHANCEMENT: Check for feedback request indicators (which would make it not pure knowledge)
        feedback_indicators = [
            "your take", "what do you think", "your thoughts", "your opinion",
            "feedback", "review", "critique", "evaluate", "assess"
        ]
        
        has_pure_knowledge = any(indicator in user_input for indicator in pure_knowledge_indicators)
        has_guidance = any(indicator in user_input for indicator in guidance_indicators)
        has_feedback = any(indicator in user_input for indicator in feedback_indicators)

        return has_pure_knowledge and not has_guidance and not has_feedback
    
    def _extract_context_keywords(self, user_input: str) -> Dict[str, List[str]]:
        """Extract context keywords from user input"""
        user_input_lower = user_input.lower()
        extracted_keywords = {}
        
        for category, keywords in self.context_keywords.items():
            found_keywords = [kw for kw in keywords if kw in user_input_lower]
            if found_keywords:
                extracted_keywords[category] = found_keywords
        
        return extracted_keywords

    def decide_route(self, context: RoutingContext) -> RoutingDecision:
        """Enhanced routing decision with conversation continuity awareness"""
        # Initialize classification early to avoid unbound variable in exception handler
        classification = context.classification if context and hasattr(context, 'classification') else {}
        
        try:
            # Extract context data
            routing_suggestions = context.routing_suggestions
            context_analysis = context.context_analysis

            # Populate conversation continuity context from student state
            if context.student_state:
                # Handle both dict and object types
                if isinstance(context.student_state, dict):
                    continuity_context = context.student_state.get("conversation_context", {})
                    context.is_continuing_conversation = context.student_state.get("is_continuing_conversation", False)
                else:
                    # Handle object with attributes
                    continuity_context = getattr(context.student_state, "conversation_context", None)
                    if continuity_context:
                        context.is_continuing_conversation = hasattr(context.student_state, "is_continuing_conversation") and context.student_state.is_continuing_conversation()
                    else:
                        continuity_context = {}
                        context.is_continuing_conversation = False

                context.conversation_continuity = continuity_context

                # Extract context values safely
                if isinstance(continuity_context, dict):
                    context.current_topic = continuity_context.get("current_topic", "")
                    context.last_route_used = continuity_context.get("last_route_used", "")
                    context.topic_history = continuity_context.get("topic_history", [])
                    context.route_history = continuity_context.get("route_history", [])
                    context.detected_building_type = continuity_context.get("detected_building_type", "")
                    context.building_type_confidence = continuity_context.get("building_type_confidence", 0.0)
                    context.design_phase_detected = continuity_context.get("design_phase_detected", "")
                    context.phase_confidence = continuity_context.get("phase_confidence", 0.0)
                else:
                    # Handle object attributes
                    context.current_topic = getattr(continuity_context, "current_topic", "")
                    context.last_route_used = getattr(continuity_context, "last_route_used", "")
                    context.topic_history = getattr(continuity_context, "topic_history", [])
                    context.route_history = getattr(continuity_context, "route_history", [])
                    context.detected_building_type = getattr(continuity_context, "detected_building_type", "")
                    context.building_type_confidence = getattr(continuity_context, "building_type_confidence", 0.0)
                    context.design_phase_detected = getattr(continuity_context, "design_phase_detected", "")
                    context.phase_confidence = getattr(continuity_context, "phase_confidence", 0.0)

            # Use context agent's interaction_type as user_intent if available
            interaction_type = classification.get("interaction_type", "")
            user_input = classification.get("user_input", "")

            if interaction_type and interaction_type != "unknown":
                user_intent = interaction_type
            else:
                # Fallback to pattern-based classification
                user_intent = self.classify_user_intent(user_input, context)
            
            # Treat 'question_response' as thread context; map to concrete intent
            if user_intent == "question_response":
                if classification.get("shows_confusion") or classification.get("understanding_level") == "low" or classification.get("confidence_level") == "uncertain":
                    user_intent = "confusion_expression"
                elif classification.get("is_feedback_request"):
                    user_intent = "feedback_request"
                elif classification.get("is_example_request"):
                    user_intent = "example_request"
                elif classification.get("is_technical_question"):
                    user_intent = "technical_question"
                else:
                    user_intent = "general_question"
            
            # Update context with user intent
            context.user_intent = user_intent
            
            # Detect cognitive offloading
            cognitive_offloading = self._detect_cognitive_offloading(classification, context_analysis)
            
            # Check for pure knowledge requests (enhanced)
            is_pure_knowledge_request = self._is_pure_knowledge_request(classification, context)
            
            # Prepare classification with additional data
            enhanced_classification = {
                **classification,
                "cognitive_offloading_detected": cognitive_offloading["detected"],
                "cognitive_offloading_type": cognitive_offloading["type"],
                "cognitive_offloading_confidence": cognitive_offloading["confidence"],
                "is_pure_knowledge_request": is_pure_knowledge_request,
                "user_intent": user_intent,
                "context_agent_confidence": routing_suggestions.get("confidence", 0.0) if routing_suggestions else 0.0
            }
            
<<<<<<< HEAD
=======
            # Update classification reference for exception handler
            classification = enhanced_classification
            
>>>>>>> 941e2b92
            # SMART ROUTING: Handle example requests with proper logic (from FROMOLDREPO)
            if user_intent == "example_request":
                # Get the actual user input for analysis
                last_message = user_input.lower()
                
                # --- PURE EXAMPLE/PROJECT REQUEST DETECTION (knowledge_only) ---
                pure_example_keywords = [
                    "example", "examples", "project", "projects", "precedent", "precedents",
                    "case study", "case studies", "show me", "can you give", "can you provide",
                    "can you show", "real project", "built project", "actual project"
                ]
                
                # Check if it's ONLY asking for examples (no design guidance)
                is_pure_example_request = (
                    any(keyword in last_message for keyword in pure_example_keywords) and
                    not any(word in last_message for word in ["how can i", "how do i", "how to", "how might", "incorporate", "integrate", "implement", "apply"])
                )
                
                if is_pure_example_request:
                    decision = RoutingDecision(
                        route=RouteType.KNOWLEDGE_ONLY,
                        reason="Pure example/project request without design guidance needed",
                        confidence=0.95,
                        rule_applied="smart_example_request",
                        context_agent_override=False,
                        cognitive_offloading_detected=cognitive_offloading["detected"],
                        cognitive_offloading_type=cognitive_offloading["type"],
                        context_agent_confidence=routing_suggestions.get("confidence", 0.0) if routing_suggestions else 0.0,
                        classification=enhanced_classification,
                        user_intent=user_intent,
                        metadata={
                            "cognitive_offloading_indicators": cognitive_offloading["indicators"],
                            "context_agent_primary_route": routing_suggestions.get("primary_route") if routing_suggestions else None,
                            "is_pure_knowledge_request": True,  # Pure example requests are pure knowledge
                            "intent_classification": user_intent,
                            "context_keywords": self._extract_context_keywords(user_input)
                        }
                    )
                    
                    logger.info(f"🎯 SMART ROUTING: Pure example request → KNOWLEDGE_ONLY")
                    print(f"🎯 SMART ROUTING: Pure example request → KNOWLEDGE_ONLY")
                    return decision
                else:
                    # Example request WITH design guidance needed → Socratic exploration
                    decision = RoutingDecision(
                        route=RouteType.SOCRATIC_EXPLORATION,
                        reason="Example request with design guidance needed - Socratic exploration",
                        confidence=0.85,
                        rule_applied="smart_example_with_guidance",
                        context_agent_override=False,
                        cognitive_offloading_detected=cognitive_offloading["detected"],
                        cognitive_offloading_type=cognitive_offloading["type"],
                        context_agent_confidence=routing_suggestions.get("confidence", 0.0) if routing_suggestions else 0.0,
                        classification=enhanced_classification,
                        user_intent=user_intent,
                        metadata={
                            "cognitive_offloading_indicators": cognitive_offloading["indicators"],
                            "context_agent_primary_route": routing_suggestions.get("primary_route") if routing_suggestions else None,
                            "is_pure_knowledge_request": False,  # Example requests with guidance need Socratic
                            "intent_classification": user_intent,
                            "context_keywords": self._extract_context_keywords(user_input)
                        }
                    )
                    
                    logger.info(f"🎯 SMART ROUTING: Example request with guidance → SOCRATIC_EXPLORATION")
                    print(f"🎯 SMART ROUTING: Example request with guidance → SOCRATIC_EXPLORATION")
                    return decision
            
            # Apply decision rules in priority order for other cases
            for rule_name, rule in sorted(self.decision_rules.items(), key=lambda x: x[1]["priority"]):
                if self._evaluate_rule(rule, enhanced_classification, context):
                    route = self._determine_route(rule, enhanced_classification, context)
                    
                    decision = RoutingDecision(
                        route=route,
                        reason=rule["description"],
                        confidence=self._calculate_route_confidence(enhanced_classification),
                        rule_applied=rule_name,
                        context_agent_override=rule.get("context_agent_override", False),
                        cognitive_offloading_detected=cognitive_offloading["detected"],
                        cognitive_offloading_type=cognitive_offloading["type"],
                        context_agent_confidence=routing_suggestions.get("confidence", 0.0) if routing_suggestions else 0.0,
                        classification=enhanced_classification,
                        user_intent=user_intent,
                        metadata={
                            "cognitive_offloading_indicators": cognitive_offloading["indicators"],
                            "context_agent_primary_route": routing_suggestions.get("primary_route") if routing_suggestions else None,
                            "is_pure_knowledge_request": is_pure_knowledge_request,
                            "intent_classification": user_intent,
                            "context_keywords": self._extract_context_keywords(user_input),
                            "gamified_behavior": rule.get("gamified_behavior", "")
                        }
                    )
                    
                    logger.info(f"🎯 Enhanced Routing Decision: {decision.route.value}")
                    logger.info(f"   User Intent: {user_intent}")
                    logger.info(f"   Reason: {decision.reason}")
                    logger.info(f"   Confidence: {decision.confidence:.2f}")
                    logger.info(f"   Rule Applied: {rule_name}")

                    # Additional debug logging
                    print(f"🎯 ROUTING DEBUG: Selected route = {decision.route.value}")
                    print(f"   User intent = {user_intent}")
                    print(f"   Rule applied = {rule_name}")
                    print(f"   Classification = {enhanced_classification}")

                    return decision
            
            # Fallback decision
            return RoutingDecision(
                route=RouteType.BALANCED_GUIDANCE,
                reason="Default balanced guidance",
                confidence=0.5,
                rule_applied="default_balanced",
                classification=enhanced_classification
            )
            
        except Exception as e:
            logger.error(f"Error in advanced routing decision: {e}")
            return RoutingDecision(
                route=RouteType.ERROR,
                reason=f"Routing error: {str(e)}",
                confidence=0.0,
                rule_applied="error",
                classification=classification  # Now guaranteed to be defined
            )
    
    def _evaluate_rule(self, rule: Dict[str, Any], classification: Dict[str, Any], context: RoutingContext) -> bool:
        """Evaluate if a rule applies"""
        conditions = rule.get("conditions", [])
        
        for condition in conditions:
            if not self._evaluate_condition(condition, classification, context):
                return False
        
        return True
    
    def _evaluate_condition(self, condition: str, classification: Dict[str, Any], context: RoutingContext) -> bool:
        """Evaluate a single condition with context awareness"""
        try:
            # Handle special conditions
            if condition == "default":
                return True

            result: bool = False

            # Equality check
            if "==" in condition:
                field, value = condition.split("==")
                field = field.strip()
                value = value.strip().strip("'").strip('"')

                # Handle boolean values
                if isinstance(value, str):
                    if value.lower() == "true":
                        value = True
                    elif value.lower() == "false":
                        value = False

                # Resolve actual value
                actual_value = classification.get(field)
                if field == "user_intent":
                    actual_value = classification.get("user_intent") or classification.get("interaction_type", "")
                elif field == "understanding_level":
                    actual_value = classification.get("understanding_level", "medium")
                elif field == "engagement_level":
                    actual_value = classification.get("engagement_level", "medium")
                elif field == "confidence_level":
                    actual_value = classification.get("confidence_level", "uncertain")
                elif field == "is_pure_knowledge_request":
                    actual_value = classification.get("is_pure_knowledge_request", False)
                elif field == "cognitive_offloading_detected":
                    actual_value = classification.get("cognitive_offloading_detected", False)
                elif field == "is_first_message":
                    actual_value = classification.get("is_first_message", False)
                elif field == "context_agent_confidence":
                    actual_value = classification.get("context_agent_confidence", 0.0)
                # Conversation continuity fields
                elif field == "is_continuing_conversation":
                    actual_value = context.is_continuing_conversation
                elif field == "last_route_used":
                    actual_value = context.last_route_used
                elif field == "current_topic":
                    actual_value = context.current_topic
                elif field == "detected_building_type":
                    actual_value = context.detected_building_type
                elif field == "building_type_confidence":
                    actual_value = context.building_type_confidence
                elif field == "design_phase_detected":
                    actual_value = context.design_phase_detected
                elif field == "phase_confidence":
                    actual_value = context.phase_confidence

                logger.debug(f"Condition evaluation: {field} == {value} (actual: {actual_value})")
                result = (actual_value == value)

            # Greater-than numeric comparison, e.g., context_agent_confidence > 0.7
            elif ">" in condition:
                field, value = condition.split(">")
                field = field.strip()
                value = value.strip()
                if field == "user_intent":
                    actual_value = classification.get("user_intent") or classification.get("interaction_type", "")
                elif field == "understanding_level":
                    actual_value = classification.get("understanding_level", "medium")
                elif field == "engagement_level":
                    actual_value = classification.get("engagement_level", "medium")
                elif field == "confidence_level":
                    actual_value = classification.get("confidence_level", "uncertain")
                elif field == "is_pure_knowledge_request":
                    actual_value = classification.get("is_pure_knowledge_request", False)
                elif field == "cognitive_offloading_detected":
                    actual_value = classification.get("cognitive_offloading_detected", False)
                elif field == "is_first_message":
                    actual_value = classification.get("is_first_message", False)
                elif field == "context_agent_confidence":
                    actual_value = classification.get("context_agent_confidence", 0.0)
                else:
                    actual_value = classification.get(field)
                try:
                    # Ensure both values are valid numbers
                    if actual_value is None:
                        actual_value = 0.0
                    result = float(actual_value) > float(value)
                except (ValueError, TypeError, AttributeError):
                    result = False

            # Less-than numeric comparison
            elif "<" in condition:
                field, value = condition.split("<")
                field = field.strip()
                value = value.strip()
                if field == "context_agent_confidence":
                    actual_value = classification.get("context_agent_confidence", 0.0)
                else:
                    actual_value = classification.get(field)
                try:
                    # Ensure both values are valid numbers
                    if actual_value is None:
                        actual_value = 0.0
                    result = float(actual_value) < float(value)
                except (ValueError, TypeError, AttributeError):
                    result = False

            return result

        except Exception as e:
            logger.error(f"Error evaluating condition '{condition}': {e}")
            return False
    
    def _determine_route(self, rule: Dict[str, Any], classification: Dict[str, Any], context: RoutingContext) -> RouteType:
        """Determine the actual route based on rule and context"""
        route = rule.get("route")
        
        # If route is None, use context agent mapping
        if route is None and context.routing_suggestions:
            primary_route = context.routing_suggestions.get("primary_route", "default")
            mapped_route = self.route_mapping.get(primary_route, "balanced_guidance")
            return RouteType(mapped_route)
        
        return route or RouteType.BALANCED_GUIDANCE
    
    def _detect_cognitive_offloading(self, classification: Dict[str, Any], context_analysis: Dict[str, Any]) -> Dict[str, Any]:
        """Detect cognitive offloading patterns with improved specificity"""
        message = classification.get("last_message", "").lower()
        interaction_type = classification.get("interaction_type", "")
        
        detected = False
        offloading_type = CognitiveOffloadingType.NONE
        confidence = 0.0
        indicators = []
        
        # Only check for cognitive offloading if the interaction type is already flagged as such
        # or if we detect specific cognitive offloading patterns that are NOT legitimate requests
        
        # Check interaction type for cognitive offloading (highest priority)
        if interaction_type in ["direct_answer_request", "solution_request", "cognitive_offloading"]:
            detected = True
            if interaction_type == "cognitive_offloading":
                offloading_type = CognitiveOffloadingType.SOLUTION_REQUEST
            else:
                offloading_type = CognitiveOffloadingType(interaction_type)
            confidence = 0.8
            indicators.append(f"interaction_type: {interaction_type}")
        
        # Check for specific cognitive offloading patterns (more restrictive)
        # Only apply these if the interaction type is NOT a legitimate request type
        legitimate_requests = ["knowledge_request", "example_request", "technical_question", "feedback_request", "question_response"]
        
        if interaction_type not in legitimate_requests:
            # Check for solution request patterns
            solution_patterns = [
                "give me the answer", "tell me what to do", "what should i do",
                "show me the solution", "give me the design", "solve this for me",
                "do it for me", "make it for me", "complete design", "full design"
            ]
            for pattern in solution_patterns:
                if pattern in message:
                    detected = True
                    offloading_type = CognitiveOffloadingType.SOLUTION_REQUEST
                    confidence = 0.8
                    indicators.append(f"solution_request: '{pattern}'")
                    break
            
            # Check for overreliance patterns
            overreliance_patterns = [
                "you decide", "you choose", "whatever you think",
                "you know better", "i trust you", "do it for me"
            ]
            for pattern in overreliance_patterns:
                if pattern in message:
                    detected = True
                    offloading_type = CognitiveOffloadingType.OVERRELIANCE
                    confidence = 0.7
                    indicators.append(f"overreliance: '{pattern}'")
                    break
        
        # Check for avoidance patterns (regardless of interaction type)
        avoidance_patterns = [
            "i don't know", "i'm not sure", "i can't figure out",
            "this is too hard", "i give up", "i'm stuck"
        ]
        for pattern in avoidance_patterns:
            if pattern in message:
                detected = True
                offloading_type = CognitiveOffloadingType.AVOIDANCE_PATTERN
                confidence = max(confidence, 0.6)
                indicators.append(f"avoidance_pattern: '{pattern}'")
                break
        
        return {
            "detected": detected,
            "type": offloading_type,
            "confidence": confidence,
            "indicators": indicators
        }
    
    def _is_pure_example_request(self, classification: Dict[str, Any], context: RoutingContext) -> bool:
        """Determine if this is a pure example request"""
        # Get message from multiple possible sources
        message = (
            classification.get("last_message", "") or 
            classification.get("user_input", "") or 
            classification.get("input_text", "") or 
            ""
        ).lower()
        
        interaction_type = classification.get("interaction_type", "")
        
        if interaction_type != "example_request":
            return False
        
        pure_example_keywords = [
            "example", "examples", "project", "projects", "precedent", "precedents",
            "case study", "case studies", "show me", "can you give", "can you provide",
            "can you show", "real project", "built project", "actual project",
            "museum examples", "building examples", "design examples"
        ]
        
        guidance_keywords = [
            "how can i", "how do i", "how to", "how might", "incorporate", 
            "integrate", "implement", "apply", "use", "adapt", "serve", "goals"
        ]
        
        has_pure_keywords = any(keyword in message for keyword in pure_example_keywords)
        has_guidance_keywords = any(keyword in message for keyword in guidance_keywords)
        
        return has_pure_keywords and not has_guidance_keywords
    
    def _calculate_route_confidence(self, classification: Dict[str, Any]) -> float:
        """Calculate confidence in routing decision"""
        confidences = []
        
        # Input type confidence
        if "input_type" in classification:
            confidences.append(classification.get("input_type_confidence", 0.5))
        
        # Understanding level confidence
        if "understanding_level" in classification:
            confidences.append(classification.get("understanding_confidence", 0.5))
        
        # Confidence level confidence
        if "confidence_level" in classification:
            confidences.append(classification.get("confidence_level_confidence", 0.5))
        
        # Engagement level confidence
        if "engagement_level" in classification:
            confidences.append(classification.get("engagement_confidence", 0.5))
        
        # Cognitive offloading confidence
        if classification.get("cognitive_offloading_detected"):
            confidences.append(classification.get("cognitive_offloading_confidence", 0.5))
        
        # Context agent confidence
        if classification.get("context_agent_confidence", 0) > 0:
            confidences.append(classification.get("context_agent_confidence", 0.5))
        
        # Return average confidence
        return sum(confidences) / len(confidences) if confidences else 0.5
    
    def validate_classification(self, classification: Dict[str, Any]) -> Dict[str, Any]:
        """Validate classification data"""
        validation_result = {
            "is_valid": True,
            "errors": [],
            "warnings": [],
            "missing_fields": []
        }
        
        # Check required fields
        required_fields = ["input_type", "understanding_level", "confidence_level", "engagement_level"]
        for field in required_fields:
            if field not in classification:
                validation_result["missing_fields"].append(field)
                validation_result["warnings"].append(f"Missing field: {field}")
        
        # Validate field values
        valid_input_types = [e.value for e in InputType]
        valid_understanding_levels = [e.value for e in UnderstandingLevel]
        valid_confidence_levels = [e.value for e in ConfidenceLevel]
        valid_engagement_levels = [e.value for e in EngagementLevel]
        
        if "input_type" in classification and classification["input_type"] not in valid_input_types:
            validation_result["errors"].append(f"Invalid input_type: {classification['input_type']}")
        
        if "understanding_level" in classification and classification["understanding_level"] not in valid_understanding_levels:
            validation_result["errors"].append(f"Invalid understanding_level: {classification['understanding_level']}")
        
        if "confidence_level" in classification and classification["confidence_level"] not in valid_confidence_levels:
            validation_result["errors"].append(f"Invalid confidence_level: {classification['confidence_level']}")
        
        if "engagement_level" in classification and classification["engagement_level"] not in valid_engagement_levels:
            validation_result["errors"].append(f"Invalid engagement_level: {classification['engagement_level']}")
        
        # Set default values for missing fields
        if "input_type" not in classification:
            classification["input_type"] = "unknown"
        
        if "understanding_level" not in classification:
            classification["understanding_level"] = "medium"
        
        if "confidence_level" not in classification:
            classification["confidence_level"] = "confident"
        
        if "engagement_level" not in classification:
            classification["engagement_level"] = "medium"
        
        if "cognitive_offloading_detected" not in classification:
            classification["cognitive_offloading_detected"] = False
        
        validation_result["is_valid"] = len(validation_result["errors"]) == 0
        
        return validation_result

class AdvancedRoutingOptimizer:
    """Advanced routing optimizer with performance tracking"""
    
    def __init__(self):
        self.routing_history: List[Dict[str, Any]] = []
        self.performance_metrics: Dict[str, Dict[str, float]] = {}
        self.cognitive_offloading_tracking: Dict[str, int] = {}
    
    def record_routing_decision(self, decision: RoutingDecision, outcome: Dict[str, Any]):
        """Record a routing decision and its outcome"""
        record = {
            "timestamp": outcome.get("timestamp", ""),
            "route": decision.route.value,
            "reason": decision.reason,
            "confidence": decision.confidence,
            "cognitive_offloading_detected": decision.cognitive_offloading_detected,
            "cognitive_offloading_type": decision.cognitive_offloading_type.value if decision.cognitive_offloading_type else None,
            "context_agent_override": decision.context_agent_override,
            "user_satisfaction": outcome.get("user_satisfaction", 0.0),
            "response_time": outcome.get("response_time", 0.0),
            "cognitive_enhancement_score": outcome.get("cognitive_enhancement_score", 0.0)
        }
        
        self.routing_history.append(record)
        
        # Update performance metrics
        route = decision.route.value
        if route:
            if route not in self.performance_metrics:
                self.performance_metrics[route] = {
                    "total_decisions": 0,
                    "avg_satisfaction": 0.0,
                    "avg_response_time": 0.0,
                    "avg_cognitive_score": 0.0,
                    "cognitive_offloading_count": 0
                }
            
            metrics = self.performance_metrics[route]
            metrics["total_decisions"] += 1
            
            # Update averages
            current_avg = metrics["avg_satisfaction"]
            metrics["avg_satisfaction"] = (current_avg * (metrics["total_decisions"] - 1) + record["user_satisfaction"]) / metrics["total_decisions"]
            
            current_avg = metrics["avg_response_time"]
            metrics["avg_response_time"] = (current_avg * (metrics["total_decisions"] - 1) + record["response_time"]) / metrics["total_decisions"]
            
            current_avg = metrics["avg_cognitive_score"]
            metrics["avg_cognitive_score"] = (current_avg * (metrics["total_decisions"] - 1) + record["cognitive_enhancement_score"]) / metrics["total_decisions"]
            
            # Track cognitive offloading
            if record["cognitive_offloading_detected"]:
                metrics["cognitive_offloading_count"] += 1
        
        # Track cognitive offloading types
        if record["cognitive_offloading_type"]:
            offloading_type = record["cognitive_offloading_type"]
            self.cognitive_offloading_tracking[offloading_type] = self.cognitive_offloading_tracking.get(offloading_type, 0) + 1
    
    def get_route_performance(self, route: str) -> Dict[str, float]:
        """Get performance metrics for a specific route"""
        return self.performance_metrics.get(route, {
            "total_decisions": 0,
            "avg_satisfaction": 0.0,
            "avg_response_time": 0.0,
            "avg_cognitive_score": 0.0,
            "cognitive_offloading_count": 0
        })
    
    def get_best_performing_route(self) -> str:
        """Get the best performing route based on cognitive enhancement score"""
        best_route = None
        best_score = 0.0
        
        for route, metrics in self.performance_metrics.items():
            if metrics["total_decisions"] >= 5:  # Minimum sample size
                if metrics["avg_cognitive_score"] > best_score:
                    best_score = metrics["avg_cognitive_score"]
                    best_route = route
        
        return best_route or "balanced_guidance"
    
    def get_cognitive_offloading_analysis(self) -> Dict[str, Any]:
        """Get analysis of cognitive offloading patterns"""
        total_offloading = sum(self.cognitive_offloading_tracking.values())
        
        return {
            "total_cognitive_offloading_instances": total_offloading,
            "offloading_type_distribution": self.cognitive_offloading_tracking,
            "most_common_offloading_type": max(self.cognitive_offloading_tracking.items(), key=lambda x: x[1])[0] if self.cognitive_offloading_tracking else None,
            "routes_with_most_offloading": [
                route for route, metrics in self.performance_metrics.items()
                if metrics["cognitive_offloading_count"] > 0
            ]
        }
    
    def suggest_route_improvements(self) -> List[Dict[str, Any]]:
        """Suggest improvements based on performance data"""
        suggestions = []
        
        for route, metrics in self.performance_metrics.items():
            if metrics["total_decisions"] >= 3:  # Minimum sample size
                if metrics["avg_satisfaction"] < 0.6:
                    suggestions.append({
                        "route": route,
                        "issue": "low_user_satisfaction",
                        "suggestion": f"Consider improving {route} responses to increase user satisfaction"
                    })
                
                if metrics["avg_response_time"] > 3.0:
                    suggestions.append({
                        "route": route,
                        "issue": "slow_response_time",
                        "suggestion": f"Optimize {route} for faster response times"
                    })
                
                if metrics["avg_cognitive_score"] < 0.5:
                    suggestions.append({
                        "route": route,
                        "issue": "low_cognitive_enhancement",
                        "suggestion": f"Enhance {route} to improve cognitive enhancement scores"
                    })
                
                if metrics["cognitive_offloading_count"] > metrics["total_decisions"] * 0.3:
                    suggestions.append({
                        "route": route,
                        "issue": "high_cognitive_offloading",
                        "suggestion": f"Route {route} has high cognitive offloading rate - consider more challenging responses"
                    })
        
        return suggestions

# Global instances
advanced_routing_tree = AdvancedRoutingDecisionTree()
advanced_routing_optimizer = AdvancedRoutingOptimizer()

def make_advanced_routing_decision(context: RoutingContext) -> RoutingDecision:
    """Convenience function to make advanced routing decision"""
    # Validate classification
    validation = advanced_routing_tree.validate_classification(context.classification)
    
    if not validation["is_valid"]:
        logger.error(f"Classification validation failed: {validation['errors']}")
        return RoutingDecision(
            route=RouteType.ERROR,
            reason=f"Classification validation failed: {validation['errors']}",
            confidence=0.0,
            rule_applied="validation_error",
            classification=context.classification
        )
    
    # Make routing decision
    decision = advanced_routing_tree.decide_route(context)
    
    logger.info(f"Advanced routing decision made: {decision.route.value} with confidence {decision.confidence}")
    
    return decision <|MERGE_RESOLUTION|>--- conflicted
+++ resolved
@@ -180,16 +180,8 @@
                 r"regulations?", r"ada", r"accessibility",
                 r"building codes", r"fire codes", r"zoning"
             ],
-<<<<<<< HEAD
-            "feedback_request": [
-                r"what do you think", r"your take", r"your thoughts", r"your opinion",
-                r"feedback", r"review", r"critique", r"evaluate", r"assess",
-                r"what's your", r"how does this", r"thoughts on", r"opinion on"
-            ],
-=======
 
             # Learning and exploration
->>>>>>> 941e2b92
             "design_problem": [
                 r"i'm designing", r"i am designing", r"designing the", r"working on the",
                 r"considering.*access", r"multiple.*points", r"entrance.*area",
@@ -475,21 +467,8 @@
                 "context_agent_override": False,
                 "agents": ["socratic_tutor", "domain_expert", "context_agent"]
             },
-<<<<<<< HEAD
-            # Example requests routing - HIGHER PRIORITY
-            "example_pure_knowledge": {
-                "priority": 15.5,  # Higher priority than other routes
-                "route": RouteType.KNOWLEDGE_ONLY,
-                "conditions": ["user_intent == 'example_request'", "is_pure_knowledge_request == True"],
-                "description": "Pure example/precedent request - knowledge only",
-                "context_agent_override": False
-            },
-            "example_with_guidance": {
-                "priority": 15.6,  # Higher priority than other routes
-=======
             "example_request_with_guidance": {
                 "priority": 17,
->>>>>>> 941e2b92
                 "route": RouteType.SOCRATIC_EXPLORATION,
                 "conditions": ["user_intent == 'example_request'", "is_pure_knowledge_request == False"],
                 "description": "Example request with integration guidance - Socratic exploration",
@@ -519,62 +498,8 @@
                 "route": RouteType.KNOWLEDGE_ONLY,
                 "conditions": ["user_intent == 'technical_question'"],
                 "description": "Technical question - direct knowledge response",
-<<<<<<< HEAD
-                "context_agent_override": False
-            },
-            # REMOVED: example_request_route conflicts with higher priority example rules
-            # "example_request_route": {
-            #     "priority": 16.5,
-            #     "route": RouteType.SOCRATIC_EXPLORATION,
-            #     "conditions": ["user_intent == 'example_request'"],
-            #     "description": "Example request - knowledge with Socratic follow-up",
-            #     "context_agent_override": False
-            # },
-            "feedback_request_route": {
-                "priority": 17.5,
-                "route": RouteType.MULTI_AGENT_COMPREHENSIVE,
-                "conditions": ["user_intent == 'feedback_request'"],
-                "description": "Feedback request - comprehensive multi-agent response",
-                "context_agent_override": False
-            },
-            "confusion_expression_route": {
-                "priority": 18.5,
-                "route": RouteType.SUPPORTIVE_SCAFFOLDING,
-                "conditions": ["user_intent == 'confusion_expression'"],
-                "description": "Confusion expression - supportive scaffolding",
-                "context_agent_override": False
-            },
-            "improvement_seeking_route": {
-                "priority": 19.5,
-                "route": RouteType.SOCRATIC_EXPLORATION,
-                "conditions": ["user_intent == 'improvement_seeking'"],
-                "description": "Improvement seeking - Socratic exploration",
-                "context_agent_override": False
-            },
-            "knowledge_seeking_route": {
-                "priority": 20.5,
-                "route": RouteType.KNOWLEDGE_WITH_CHALLENGE,
-                "conditions": ["user_intent == 'knowledge_seeking'"],
-                "description": "Knowledge seeking - knowledge with challenge",
-                "context_agent_override": False
-            },
-            "overconfident_statement_route": {
-                "priority": 21.5,
-                "route": RouteType.COGNITIVE_CHALLENGE,
-                "conditions": ["user_intent == 'overconfident_statement'"],
-                "description": "Overconfident statement - cognitive challenge",
-                "context_agent_override": False
-            },
-            "general_statement_route": {
-                "priority": 22.5,
-                "route": RouteType.SOCRATIC_EXPLORATION,
-                "conditions": ["user_intent == 'general_statement'"],
-                "description": "General statement - Socratic exploration",
-                "context_agent_override": False
-=======
                 "context_agent_override": False,
                 "agents": ["domain_expert", "context_agent"]
->>>>>>> 941e2b92
             },
 
             # CONTEXT AGENT CONFIDENCE ROUTING
@@ -842,12 +767,9 @@
                 "context_agent_confidence": routing_suggestions.get("confidence", 0.0) if routing_suggestions else 0.0
             }
             
-<<<<<<< HEAD
-=======
             # Update classification reference for exception handler
             classification = enhanced_classification
             
->>>>>>> 941e2b92
             # SMART ROUTING: Handle example requests with proper logic (from FROMOLDREPO)
             if user_intent == "example_request":
                 # Get the actual user input for analysis
