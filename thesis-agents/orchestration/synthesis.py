--- conflicted
+++ resolved
@@ -138,11 +138,7 @@
         return f"{base}\n\n{clarifiers[0]}\n{clarifiers[1]}"
 
     # Multi-agent synthesis shaping
-<<<<<<< HEAD
-    if path in {"multi_agent_comprehensive", "balanced_guidance"}:
-=======
     if path in {"multi_agent_comprehensive", "balanced_guidance", "knowledge_with_challenge"}:
->>>>>>> 941e2b92
         header = "Synthesis:"
 
         def _first_sentence(s: str, max_len: int = 400) -> str:
@@ -182,8 +178,6 @@
 
             return insight
 
-<<<<<<< HEAD
-=======
         def _generate_contextual_question(user_input: str, domain_text: str) -> str:
             """Generate a contextual question based on what the user actually asked."""
             user_input_lower = user_input.lower()
@@ -225,7 +219,6 @@
             else:
                 return "Consider how users will experience your architectural project at different times of the day and year"
 
->>>>>>> 941e2b92
         items = []
         if domain_text:
             insight = _sanitize(_extract_insight(domain_text))
@@ -240,30 +233,19 @@
         if cognitive_text:
             watch = _sanitize(_extract_insight(cognitive_text, max_len=600))  # Use extract_insight for Watch too
         else:
-<<<<<<< HEAD
-            # ENHANCED: Use context-aware fallback based on conversation content
-            watch = "Consider how users will experience your architectural project at different times of the day and year"
-=======
             # ENHANCED: Use building-type specific fallback instead of generic one
             building_type = context_analysis.get("building_type", "mixed_use")
             watch = _generate_building_type_specific_watch(building_type)
->>>>>>> 941e2b92
         if watch:
             items.append(f"- Watch: {watch}")
         items = [it for it in items if it][:3]
         body = header + ("\n" + "\n".join(items) if items else "\n" + _first_sentence(text))
-<<<<<<< HEAD
-        next_action = "Next: test one concrete change and tell me what you notice."
-        question = "What will you try first?"
-        return f"{body}\n\n{next_action} {question}"
-=======
         
         # ENHANCED: Generate contextual question instead of hardcoded generic ones
         user_input = classification.get("user_input", "") if classification else ""
         contextual_question = _generate_contextual_question(user_input, domain_text)
         
         return f"{body}\n\n{contextual_question}"
->>>>>>> 941e2b92
 
     # Default: return text as-is
     return text
